--- conflicted
+++ resolved
@@ -4,17 +4,14 @@
 option(BOOTSTRAP_DEPS "bootstrap to build deps" ON)
 
 # build scope options
-<<<<<<< HEAD
-option(BUILD_RUST "enabled Rust-based dependencies" OFF)
-option(BUILD_KERNEL_SUPPORT "build kernel module dependencies" OFF)
-=======
 option(BUILD_MCAS_SERVER "build MCAS server and component dependencies" ON)
 option(BUILD_MCAS_CLIENT "build MCAS client libraries" ON)
 option(BUILD_KERNEL_SUPPORT "build kernel module dependencies" ON)
+#option(BUILD_KERNEL_SUPPORT "build kernel module dependencies" OFF)
 option(BUILD_COMPONENT_CRYPTO "build crypto component" ON)
 option(BUILD_PYTHON_SUPPORT "build Python support" ON)
 option(BUILD_RUST "enabled Rust-based dependencies" ON)
->>>>>>> ea2f2997
+#option(BUILD_RUST "enabled Rust-based dependencies" OFF)
 option(BUILD_EXAMPLES_PMDK "build PMDK-based ADO examples (requires PMDK installed)" OFF)
 option(BUILD_MPI_APPS "build mcas-mpi-bench and any other MPI dependent applications" OFF)
 
