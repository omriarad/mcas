#ifndef __TASKS_H__
#define __TASKS_H__

#include <sys/mman.h>

//#define MEMORY_TRANSFER_SANITY_CHECK

struct {
  std::string addr;
  std::string device;
  std::string log;
  std::string test;
  unsigned    debug_level;
  unsigned    patience;
  unsigned    base_core;
  unsigned    cores;
  unsigned    key_size;
  size_t      value_size;
  unsigned    pairs;
  unsigned    iterations;
  unsigned    repeats;
  unsigned    pool_size;
  unsigned    port;
  unsigned    cps;
  bool        direct;
} Options;

struct record_t {
  std::string key;
  void * data;
};

using namespace component;

component::IMCAS_factory * factory = nullptr;

class IOPS_base {
public:

<<<<<<< HEAD
  IOPS_base()
    : _start_time()
    , _end_time()
    , _elapsed()
    , _iterations()
    , _store(factory->mcas_create(Options.debug_level, 30, "cpp_bench", Options.addr, Options.device))
    , _data()
    , _pool()
    , _get_results()
    , _repeats_remaining(Options.repeats)
    , _memhandle()
    , _value()
  {
=======
  IOPS_base() : _elapsed() {
>>>>>>> d99c517d
    PINF("Value size:%lu", Options.value_size);
    PINF("Endpoint: %s", Options.addr.c_str());
  }
  
  unsigned long cleanup(unsigned rank)
  {
    PINF("Cleanup %u", rank);
    auto secs = _elapsed.count() / 1000.0;
    PINF("%f seconds duration", secs);
    auto iops = double(Options.pairs * Options.repeats) / secs;
    PINF("%f iops (rank=%u)", iops, rank);
    unsigned long i_iops = boost::numeric_cast<unsigned long>(iops);

    if(!Options.direct) {
      for (unsigned long i = 0; i < Options.pairs; i++)
        _store->free_memory(_data[i].data);
    }
    
    _store->close_pool(_pool);

    ::free(_value);
    delete [] _data;
    return i_iops;
  }

protected:
  std::chrono::high_resolution_clock::time_point _start_time, _end_time;
  std::chrono::duration<double, std::milli>      _elapsed;
  unsigned long                                  _iterations = 0;
  component::Itf_ref<component::IMCAS>           _store;
  record_t *                                     _data;
  component::IMCAS::pool_t                       _pool = 0;
  std::vector<void *>                            _get_results;
  unsigned                                       _repeats_remaining = Options.repeats;
  component::IMCAS::memory_handle_t              _memhandle;
  char *                                         _value;  
};

class Write_IOPS_task : public IOPS_base
{
public:

  Write_IOPS_task(unsigned rank)
  {
    _data = new record_t [Options.pairs];

    PINF("Setting up data a priori: rank %u", rank);

    /* set up value and key space */
    _value = static_cast<char*>(aligned_alloc(KiB(4), Options.value_size));

    auto svalue = common::random_string(Options.value_size);
    memcpy(_value, svalue.data(), Options.value_size);

    if(Options.direct) {
      _memhandle = _store->register_direct_memory(_value, Options.value_size);
      if(_memhandle == component::IMCAS::MEMORY_HANDLE_NONE)
        throw General_exception("memory registration failed");
      
    }
        
    for (unsigned long i = 0; i < Options.pairs; i++) {
      _data[i].key = common::random_string(Options.key_size);
    }
  }

  void recreate_pool(unsigned rank)
  {
    char poolname[64];
    sprintf(poolname, "cpp_bench.pool.%u", rank);

    if(_pool != component::IMCAS::POOL_ERROR) {
      if(_store->delete_pool(_pool) != S_OK)
        throw General_exception("failed to delete prior pool");
    }
    
    _pool = _store->create_pool(poolname, GiB(Options.pool_size));

    if(_pool == component::IMCAS::POOL_ERROR)
      throw General_exception("recreate_pool unable to create pool");

    MPI_Barrier(MPI_COMM_WORLD);
  }

  bool do_work(unsigned rank)
  {
    if (_iterations == 0) {
      recreate_pool(rank);
      PINF("Starting WRITE worker: rank %u", rank);
      _start_time = std::chrono::high_resolution_clock::now();     
    }

    status_t rc = S_OK;

    if(Options.direct) {
      rc = _store->put_direct(_pool,
                              _data[_iterations].key,
                              _value,
                              Options.value_size,
                              _memhandle);
    }
    else {
      rc = _store->put(_pool,
                       _data[_iterations].key,
                       _value,
                       Options.value_size);
    }
      
    if (rc != S_OK)
      throw General_exception("put operation failed:rc=%d", rc);

    _iterations++;
    if (_iterations >= Options.pairs) {
      _repeats_remaining --;

      _end_time = std::chrono::high_resolution_clock::now();
      _elapsed += _end_time - _start_time;
      
      if(_repeats_remaining == 0) {
        PINF("Worker: %u complete", rank);
        return false;
      }
      _iterations = 0;
    }
    return true;
  }
};


class Read_IOPS_task : public IOPS_base {
public:

  Read_IOPS_task(unsigned rank)
  {
    char poolname[64];
    sprintf(poolname, "cpp_bench.pool.%u", rank);

    _store->delete_pool(poolname); /* delete any existing pool */
    
    _pool = _store->create_pool(poolname, GiB(Options.pool_size));

    _data = new record_t [Options.pairs];
    assert(_data);
    
    PINF("Setting up data prior to reading: rank %u", rank);
    
    /* set up value and key space */
    _value = static_cast<char*>(aligned_alloc(64, Options.value_size));
    auto svalue = common::random_string(Options.value_size);
    memcpy(_value, svalue.data(), Options.value_size);

    if(Options.direct) {
      _memhandle = _store->register_direct_memory(_value, Options.value_size);
      assert(_memhandle != component::IMCAS::MEMORY_HANDLE_NONE);
    }

#ifdef MEMORY_TRANSFER_SANITY_CHECK
    memset(_value,0xA,Options.value_size);
#endif
    
    status_t rc;
    for (unsigned long i = 0; i < Options.pairs; i++) {
      
      _data[i].key = common::random_string(Options.key_size);

      /* write data in preparation for read */
      if(Options.direct) {
        rc = _store->put_direct(_pool,
                                _data[i].key,
                                _value, /* same value */
                                Options.value_size,
                                _memhandle);
      }
      else {
        rc = _store->put(_pool,
                         _data[i].key,
                         _value, /* same value */
                         Options.value_size);
      }      
        
      if (rc != S_OK)
        throw General_exception("put operation failed:rc=%d", rc);
    }
  }

  bool do_work(unsigned rank)
  {
    if (_iterations == 0) {
      PINF("Starting READ worker: rank %u", rank);
      _start_time = std::chrono::high_resolution_clock::now();
    }

    size_t out_value_size = 0;
    status_t rc;

#ifdef MEMORY_TRANSFER_SANITY_CHECK
    memset(_value,0xF,Options.value_size);
#endif

    if(Options.direct) {
      out_value_size = Options.value_size;
      rc = _store->get_direct(_pool,
                              _data[_iterations].key,
                              _value,
                              out_value_size,
                              _memhandle);

      if(out_value_size != Options.value_size)
        throw General_exception("bad data from get_direct in read test");
    }
    else {      
      rc = _store->get(_pool,
                       _data[_iterations].key,
                       _data[_iterations].data,
                       out_value_size);      
    }

    if (rc != S_OK)
      throw General_exception("get operation failed: (key=%s) rc=%d", _data[_iterations].key.c_str(),rc);

#ifdef MEMORY_TRANSFER_SANITY_CHECK
    
    for(unsigned i=0;i<Options.value_size;i++) {
      if(Options.direct && _value[i] != 0xA)
        throw General_exception("(direct) memory sanity check failed (i=%u)(data=%x)", i, _value[i]);
      
      if(!Options.direct && reinterpret_cast<char*>(_data[_iterations].data)[i] != 0xA)
        throw General_exception("(copy) memory sanity check failed (i=%u)(data=%x)", i, _value[i]);
    }
#endif

    _iterations++;
    if (_iterations >= Options.pairs) {
      _repeats_remaining --;

      _end_time = std::chrono::high_resolution_clock::now();
      _elapsed += _end_time - _start_time;
      
      if(_repeats_remaining == 0) {
        PINF("Worker: %u complete", rank);
        return false;
      }
      _iterations = 0;
    }
    return true;
  }

};


class Mixed_IOPS_task : public IOPS_base {
public:

  Mixed_IOPS_task(unsigned rank)
  {    

    char poolname[64];
    sprintf(poolname, "cpp_bench.pool.%u", rank);

    _store->delete_pool(poolname); /* delete any existing pool */
    
    _pool = _store->create_pool(poolname, GiB(Options.pool_size));

    _data = new record_t [Options.pairs];
    assert(_data);

    PINF("Setting up data prior to rw50: rank %u", rank);

    /* set up value and key space */
    _value = static_cast<char*>(aligned_alloc(64, Options.value_size));
    auto svalue = common::random_string(Options.value_size);
    memcpy(_value, svalue.data(), Options.value_size);

    if(Options.direct) {
      _memhandle = _store->register_direct_memory(_value, Options.value_size);
      assert(_memhandle != component::IMCAS::MEMORY_HANDLE_NONE);
    }

    status_t rc;
    for (unsigned long i = 0; i < Options.pairs; i++) {
      
      _data[i].key = common::random_string(Options.key_size);

      /* write data in preparation for read */
      if(Options.direct) {
        rc = _store->put_direct(_pool,
                                _data[i].key,
                                _value, /* same value */
                                Options.value_size,
                                _memhandle);
      }
      else {
        rc = _store->put(_pool,
                         _data[i].key,
                         _value, /* same value */
                         Options.value_size);
      }
      
      if (rc != S_OK)
        throw General_exception("put operation failed:rc=%d", rc);
    }

  }  

  virtual bool do_work(unsigned rank)
  {
    if (_iterations == 0) {
      PINF("Starting RW50 worker: rank %u", rank);
      _start_time = std::chrono::high_resolution_clock::now();
    }

    if (_iterations % 2 == 0) {
      size_t out_value_size = 0;
      status_t rc;

      if(Options.direct) {
        out_value_size = Options.value_size;
        rc = _store->get_direct(_pool,
                                _data[_iterations].key,
                                _value,
                                out_value_size,
                                _memhandle);
      }
      else {
        rc = _store->get(_pool,
                         _data[_iterations].key,
                         _data[_iterations].data,
                         out_value_size);
      }

      if (rc != S_OK)
        throw General_exception("get operation failed: (key=%s) rc=%d", _data[_iterations].key.c_str(),rc);
    }
    else {
      status_t rc;

      if(Options.direct) {
        rc = _store->put_direct(_pool,
                                _data[_iterations].key,
                                _value,
                                Options.value_size,
                                _memhandle);        
      }
      else {
        rc = _store->put(_pool,
                         _data[_iterations].key,
                         _value,
                         Options.value_size);
      }
      
      if (rc != S_OK)
        throw General_exception("put operation failed:rc=%d", rc);
    }

    _iterations++;
    if (_iterations >= Options.pairs) {
      _repeats_remaining --;

      _end_time = std::chrono::high_resolution_clock::now();
      _elapsed += _end_time - _start_time;
      
      if(_repeats_remaining == 0) {
        PINF("Worker: %u complete", rank);
        return false;
      }
      _iterations = 0;
    }

    return true;
  }

};

#endif
<|MERGE_RESOLUTION|>--- conflicted
+++ resolved
@@ -37,7 +37,6 @@
 class IOPS_base {
 public:
 
-<<<<<<< HEAD
   IOPS_base()
     : _start_time()
     , _end_time()
@@ -51,9 +50,10 @@
     , _memhandle()
     , _value()
   {
-=======
-  IOPS_base() : _elapsed() {
->>>>>>> d99c517d
+    if ( ! _store )
+    {
+      std::cerr << "Failed to create (or open) " << Options.addr << " device " << Options.device << "\n";
+    }
     PINF("Value size:%lu", Options.value_size);
     PINF("Endpoint: %s", Options.addr.c_str());
   }
