--- conflicted
+++ resolved
@@ -37,7 +37,6 @@
 class IOPS_base {
 public:
 
-<<<<<<< HEAD
   IOPS_base()
     : _start_time()
     , _end_time()
@@ -51,13 +50,10 @@
     , _memhandle()
     , _value()
   {
-=======
-  IOPS_base() : _elapsed() {
->>>>>>> a4fe899d
     PINF("Value size:%lu", Options.value_size);
     PINF("Endpoint: %s", Options.addr.c_str());
   }
-  
+
   unsigned long cleanup(unsigned rank)
   {
     PINF("Cleanup %u", rank);
@@ -71,7 +67,7 @@
       for (unsigned long i = 0; i < Options.pairs; i++)
         _store->free_memory(_data[i].data);
     }
-    
+
     _store->close_pool(_pool);
 
     ::free(_value);
@@ -89,7 +85,7 @@
   std::vector<void *>                            _get_results;
   unsigned                                       _repeats_remaining = Options.repeats;
   component::IMCAS::memory_handle_t              _memhandle;
-  char *                                         _value;  
+  char *                                         _value;
 };
 
 class Write_IOPS_task : public IOPS_base
@@ -112,9 +108,9 @@
       _memhandle = _store->register_direct_memory(_value, Options.value_size);
       if(_memhandle == component::IMCAS::MEMORY_HANDLE_NONE)
         throw General_exception("memory registration failed");
-      
-    }
-        
+
+    }
+
     for (unsigned long i = 0; i < Options.pairs; i++) {
       _data[i].key = common::random_string(Options.key_size);
     }
@@ -129,7 +125,7 @@
       if(_store->delete_pool(_pool) != S_OK)
         throw General_exception("failed to delete prior pool");
     }
-    
+
     _pool = _store->create_pool(poolname, GiB(Options.pool_size));
 
     if(_pool == component::IMCAS::POOL_ERROR)
@@ -143,7 +139,7 @@
     if (_iterations == 0) {
       recreate_pool(rank);
       PINF("Starting WRITE worker: rank %u", rank);
-      _start_time = std::chrono::high_resolution_clock::now();     
+      _start_time = std::chrono::high_resolution_clock::now();
     }
 
     status_t rc = S_OK;
@@ -161,7 +157,7 @@
                        _value,
                        Options.value_size);
     }
-      
+
     if (rc != S_OK)
       throw General_exception("put operation failed:rc=%d", rc);
 
@@ -171,7 +167,7 @@
 
       _end_time = std::chrono::high_resolution_clock::now();
       _elapsed += _end_time - _start_time;
-      
+
       if(_repeats_remaining == 0) {
         PINF("Worker: %u complete", rank);
         return false;
@@ -192,14 +188,14 @@
     sprintf(poolname, "cpp_bench.pool.%u", rank);
 
     _store->delete_pool(poolname); /* delete any existing pool */
-    
+
     _pool = _store->create_pool(poolname, GiB(Options.pool_size));
 
     _data = new record_t [Options.pairs];
     assert(_data);
-    
+
     PINF("Setting up data prior to reading: rank %u", rank);
-    
+
     /* set up value and key space */
     _value = static_cast<char*>(aligned_alloc(64, Options.value_size));
     auto svalue = common::random_string(Options.value_size);
@@ -213,10 +209,10 @@
 #ifdef MEMORY_TRANSFER_SANITY_CHECK
     memset(_value,0xA,Options.value_size);
 #endif
-    
+
     status_t rc;
     for (unsigned long i = 0; i < Options.pairs; i++) {
-      
+
       _data[i].key = common::random_string(Options.key_size);
 
       /* write data in preparation for read */
@@ -232,8 +228,8 @@
                          _data[i].key,
                          _value, /* same value */
                          Options.value_size);
-      }      
-        
+      }
+
       if (rc != S_OK)
         throw General_exception("put operation failed:rc=%d", rc);
     }
@@ -264,22 +260,22 @@
       if(out_value_size != Options.value_size)
         throw General_exception("bad data from get_direct in read test");
     }
-    else {      
+    else {
       rc = _store->get(_pool,
                        _data[_iterations].key,
                        _data[_iterations].data,
-                       out_value_size);      
+                       out_value_size);
     }
 
     if (rc != S_OK)
       throw General_exception("get operation failed: (key=%s) rc=%d", _data[_iterations].key.c_str(),rc);
 
 #ifdef MEMORY_TRANSFER_SANITY_CHECK
-    
+
     for(unsigned i=0;i<Options.value_size;i++) {
       if(Options.direct && _value[i] != 0xA)
         throw General_exception("(direct) memory sanity check failed (i=%u)(data=%x)", i, _value[i]);
-      
+
       if(!Options.direct && reinterpret_cast<char*>(_data[_iterations].data)[i] != 0xA)
         throw General_exception("(copy) memory sanity check failed (i=%u)(data=%x)", i, _value[i]);
     }
@@ -291,7 +287,7 @@
 
       _end_time = std::chrono::high_resolution_clock::now();
       _elapsed += _end_time - _start_time;
-      
+
       if(_repeats_remaining == 0) {
         PINF("Worker: %u complete", rank);
         return false;
@@ -308,13 +304,13 @@
 public:
 
   Mixed_IOPS_task(unsigned rank)
-  {    
+  {
 
     char poolname[64];
     sprintf(poolname, "cpp_bench.pool.%u", rank);
 
     _store->delete_pool(poolname); /* delete any existing pool */
-    
+
     _pool = _store->create_pool(poolname, GiB(Options.pool_size));
 
     _data = new record_t [Options.pairs];
@@ -334,7 +330,7 @@
 
     status_t rc;
     for (unsigned long i = 0; i < Options.pairs; i++) {
-      
+
       _data[i].key = common::random_string(Options.key_size);
 
       /* write data in preparation for read */
@@ -351,12 +347,12 @@
                          _value, /* same value */
                          Options.value_size);
       }
-      
+
       if (rc != S_OK)
         throw General_exception("put operation failed:rc=%d", rc);
     }
 
-  }  
+  }
 
   virtual bool do_work(unsigned rank)
   {
@@ -395,7 +391,7 @@
                                 _data[_iterations].key,
                                 _value,
                                 Options.value_size,
-                                _memhandle);        
+                                _memhandle);
       }
       else {
         rc = _store->put(_pool,
@@ -403,7 +399,7 @@
                          _value,
                          Options.value_size);
       }
-      
+
       if (rc != S_OK)
         throw General_exception("put operation failed:rc=%d", rc);
     }
@@ -414,7 +410,7 @@
 
       _end_time = std::chrono::high_resolution_clock::now();
       _elapsed += _end_time - _start_time;
-      
+
       if(_repeats_remaining == 0) {
         PINF("Worker: %u complete", rank);
         return false;
