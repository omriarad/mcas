--- conflicted
+++ resolved
@@ -447,11 +447,7 @@
                               string_view_key key,
                               gsl::span<const common::const_byte_span> values,
                               gsl::span<const memory_handle_t> handles = gsl::span<const memory_handle_t>(),
-<<<<<<< HEAD
-                              flags_t            flags  = FLAGS_NONE)
-=======
                               flags_t        flags  = FLAGS_NONE)
->>>>>>> 4fa147d0
   {
     return error_value(E_NOT_SUPPORTED, pool, key, values, handles, flags);
   }
