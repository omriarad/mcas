--- conflicted
+++ resolved
@@ -163,11 +163,7 @@
     E_ALREADY_OPEN   = E_ERROR_BASE - 6,
   };
 
-<<<<<<< HEAD
-  std::string strerror(int e)
-=======
   static std::string strerror(int e)
->>>>>>> 78009464
   {
     static std::map<int, std::string> errs {
       { S_MORE, "MORE" }
