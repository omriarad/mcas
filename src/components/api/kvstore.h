/*
  Copyright [2017-2021] [IBM Corporation]
  Licensed under the Apache License, Version 2.0 (the "License");
  you may not use this file except in compliance with the License.
  You may obtain a copy of the License at
  http://www.apache.org/licenses/LICENSE-2.0
  Unless required by applicable law or agreed to in writing, software
  distributed under the License is distributed on an "AS IS" BASIS,
  WITHOUT WARRANTIES OR CONDITIONS OF ANY KIND, either express or implied.
  See the License for the specific language governing permissions and
  limitations under the License.
*/

#ifndef _API_KVSTORE_H_
#define _API_KVSTORE_H_

#include <api/components.h>
#include <api/registrar_memory_direct.h>
#include <common/byte_span.h>
#include <common/errors.h> /* ERROR_BASE */
#include <common/time.h>
#include <gsl/span>
#include <sys/uio.h> /* iovec */

#include <cinttypes> /* PRIx64 */
#include <cstdlib>
#include <functional>
#include <map>
#include <list>
#include <mutex>
#include <vector>

namespace nupm
{
  struct region_descriptor;
}

/* print format for the pool type */
#define PRIxIKVSTORE_POOL_T PRIx64

namespace component
{

#define DECLARE_OPAQUE_TYPE(NAME) \
  struct Opaque_##NAME {          \
    virtual ~Opaque_##NAME() {}   \
  }

/**
 * Key-value interface for pluggable backend (e.g. mapstore, hstore, hstore-cc)
 */
class KVStore : public Registrar_memory_direct {

protected:
  ~KVStore() {}
 private:
  DECLARE_OPAQUE_TYPE(lock_handle);
  template <typename E, typename ... Args>
    static E error_value(
      E e, Args && ...
    ) { return e; }

 public:
  DECLARE_OPAQUE_TYPE(memory_region); /* Buffer_manager::buffer_t need this */
  DECLARE_OPAQUE_TYPE(key);
  DECLARE_OPAQUE_TYPE(pool_iterator);

 public:
  using pool_t          = uint64_t;
  // using memory_handle_t = Opaque_memory_region*;
  using key_t           = Opaque_key*;
  using pool_lock_t     = Opaque_lock_handle*;
  using pool_iterator_t = Opaque_pool_iterator*;

  static constexpr memory_handle_t HANDLE_NONE = nullptr; /* old name */
  static constexpr memory_handle_t MEMORY_HANDLE_NONE = nullptr; /* better name */
  static constexpr key_t           KEY_NONE    = nullptr;

  struct Addr {
    explicit Addr(addr_t addr_) : addr(addr_) {}
    Addr() = delete;
    addr_t addr;
  };
  

  enum {
    THREAD_MODEL_UNSAFE,
    THREAD_MODEL_SINGLE_PER_POOL,
    THREAD_MODEL_RWLOCK_PER_POOL,
    THREAD_MODEL_MULTI_PER_POOL,
  };

  using flags_t = std::uint32_t ;
  static constexpr flags_t FLAGS_NONE      = 0x0;
  static constexpr flags_t FLAGS_READ_ONLY = 0x1; /* lock read-only */
  static constexpr flags_t FLAGS_SET_SIZE    = 0x2;
  static constexpr flags_t FLAGS_CREATE_ONLY = 0x4;  /* only succeed if no existing k-v pair exist */
  static constexpr flags_t FLAGS_DONT_STOMP  = 0x8;  /* do not overwrite existing k-v pair */
  static constexpr flags_t FLAGS_NO_RESIZE   = 0x10; /* if size < existing size, do not resize */
  static constexpr flags_t FLAGS_MAX_VALUE   = 0x10;

  using unlock_flags_t = std::uint32_t;
  static constexpr unlock_flags_t UNLOCK_FLAGS_NONE = 0x0;
  static constexpr unlock_flags_t UNLOCK_FLAGS_FLUSH = 0x1; /* indicates for PM backends to flush */

  static constexpr pool_t POOL_ERROR = 0;

  enum class Capability {
    POOL_DELETE_CHECK, /*< checks if pool is open before allowing delete */
    RWLOCK_PER_POOL,   /*< pools are locked with RW-lock */
    POOL_THREAD_SAFE,  /*< pools can be shared across multiple client threads */
    WRITE_TIMESTAMPS,  /*< support for write timestamping */
  };

  enum class Op_type {
    WRITE, /* copy bytes into memory region */
    ZERO,  /* zero the memory region */
    INCREMENT_UINT64,
    CAS_UINT64,
  };


  enum Attribute : std::uint32_t {
    VALUE_LEN                = 1, /* length of a value associated with key */
    COUNT                    = 2, /* number of objects */
    CRC32                    = 3, /* get CRC32 of a value */
    AUTO_HASHTABLE_EXPANSION = 4, /* set to true if the hash table should expand */
    PERCENT_USED             = 5, /* get percent used pool capacity at current size */
    WRITE_EPOCH_TIME         = 6, /* epoch time at which the key-value pair was last
                                     written or locked with STORE_LOCK_WRITE */
    MEMORY_TYPE              = 7, /* type of memory */
    MEMORY_SIZE              = 8, /* size of pool or store in bytes */
  };

  enum {
    MEMORY_TYPE_DRAM        = 0x1,
    MEMORY_TYPE_PMEM_DEVDAX = 0x2,
    MEMORY_TYPE_PMEM_FSDAX  = 0x3,
    MEMORY_TYPE_UNKNOWN     = 0xFF,
  };

  enum lock_type_t {
    STORE_LOCK_NONE  = 0,
    STORE_LOCK_READ  = 1,
    STORE_LOCK_WRITE = 2,
  };

  enum {
    /* see common/errors.h */
    S_MORE           = 2,
    E_KEY_EXISTS     = E_ERROR_BASE - 1,
    E_KEY_NOT_FOUND  = E_ERROR_BASE - 2,
    E_POOL_NOT_FOUND = E_ERROR_BASE - 3,
    E_BAD_ALIGNMENT  = E_ERROR_BASE - 4,
    E_TOO_LARGE      = E_ERROR_BASE - 5, /* -55 */
    E_ALREADY_OPEN   = E_ERROR_BASE - 6,
  };

  std::string strerro(int e)
  {
    static std::map<int, std::string> errs {
      { S_MORE, "MORE" }
      , { E_KEY_EXISTS, "E_KEY_EXISTS" }
      , { E_KEY_NOT_FOUND, "E_KEY_NOT_FOUND" }
      , { E_POOL_NOT_FOUND, "E_POOL_NOT_FOUND" }
      , { E_BAD_ALIGNMENT, "E_BAD_ALIGNMENT" }
      , { E_TOO_LARGE, "E_TOO_LARGE" }
      , { E_ALREADY_OPEN, "E_ALREADY_OPEN" }
    };
    auto it = errs.find(e);
    return it == errs.end() ? ( "non-IKVStore error " + std::to_string(e) ) : it->second;
  }


  class Operation {
    Op_type _type;
    size_t  _offset;

   protected:
    Operation(Op_type type, size_t offset) : _type(type), _offset(offset) {}

   public:
    Op_type type() const noexcept { return _type; }
    size_t  offset() const noexcept { return _offset; }
  };

  class Operation_sized : public Operation {
    size_t _len;

   protected:
    Operation_sized(Op_type type, size_t offset_, size_t len) : Operation(type, offset_), _len(len) {}

   public:
    size_t size() const noexcept { return _len; }
  };

  class Operation_write : public Operation_sized {
    const void* _data;

   public:
    Operation_write(size_t offset, size_t len, const void* data)
        : Operation_sized(Op_type::WRITE, offset, len), _data(data)
    {
    }
    const void* data() const noexcept { return _data; }
  };

  class Operation_zero : public Operation_sized {

   public:
    Operation_zero(size_t offset, size_t len)
        : Operation_sized(Op_type::ZERO, offset, len)
    {
    }
  };

  /**
   * Determine thread safety of the component
   * Check capability of component
   *
   * @param cap Capability type
   *
   * @return THREAD_MODEL_XXXX
   */
  virtual int thread_safety() const = 0;

  /**
   * Check capability of component
   *
   * @param cap Capability type
   *
   * @return THREAD_MODEL_XXXX
   */
  virtual int get_capability(Capability cap) const { return error_value(-1, cap); }

  /**
   * Create an object pool. If the pool exists and the FLAGS_CREATE_ONLY
   * is not provided, then the existing pool will be opened.  If
   * FLAGS_CREATE_ONLY is specified and the pool exists, POOL ERROR will be
   * returned.
   *
   * @param pool_name Unique pool name
   * @param size Size of pool in bytes (for keys,values and metadata)
   * @param flags Creation flags
   * @param expected_obj_count Expected maximum object count (optimization)
   * @param base Optional base address
   *
   * @return Pool handle or POOL_ERROR
   */
  virtual pool_t create_pool(const std::string& pool_name,
                             const size_t       size,
                             flags_t            flags              = 0,
                             uint64_t           expected_obj_count = 0,
                             const Addr         base_addr = Addr{0})
  {
    PERR("create_pool not implemented");
    return error_value(POOL_ERROR, pool_name, size, flags, expected_obj_count, base_addr);
  }

  virtual pool_t create_pool(const std::string& path,
                             const std::string& name,
                             const size_t       size,
                             flags_t            flags              = 0,
                             uint64_t           expected_obj_count = 0,
                             const Addr         base_addr_unused = Addr{0}) __attribute__((deprecated))
  {
    return create_pool(path + name, size, flags, expected_obj_count, base_addr_unused);
  }

  /**
   * Open an existing pool.
   *
   * @param name Name of object pool
   * @param flags Optional flags e.g., FLAGS_READ_ONLY
   * @param base Optional base address
   *
   * @return Pool handle or POOL_ERROR if pool cannot be opened, or flags
   * unsupported
   */
  virtual pool_t open_pool(const std::string& pool_name,
                           flags_t flags = 0,
                           const Addr base_addr_unused = Addr{0})
  {
    return error_value(POOL_ERROR, pool_name, flags, base_addr_unused);
  }

  virtual pool_t open_pool(const std::string& path,
                           const std::string& name,
                           flags_t flags = 0,
                           const Addr base_addr_unused = Addr{0}) __attribute__((deprecated))
  {
    return open_pool(path + name, flags, base_addr_unused);
  }

  /**
   * Close pool handle
   *
   * @param pool Pool handle
   *
   * @return S_OK on success, E_POOL_NOT_FOUND, E_ALREADY_OPEN if pool cannot be
   * closed due to open session.
   */
  virtual status_t close_pool(pool_t pool) = 0;

  /**
   * Delete an existing pool
   *
   * @param name Name of object pool
   *
   * @return S_OK on success, E_POOL_NOT_FOUND, E_ALREADY_OPEN if pool cannot be
   * deleted
   */
  virtual status_t delete_pool(const std::string& name) = 0;
<<<<<<< HEAD
=======

  /** 
   * Get a list of pool names
   * 
   * @param inout_pool_names [inout] List of pool names
   * 
   * @return S_OK or E_NOT_IMPL;
   */
  virtual status_t get_pool_names(std::list<std::string>& inout_pool_names) = 0;
>>>>>>> 5233efa4
  
  /**
   * Get mapped memory regions for pool.  This is used for pre-registration with
   * DMA engines.
   *
   * @param pool Pool handle
   * @param out_regions Backing file name (if any), Mapped memory regions
   *
   * @return S_OK on success or E_POOL_NOT_FOUND.  Components that do not
   * support this return E_NOT_SUPPORTED.
   */
  virtual status_t get_pool_regions(const pool_t pool, nupm::region_descriptor & out_regions)
  {
    return error_value(E_NOT_SUPPORTED, pool, out_regions); /* not supported in FileStore */
  }

  /**
   * Dynamically expand a pool.  Typically, this will add to the regions
   * belonging to a pool.
   *
   * @param pool Pool handle
   * @param increment_size Size in bytes to expand by
   * @param reconfigured_size [out] new size of pool
   *
   * @return S_OK on success or E_POOL_NOT_FOUND. Components that do not support
   * this return E_NOT_SUPPORTED (e.g. MCAS client)
   */
  virtual status_t grow_pool(const pool_t pool,
                             const size_t increment_size,
                             size_t& reconfigured_size)
  {
    PERR("grow_pool: not supported");
    return error_value(E_NOT_SUPPORTED, pool, increment_size, reconfigured_size);
  }

  /**
   * Write or overwrite an object value. If there already exists an
   * object with matching key, then it should be replaced
   * (i.e. reallocated) or overwritten.
   *
   * @param pool Pool handle
   * @param key Object key
   * @param value Value data
   * @param value_len Size of value in bytes
   *
   * @return S_OK or E_POOL_NOT_FOUND, E_KEY_EXISTS
   */
  virtual status_t put(const pool_t       pool,
                       const std::string& key,
                       const void*        value,
                       const size_t       value_len,
                       flags_t            flags = FLAGS_NONE)
  {
    return error_value(E_NOT_SUPPORTED, pool, key, value, value_len, flags);
  }

  /**
   * Zero-copy put operation.  If there does not exist an object
   * with matching key, then an error E_KEY_EXISTS should be returned.
   *
   * @param pool Pool handle
   * @param key Object key
   * @param value Value
   * @param value_len Value length in bytes
   * @param handle Memory registration handle
   * @param flags Optional flags
   *
   * @return S_OK or E_POOL_NOT_FOUND, E_KEY_EXISTS
   */
  virtual status_t put_direct(const pool_t   pool,
                              const std::string&    key,
                              gsl::span<const common::const_byte_span> values,
                              gsl::span<const memory_handle_t> handles = gsl::span<const memory_handle_t>(),
                              flags_t        flags  = FLAGS_NONE)
  {
    return error_value(E_NOT_SUPPORTED, pool, key, values, handles, flags);
  }


 /**
   * Zero-copy put operation (see exceptions above).
   *
   * @param pool Pool handle
   * @param key Object key
   * @param value Value
   * @param value_len Value length in bytes
   * @param handle Memory registration handle
   * @param flags Optional flags
   *
   * @return S_OK or error code
   */
  virtual status_t put_direct(const pool_t   pool,
                              const std::string&    key,
                              const void*           value,
                              const size_t          value_len,
                              const memory_handle_t handle = MEMORY_HANDLE_NONE,
                              flags_t        flags  = FLAGS_NONE)
  {
    return put_direct(
      pool
      , key
      , std::array<const common::const_byte_span,1>{common::make_const_byte_span(value, value_len)}
      , std::array<memory_handle_t,1>{handle}
      , flags
    );
  }

  /**
   * Resize memory for a value
   *
   * @param pool Pool handle
   * @param key Object key (should be unlocked)
   * @param new_size New size of value in bytes (can be more or less)
   *
   * @return S_OK on success, E_BAD_ALIGNMENT, E_POOL_NOT_FOUND,
   * E_KEY_NOT_FOUND, E_TOO_LARGE, E_ALREADY
   */
  virtual status_t resize_value(const pool_t       pool,
                                const std::string& key,
                                const size_t       new_size,
                                const size_t       alignment)
  {
    return error_value(E_NOT_SUPPORTED, pool, key, new_size, alignment);
  }

  /**
   * Read an object value
   *
   * @param pool Pool handle
   * @param key Object key
   * @param out_value Value data (if null, component will allocate memory)
   * @param out_value_len Size of value in bytes
   *
   * @return S_OK or E_POOL_NOT_FOUND, E_KEY_NOT_FOUND if key not found
   */
  virtual status_t get(const pool_t       pool,
                       const std::string& key,
                       void*&             out_value, /* release with free_memory() API */
                       size_t&            out_value_len) = 0;

  /**
   * Read an object value directly into client-provided memory.
   *
   * @param pool Pool handle
   * @param key Object key
   * @param out_value Client provided buffer for value
   * @param out_value_len [in] size of value memory in bytes [out] size of value
   * @param handle Memory registration handle
   *
   * @return S_OK, S_MORE if only a portion of value is read,
   * E_BAD_ALIGNMENT on invalid alignment, E_POOL_NOT_FOUND, or other
   * error code
   *
   * Note: S_MORE is reduncant, it could have been inferred from S_OK and
   * out_value_len [in] < out_value_len [out].
   */
  virtual status_t get_direct(pool_t             pool,
                              const std::string& key,
                              void*              out_value,
                              size_t&            out_value_len,
                              memory_handle_t    handle = HANDLE_NONE)
  {
    return error_value(E_NOT_SUPPORTED, pool, key, out_value, out_value_len, handle);
  }

  /**
   * Get attribute for key or pool (see enum Attribute)
   *
   * @param pool Pool handle
   * @param attr Attribute to retrieve
   * @param out_value Vector of attribute values
   * @param key [optional] Key
   *
   * @return S_OK on success, E_POOL_NOT_FOUND, E_INVALID_ARG, E_KEY_NOT_FOUND
   */
  virtual status_t get_attribute(pool_t                 pool,
                                 Attribute              attr,
                                 std::vector<uint64_t>& out_value,
                                 const std::string*     key = nullptr) = 0;

  /**
   * Atomically (crash-consistent for pmem) swap keys (K,V)(K',V') -->
   * (K,V')(K',V).  Before calling this API, both KV-pairs must be
   * unlocked.
   *
   * @param pool Pool handle
   * @param key0 First key
   * @param key1 Second key
   *
   * @return S_OK on success, E_POOL_NOT_FOUND, E_KEY_NOT_FOUND, E_LOCKED
   * (unable to take both locks)
   */
  virtual status_t swap_keys(const pool_t pool,
                             const std::string key0,
                             const std::string key1)
  {
    return error_value(E_NOT_SUPPORTED, pool, key0, key1);
  }

  /**
   * Set attribute on a pool.
   *
   * @param pool Pool handle
   * @param attr Attribute to set
   * @param value Vector of values to set (for boolean 0=false, 1=true)
   * @param key [optional] key
   *
   * @return S_OK, E_INVALID_ARG (e.g. key==nullptr), E_POOL_NOT_FOUND
   */
  virtual status_t set_attribute(const pool_t                 pool,
                                 const Attribute              attr,
                                 const std::vector<uint64_t>& value,
                                 const std::string*           key = nullptr)
  {
    return error_value(E_NOT_SUPPORTED, pool, attr, value, key);
  }

  /**
   * Allocate memory for zero copy DMA
   *
   * @param vaddr [out] allocated memory buffer
   * @param len [in] length of memory buffer in bytes
   * @param handle memory handle
   *
   */
  virtual status_t allocate_direct_memory(void*& vaddr,
                                          size_t len,
                                          memory_handle_t& handle)
  {
    return error_value(E_NOT_SUPPORTED, vaddr, len, handle);
  }

  /**
   * Free memory for zero copy DMA
   *
   * @param handle handle to memory region to free
   *
   * @return S_OK on success
   */
  virtual status_t free_direct_memory(memory_handle_t handle)
  {
    return error_value(E_NOT_SUPPORTED, handle);
  }

  /**
   * Register memory for zero copy DMA
   *
   * @param vaddr Appropriately aligned memory buffer
   *
   * @return Memory handle or NULL on not supported.
   */

  memory_handle_t register_direct_memory(common::const_byte_span bytes) override
  {
    return error_value(nullptr, bytes);
  }

  using Registrar_memory_direct::register_direct_memory;

  /**
   * Direct memory regions should be unregistered before the memory is released
   * on the client side.
   *
   * @param handle (as returned by register_direct_memory) of region to deregister.
   *
   * @return S_OK on success
   */
  status_t unregister_direct_memory(memory_handle_t handle) override
  {
    return error_value(E_NOT_SUPPORTED, handle);
  }

  /**
   * Take a lock on an object. If the object does not exist and inout_value_len
   * is non-zero, create it with value space according to out_value_len (this
   * is very important for mcas context). If the object does not exist and
   * inout_value_len is zero, return E_KEY_NOT_FOUND.
   *
   * @param pool Pool handle
   * @param key Key
   * @param type STORE_LOCK_READ | STORE_LOCK_WRITE
   * @param out_value [out] Pointer to data
   * @param inout_value_len [in-out] Size of data in bytes
   * @param alignment [in] Alignment in bytes.
   * @param out_key [out]  Handle to key for unlock
   * @param out_key_ptr [out]  Optional request for key-string pointer (set to
   * nullptr if not required)
   *
   * @return S_OK, S_CREATED_OK (if created on demand), E_KEY_NOT_FOUND,
   * E_LOCKED (already locked), E_INVAL (e.g., no key & no length),
   * E_TOO_LARGE (cannot allocate space for lock), E_NOT_SUPPORTED
   * if unable to take lock or other error
   */
  virtual status_t lock(const pool_t       pool,
                        const std::string& key,
                        const lock_type_t  type,
                        void*&             out_value,
                        size_t&            inout_value_len,
                        size_t             alignment,
                        key_t&             out_key_handle,
                        const char**       out_key_ptr = nullptr)
  {
    return error_value(E_NOT_SUPPORTED, pool, key, type, out_value, inout_value_len, alignment,
                       out_key_handle, out_key_ptr);
  }

  /**
   * Unlock a key-value pair
   *
   * @param pool Pool handle
   * @param key_handle Handle (opaque) for key used to unlock
   * @param flags Optional unlock flags, UNLOCK_FLAGS_FLUSH
   *
   * @return S_OK, S_MORE (for async), E_INVAL or other error
   */
  virtual status_t unlock(const pool_t pool,
                          const key_t key_handle,
                          const unlock_flags_t flags = UNLOCK_FLAGS_NONE)
  {
    return error_value(E_NOT_SUPPORTED, pool, key_handle, flags);
  }

  /**
   * Update an existing value by applying a series of operations.
   * Together the set of operations make up an atomic transaction.
   * If the operation requires a result the operation type may provide
   * a method to accept the result. No operation currently requires
   * a result, but compare and swap probably would.
   *
   * @param pool Pool handle
   * @param key Object key
   * @param op_vector Operation vector
   * @param take_lock Set to true for automatic locking of object
   *
   * @return S_OK or error code
   */
  virtual status_t atomic_update(const pool_t                   pool,
                                 const std::string&             key,
                                 const std::vector<Operation*>& op_vector,
                                 bool                           take_lock = true)
  {
    return error_value(E_NOT_SUPPORTED, pool, key, op_vector, take_lock);
  }

  /**
   * Erase an object
   *
   * @param pool Pool handle
   * @param key Object key
   *
   * @return S_OK or error code (e.g. E_LOCKED)
   */
  virtual status_t erase(pool_t pool, const std::string& key) = 0;

  /**
   * Return number of objects in the pool
   *
   * @param pool Pool handle
   *
   * @return Number of objects
   */
  virtual size_t count(pool_t pool) = 0;

  /**
   * Apply functor to all objects in the pool
   *
   * @param pool Pool handle
   * @param function Functor to apply
   *
   * @return S_OK, E_POOL_NOT_FOUND
   */
  virtual status_t map(const pool_t pool,
                       std::function<int(const void* key,
                                         const size_t key_len,
                                         const void* value,
                                         const size_t value_len)> function)
  {
    return error_value(E_NOT_SUPPORTED, pool, function);
  }

  /**
   * Apply functor to all objects in the pool according
   * to given time constraints
   *
   * @param pool Pool handle
   * @param function Functor to apply (not in time order). If
   *                 functor returns < 0, then map aborts
   * @param t_begin Time must be after or equal. If set to zero, no constraint.
   * @param t_end Time must be before or equal. If set to zero, no constraint.
   *
   * @return S_OK, E_POOL_NOT_FOUND
   */
  virtual status_t map(const pool_t pool,
                       std::function<int(const void*              key,
                                         const size_t             key_len,
                                         const void*              value,
                                         const size_t             value_len,
                                         const common::tsc_time_t timestamp)> function,
                       const common::epoch_time_t t_begin,
                       const common::epoch_time_t t_end)
  {
    return error_value(E_NOT_SUPPORTED, pool, function, t_begin, t_end);
  }

  /**
   * Apply functor to all keys only. Useful for file_store (now deprecated)
   *
   * @param pool Pool handle
   * @param function Functor
   *
   * @return S_OK, E_POOL_NOT_FOUND
   */
  virtual status_t map_keys(const pool_t pool, std::function<int(const std::string& key)> function)
  {
    return error_value(E_NOT_SUPPORTED, pool, function);
  }

  /*
     auto iter = open_pool_iterator(pool);

     while(deref_pool_iterator(iter, ref, true) == S_OK)
       process_record(ref);

     close_pool_iterator(iter);
  */

  struct pool_reference_t {
  public:
    pool_reference_t()
      : key(nullptr), key_len(0), value(nullptr), value_len(0), timestamp() {}

    const void*          key;
    size_t               key_len;
    const void*          value;
    size_t               value_len;
    common::epoch_time_t timestamp; /* zero if not supported */
    
    inline std::string get_key() const {
      std::string k(static_cast<const char*>(key), key_len);
      return k;
    }

  };

  /**
   * Open pool iterator to iterate over objects in pool.
   *
   * @param pool Pool handle
   *
   * @return Pool iterator or nullptr
   */
  virtual pool_iterator_t open_pool_iterator(const pool_t pool)
  {
    return error_value(nullptr, pool);
  }

  /**
   * Deference pool iterator position and optionally increment
   *
   * @param pool Pool handle
   * @param iter Pool iterator
   * @param t_begin Time must be after or equal. If set to zero, no constraint.
   * @param t_end Time must be before or equal. If set to zero, no constraint.
   * @param ref [out] Output reference record
   * @param ref [out] Set to true if within time bounds
   * @param increment Move iterator forward one position
   *
   * @return S_OK on success and valid reference, E_INVAL (bad iterator),
   *   E_OUT_OF_BOUNDS (when attempting to dereference out of bounds
   *   E_ITERATOR_DISTURBED (when writes have been made since last iteration)
   */
  virtual status_t deref_pool_iterator(const pool_t       pool,
                                       pool_iterator_t    iter,
                                       const common::epoch_time_t t_begin,
                                       const common::epoch_time_t t_end,
                                       pool_reference_t&  ref,
                                       bool&              time_match,
                                       bool               increment = true)
  {
    /* Not sure of the difference between "not supported" and "not implemented",
     * but they are separated codes.
     */
    return error_value(E_NOT_IMPL, pool, iter, t_begin, t_end, ref, time_match, increment);
  }

  /**
   * Unlock pool, release iterator and associated resources
   *
   * @param pool Pool handle
   * @param iter Pool iterator
   *
   * @return S_OK on success, E_INVAL (bad iterator)
   */
  virtual status_t close_pool_iterator(const pool_t pool,
                                       pool_iterator_t iter)
  {
    return error_value(E_NOT_IMPL, pool, iter);
  }

  /**
   * Free server-side allocated memory
   *
   * @param p Pointer to memory allocated through a get call
   *
   * @return S_OK on success
   */
  virtual status_t free_memory(void* p)
  {
    ::free(p);
    return S_OK;
  }

  /**
   * Allocate memory from pool
   *
   * @param pool Pool handle
   * @param size Size in bytes
   * @param alignment Alignment hint in bytes, 0 if no alignment is needed
   * @param out_addr Pointer to allocated region
   *
   * @return S_OK on success, E_BAD_ALIGNMENT, E_POOL_NOT_FOUND, E_NOT_SUPPORTED
   */
  virtual status_t allocate_pool_memory(const pool_t pool,
                                        const size_t size,
                                        const size_t alignment_hint,
                                        void*&       out_addr)
  {
    return error_value(E_NOT_SUPPORTED, pool, size, alignment_hint, out_addr);
  }

  /**
   * Free memory from pool
   *
   * @param pool Pool handle
   * @param addr Address of memory to free
   * @param size Size in bytes of allocation; if provided this accelerates
   * release
   *
   * @return S_OK on success, E_INVAL, E_POOL_NOT_FOUND, E_NOT_SUPPORTED
   */
  virtual status_t free_pool_memory(pool_t pool, const void* addr, size_t size = 0)
  {
    return error_value(E_NOT_SUPPORTED, pool, addr, size);
  }

  /**
   * Flush memory from pool
   *
   * @param pool Pool handle
   * @param addr Address of memory to flush
   * @param size Size in bytes to flush
   *
   * @return S_OK on success, E_INVAL, E_POOL_NOT_FOUND, E_NOT_SUPPORTED
   */
  virtual status_t flush_pool_memory(pool_t pool, const void* addr, size_t size)
  {
    return error_value(E_NOT_SUPPORTED, pool, addr, size);
  }

  /**
   * Perform control invocation on component
   *
   * @param command String representation of command (component-interpreted)
   *
   * @return S_OK on success or error otherwise
   */
  virtual status_t ioctl(const std::string& command) { return error_value(E_NOT_SUPPORTED, command); }

  /**
   * Debug routine
   *
   * @param pool Pool handle
   * @param cmd Debug command
   * @param arg Parameter for debug operation
   */
  virtual void debug(pool_t pool, unsigned cmd, uint64_t arg) = 0;
};

}  // namespace component
#endif<|MERGE_RESOLUTION|>--- conflicted
+++ resolved
@@ -311,8 +311,6 @@
    * deleted
    */
   virtual status_t delete_pool(const std::string& name) = 0;
-<<<<<<< HEAD
-=======
 
   /** 
    * Get a list of pool names
@@ -322,7 +320,6 @@
    * @return S_OK or E_NOT_IMPL;
    */
   virtual status_t get_pool_names(std::list<std::string>& inout_pool_names) = 0;
->>>>>>> 5233efa4
   
   /**
    * Get mapped memory regions for pool.  This is used for pre-registration with
