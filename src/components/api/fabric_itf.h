/*
   Copyright [2017-2020] [IBM Corporation]
   Licensed under the Apache License, Version 2.0 (the "License");
   you may not use this file except in compliance with the License.
   You may obtain a copy of the License at
       http://www.apache.org/licenses/LICENSE-2.0
   Unless required by applicable law or agreed to in writing, software
   distributed under the License is distributed on an "AS IS" BASIS,
   WITHOUT WARRANTIES OR CONDITIONS OF ANY KIND, either express or implied.
   See the License for the specific language governing permissions and
   limitations under the License.
*/

#ifndef __API_FABRIC_ITF__
#define __API_FABRIC_ITF__

#include <component/base.h> /* component::IBase, DECLARE_COMPONENT_UUID, DECLARE_INTERFACE_UUID */
#include <common/byte_span.h>
#include <common/string_view.h>

#pragma GCC diagnostic push
#pragma GCC diagnostic ignored "-Wshadow"
#include <rdma/fabric.h>
#pragma GCC diagnostic pop

#include <gsl/pointers>
#include <gsl/span>
#include <chrono>
#include <cstddef> /* size_t */
#include <cstdint> /* uint16_t, uint64_t */
#include <functional>
#include <map>
#include <stdexcept> /* runtime_error */
#include <vector>

#ifndef FABRIC_H
#define FI_READ (1ULL << 8)
#define FI_WRITE (1ULL << 9)
#define FI_RECV (1ULL << 10)
#define FI_SEND (1ULL << 11)
#define FI_TRANSMIT FI_SEND
#define FI_REMOTE_READ (1ULL << 12)
#define FI_REMOTE_WRITE (1ULL << 13)

#define FI_MULTI_RECV (1ULL << 16)
#define FI_REMOTE_CQ_DATA (1ULL << 17)
#define FI_MORE (1ULL << 18)
#define FI_PEEK (1ULL << 19)
#define FI_TRIGGER (1ULL << 20)
#define FI_FENCE (1ULL << 21)

#define FI_COMPLETION (1ULL << 24)
#define FI_EVENT FI_COMPLETION
#define FI_INJECT (1ULL << 25)
#define FI_INJECT_COMPLETE (1ULL << 26)
#define FI_TRANSMIT_COMPLETE (1ULL << 27)
#define FI_DELIVERY_COMPLETE (1ULL << 28)
#define FI_AFFINITY (1ULL << 29)
#define FI_COMMIT_COMPLETE (1ULL << 30)

#define FI_VARIABLE_MSG (1ULL << 48)
#define FI_RMA_PMEM (1ULL << 49)
#define FI_SOURCE_ERR (1ULL << 50)
#define FI_LOCAL_COMM (1ULL << 51)
#define FI_REMOTE_COMM (1ULL << 52)
#define FI_SHARED_AV (1ULL << 53)
#define FI_PROV_ATTR_ONLY (1ULL << 54)
#define FI_NUMERICHOST (1ULL << 55)
#define FI_RMA_EVENT (1ULL << 56)
#define FI_SOURCE (1ULL << 57)
#define FI_NAMED_RX_CTX (1ULL << 58)
#define FI_DIRECTED_RECV (1ULL << 59)
#endif

struct iovec; /* definition in <sys/uio.h> */

namespace component
{
  namespace fabric
  {
#if 1 // MCAS_USE_CONTEXT2
    using context_t = gsl::not_null<fi_context2 *>;
#else
    using context_t = void *;
#endif
  }

class IFabric_runtime_error : public std::runtime_error {
 public:
  explicit IFabric_runtime_error(const common::string_view what_arg);
  /**
   * @return The libfabric error code (enumeration in <rdma/fi_errno.h>)
   */
  virtual unsigned id() const noexcept = 0;
};

/**
 * Fabric/RDMA-based network component
 *
 */
#pragma GCC diagnostic push
#if defined            __GNUC__ && 6 < __GNUC__
#pragma GCC diagnostic ignored "-Wnoexcept-type"
#endif

struct IFabric_memory_region;

class IFabric_op_completer {
 public:
	 using context_t = fabric::context_t;
  virtual ~IFabric_op_completer() {}

  /*
   * Functionality which probably belongs to a higher layer, but which landed
   * here. Callbacks which return DEFER are enqueued, to be retried after
   * later callbacks are given a first chance to run.
   */
  enum class cb_acceptance { ACCEPT, DEFER };

  /**
   * Poll completion events; service completion queues and store
   * events not belonging to group (stall them).  This method will
   * BOTH service the completion queues and service those events
   * stalled previously
   *
   *  completion_flags,
   * FI_{SEND,RECV,RMA,ATOMIC,MSG,TAGGED,MULTICAST,(REMOTE_)?READ,(REMOTE_)?WRITE,REMOTE_CQ_DATA,MULTI_RECV},
   *  are described in "man fi_cq" and defined in
   * libfabric/include/rdma/fabric.h
   *
   * @param completion_callback (context_t, completion_flags, std::size_t len,
   * status_t status, void* error_data)
   *
   * @return Number of completions processed
   */
  using complete_old = std::function<void(context_t context, ::status_t)>;
  using poll_context_t = void *;
  using complete_definite =
      std::function<void(context_t context, ::status_t, std::uint64_t completion_flags, std::size_t len, void *error_data)>;
  using complete_tentative = std::function<
      cb_acceptance(context_t context, ::status_t, std::uint64_t completion_flags, std::size_t len, void *error_data)>;
  using complete_param_definite = std::function<
      void(context_t context, ::status_t, std::uint64_t completion_flags, std::size_t len, void *error_data, poll_context_t param)>;
  using complete_param_tentative              = std::function<cb_acceptance(context_t context,
                                                               ::status_t,
                                                               std::uint64_t completion_flags,
                                                               std::size_t   len,
                                                               void *        error_data,
                                                               poll_context_t        param)>;
  using complete_param_definite_ptr_noexcept  = void (*)(context_t context,
                                                        ::status_t,
                                                        std::uint64_t completion_flags,
                                                        std::size_t   len,
                                                        void *        error_data,
                                                        poll_context_t        param)
#if 201703L <= __cplusplus
	noexcept
#endif
    ;
  using complete_param_tentative_ptr_noexcept = cb_acceptance (*)(context_t context,
                                                                  ::status_t,
                                                                  std::uint64_t completion_flags,
                                                                  std::size_t   len,
                                                                  void *        error_data,
                                                                  poll_context_t param)
#if 201703L <= __cplusplus
	noexcept
#endif
	;

  /**
   * @throw IFabric_runtime_error - cq_read unhandled error
   * @throw std::logic_error - called on closed connection
   */
  virtual std::size_t poll_completions(const complete_old &completion_callback) = 0;
  /**
   * @throw IFabric_runtime_error - cq_read unhandled error
   * @throw std::logic_error - called on closed connection
   */
  virtual std::size_t poll_completions(const complete_definite &completion_callback) = 0;
  /**
   * @throw IFabric_runtime_error - cq_read unhandled error
   * @throw std::logic_error - called on closed connection
   */
  virtual std::size_t poll_completions_tentative(const complete_tentative &completion_callback) = 0;
  /**
   * @throw IFabric_runtime_error - cq_read unhandled error
   * @throw std::logic_error - called on closed connection
   */
  virtual std::size_t poll_completions(const complete_param_definite &completion_callback, poll_context_t callback_param) = 0;
  /**
   * @throw IFabric_runtime_error - cq_read unhandled error
   * @throw std::logic_error - called on closed connection
   */
  virtual std::size_t poll_completions_tentative(const complete_param_tentative &completion_callback,
                                                 poll_context_t                          callback_param) = 0;
  /**
   * @throw IFabric_runtime_error - cq_read unhandled error
   * @throw std::logic_error - called on closed connection
   */
  virtual std::size_t poll_completions(complete_param_definite_ptr_noexcept completion_callback,
                                       poll_context_t                               callback_param) = 0;
  /**
   * @throw IFabric_runtime_error - cq_read unhandled error
   * @throw std::logic_error - called on closed connection
   */
  virtual std::size_t poll_completions_tentative(complete_param_tentative_ptr_noexcept completion_callback,
                                                 poll_context_t                                callback_param) = 0;

  /**
   * Get count of stalled completions.
   *
   * @throw std::system_error, e.g. for locking
   */
  virtual std::size_t stalled_completion_count() = 0;

  /**
   * Block and wait for next completion.
   *
   * @param polls_limit Maximum number of polls
   *
   * @return (was next completion context. But poll_completions can retrieve
   * that)
   *
   * @throw IFabric_runtime_error - ::fi_control fail
   * @throw std::system_error - pselect fail
   */
  virtual void wait_for_next_completion(unsigned polls_limit = 0) = 0;
  /**
   * Block and wait for next completion.
   *
   * @param polls_limit Maximum time to wait
   *
   * @return (was next completion context. But poll_completions can retrieve
   * that)
   *
   * @throw IFabric_runtime_error - ::fi_control fail
   * @throw std::system_error - pselect fail
   */
  virtual void wait_for_next_completion(std::chrono::milliseconds timeout) = 0;

  /**
   * Unblock any threads waiting on completions
   *
   * @throw std::system_error, e.g. for locking
   */
  virtual void unblock_completions() = 0;

  /* Additional TODO:
     - support for completion and event counters
     - support for statistics collection
  */
};

class IFabric_memory_control {
 public:
  using const_byte_span = common::const_byte_span;
  using context_t = fabric::context_t;
  virtual ~IFabric_memory_control() {}

  using memory_region_t = IFabric_memory_region *;
  /**
   * Register buffer for RDMA
   *
   * @param contig_addr Pointer to contiguous region
   * @param size Size of buffer in bytes
   * @param key Requested key for the remote memory. Note: if the fabric
   * provider uses the key (i.e., the fabric provider memory region attributes
   *            do not include the FI_MR_PROV_KEY bit), then the key must be
   *            unique among registered memory regions. As this API does not
   *            expose these attributes, the only safe strategy is to assume
   * that the key must be unique among registered memory regsions.
   * @param flags Flags e.g., FI_REMOTE_READ|FI_REMOTE_WRITE. Flag definitions
   * are in <rdma/fabric.h>
   *
   * @return Memory region handle
   *
   * @throw std::range_error - address already registered
   * @throw std::logic_error - inconsistent memory registry
   */
  virtual memory_region_t register_memory(const void *  contig_addr,
                                          std::size_t   size,
                                          std::uint64_t key,
                                          std::uint64_t flags)
  { return register_memory(common::make_const_byte_span(contig_addr, size), key, flags); }
  virtual memory_region_t register_memory(const_byte_span contig_,
                                          std::uint64_t key,
                                          std::uint64_t flags) = 0;

  /**
   * De-register memory region
   *
   * @param memory_region Memory region to de-register
   *
   * @throw std::range_error - address not registered
   * @throw std::logic_error - inconsistent memory registry
   */
  virtual void deregister_memory(memory_region_t memory_region) = 0;

  virtual std::uint64_t get_memory_remote_key(memory_region_t) const noexcept = 0;
  virtual void *        get_memory_descriptor(memory_region_t) const noexcept = 0;

  /**
   * Asynchronously post a buffer to receive data
   *
   * @param buffers Buffer span (containing regions should be registered)
   *
   * @return Work (context) identifier
   *
   * @throw IFabric_runtime_error - ::fi_recvv fail
   */
  virtual void post_recv(gsl::span<const ::iovec> buffers, void **descriptors, context_t context) = 0;
  virtual void post_recv(gsl::span<const ::iovec> buffers, context_t context)                     = 0;
};

class IFabric_client;
class IFabric_client_grouped;

/**
 * IFabric_initiator
 *  operations unique to a connected endpoint
 */
class IFabric_initiator
{
 public:
	using context_t = fabric::context_t;
	virtual ~IFabric_initiator() {}
  /**
   * Asynchronously post a buffer to the connection
   *
   * @param buffers Buffer span (containing regions should be registered)
   *
   * @return Work (context) identifier
   *
   * @throw IFabric_runtime_error std::runtime_error - ::fi_sendv fail
   */
  virtual void post_send(gsl::span<const ::iovec> buffers, void **descriptors, context_t context) = 0;
  virtual void post_send(gsl::span<const ::iovec> buffers, context_t context)                     = 0;

  /**
   * Post RDMA read operation
   *
   * @param buffers Destination buffer span
   * @param remote_addr Remote address
   * @param key Key for remote address
   * @param out_context
   *
   * @throw IFabric_runtime_error - ::fi_readv fail
   *
   */
  virtual void post_read(gsl::span<const ::iovec> buffers,
                         void **        descriptors,
                         std::uint64_t  remote_addr,
                         std::uint64_t  key,
<<<<<<< HEAD
                         context_t context) = 0;
=======
                         void *         context) = 0;

>>>>>>> 94176407
  void post_read(const ::iovec *first,
                         const ::iovec *last,
                         void **        descriptors,
                         std::uint64_t  remote_addr,
                         std::uint64_t  key,
                         context_t context) { return post_read( { first, last }, descriptors, remote_addr, key, context); }

  virtual void post_read(gsl::span<const ::iovec> buffers,
                         std::uint64_t               remote_addr,
                         std::uint64_t               key,
                         context_t context) = 0;

  /**
   * Post RDMA write operation
   *
   * @param buffers Source buffer span
   * @param remote_addr Remote address
   * @param key Key for remote address
   * @param out_context
   *
   * @throw IFabric_runtime_error - ::fi_writev fail
   *
   */
  virtual void post_write(const gsl::span<const ::iovec> buffers,
                          void **        descriptors,
                          std::uint64_t  remote_addr,
                          std::uint64_t  key,
                          context_t context) = 0;

  void post_write(const ::iovec *first,
                          const ::iovec *last,
                          void **        descriptors,
                          std::uint64_t  remote_addr,
                          std::uint64_t  key,
                          context_t context)
  {
    return post_write(
      gsl::span<const ::iovec>(first, last), descriptors, remote_addr, key, context);
  }

  virtual void post_write(const gsl::span<const ::iovec> buffers,
                          std::uint64_t               remote_addr,
                          std::uint64_t               key,
                          context_t context) = 0;

  /**
   * Send message without completion
   *
   * @param connection Connection to inject on
   * @param buf Data to send
   * @param buf Length of data to send (must not exceed
   * IFabric_connection::max_inject_size())
   *
   * @throw IFabric_runtime_error - ::fi_inject fail
   */
  virtual void inject_send(const void *buf, std::size_t len) = 0;

  /* TODO: atomic RMA operations
  */
};

/**
 * IFabric_endpoint_connected
 *  operations available to a connected endpoint
 */
class IFabric_endpoint_connected
	: public IFabric_memory_control
	, public IFabric_initiator
	, public IFabric_op_completer
{
public:
	using context_t = IFabric_initiator::context_t;
  /* TODO: statistics collection
  */
};

class IFabric_endpoint_unconnected
	: public IFabric_memory_control
{
};

/**
 * Fabric/RDMA-based network component
 *  an active bit not connected endpoint
 */
class IFabric_endpoint_unconnected_client : public IFabric_endpoint_unconnected {
 public:

  /**
   * Open a fabric client (active endpoint) connection to a server. Active
   * endpoints usually correspond with hardware resources, e.g. verbs queue
   * pair. Options may not conflict with those specified for the fabric.
   *
   * @param json_configuration Configuration string in JSON
   * @param remote_endpoint The IP address (URL) of the server
   * @param port The IP port on the server
   *
   * @return the endpoint
   *
   * @throw std::bad_alloc - destination address alloc failed
   * @throw std::bad_alloc - libfabric out of memory
   * @throw std::bad_alloc - libfabric out of memory (creating a new server)
   * @throw std::bad_alloc - out of memory
   * @throw std::domain_error : json file parse-detected error
   * @throw std::logic_error : socket initialized with a negative value (from
   * ::socket) in Fd_control
   * @throw std::logic_error : unexpected event
   * @throw std::system_error : error receiving fabric server name
   * @throw std::system_error : pselect fail (expecting event)
   * @throw std::system_error : resolving address
   * @throw std::system_error : pselect fail
   * @throw std::system_error : read error on event pipe
   * @throw std::system_error - writing event pipe (normal callback)
   * @throw std::system_error - writing event pipe (readerr_eq)
   * @throw std::system_error - receiving data on socket
   * @throw IFabric_runtime_error - ::fi_domain fail
   * @throw IFabric_runtime_error - ::fi_connect fail
   * @throw IFabric_runtime_error - ::fi_ep_bind fail
   * @throw IFabric_runtime_error - ::fi_enable fail
   * @throw IFabric_runtime_error - ::fi_ep_bind fail (event registration)
   *
   */
  virtual IFabric_client *make_open_client() = 0;

  /**
   * Open a fabric endpoint for which communications are divided into smaller
   * entities (groups). Options may not conflict with those specified for the
   * fabric.
   *
   * @param json_configuration Configuration string in JSON
   * @param remote_endpoint The IP address (URL) of the server
   * @param port The IP port on the server
   *
   * @return the endpoint
   *
   * @throw std::bad_alloc - destination address alloc failed
   * @throw std::bad_alloc - libfabric out of memory
   * @throw std::bad_alloc - libfabric out of memory (creating a new server)
   * @throw std::bad_alloc - out of memory
   * @throw std::domain_error : json file parse-detected error
   * @throw std::logic_error : socket initialized with a negative value (from
   * ::socket) in Fd_control
   * @throw std::logic_error : unexpected event
   * @throw std::system_error : error receiving fabric server name
   * @throw std::system_error : pselect fail (expecting event)
   * @throw std::system_error : resolving address
   * @throw std::system_error : pselect fail
   * @throw std::system_error : read error on event pipe
   * @throw std::system_error - writing event pipe (normal callback)
   * @throw std::system_error - writing event pipe (readerr_eq)
   * @throw std::system_error - receiving data on socket
   * @throw IFabric_runtime_error - ::fi_domain fail
   * @throw IFabric_runtime_error - ::fi_connect fail
   * @throw IFabric_runtime_error - ::fi_ep_bind fail
   * @throw IFabric_runtime_error - ::fi_enable fail
   * @throw IFabric_runtime_error - ::fi_ep_bind fail (event registration)
   *
   */
  virtual IFabric_client_grouped *make_open_client_grouped() = 0;
};

class IFabric_connection {
 public:
  virtual ~IFabric_connection() {}

  /**
   * Get address of connected peer (taken from fi_getpeer during
   * connection instantiation). The fi_getpeer documentation says
   * "The address  must  be  in the same format as that specified using
   * fi_info: addr_format when the endpoint was created". Presumably
   * this means that the address returned by fi_getpeer *will* be in
   * that same form, and is thus dependent on the implementation of
   * endpoint creation.
   *
   *
   * @return Peer endpoint address
   * @throw std::bad_alloc, e.g.
   */
  virtual std::string get_peer_addr() = 0;

  /**
   * Get local address of connection (taken from fi_getname during
   * connection instantiation).
   *
   *
   * @return Local endpoint address
   * @throw std::bad_alloc, e.g.
   */
  virtual std::string get_local_addr() = 0;

  /**
   * Get the maximum message size for the provider
   *
   * @return Max message size in bytes
   */
  virtual std::size_t max_message_size() const noexcept = 0;

  /**
   * Get the maximum inject message size for the provider
   *
   * @return Max inject message size in bytes
   */
  virtual std::size_t max_inject_size() const noexcept = 0;

  /* Additional TODO:
     - support for atomic RMA operations
     - support for completion and event counters
     - support for statistics collection
  */
};

/**
 * An endpoint with a communication channel. Distinguished from a connection
 * which can provide grouped communications channels, but does not of itself
 * provide communications.
 *
 */
class IFabric_endpoint_comm
    : public IFabric_connection
    , public IFabric_endpoint_connected {
};

/**
 * An endpoint established as a server.
 *
 */
class IFabric_server : public IFabric_endpoint_comm {
};

/**
 * An endpoint established as a client.
 *
 */
class IFabric_client : public IFabric_endpoint_comm {
};

/* A group: memory control, commands, and completions */
class IFabric_group
	: public IFabric_endpoint_connected
{
};

/**
 * An endpoint "grouped", without a communication channel.
 * Can provide communications channels, but does not initiate operations
 *
 */
class IFabric_endpoint_grouped
    : public IFabric_connection
    , public IFabric_memory_control
    , public IFabric_op_completer
{
 public:
  /**
   * Allocate group (for partitioned completion handling)
   *
   * @throw std::system_error, e.g. for locking
   * @throw std::bad_alloc, e.g.
   */
  virtual IFabric_group *allocate_group() = 0;
};

/**
 * A client endpoint which cannot initiate commands but which
 * can allocate "commuicators" which can initiate commands.
 *
 */
class IFabric_client_grouped : public IFabric_endpoint_grouped {
};

/**
 * A server endpoint which cannot initiate commands but which
 * can allocate "commuicators" which can initiate commands.
 *
 */
class IFabric_server_grouped : public IFabric_endpoint_grouped {
};

/**
 * Fabric passive endpoint. Instantiation of this interface normally creates
 * an active thread that uses the fabric connection manager to handle
 * connections (see man fi_cm).  On release of the interface, the endpoint
 * is destroyed.
 */
class IFabric_passive_endpoint {
 public:
  virtual ~IFabric_passive_endpoint() {}

  /**
   * Get the maximum message size for the provider
   *
   * @return Max message size in bytes
   */
  virtual std::size_t max_message_size() const noexcept = 0;

  /**
   * Get provider name
   *
   *
   * @return Provider name
   *
   * @throw std::bad_alloc, e.g.
   */
  virtual std::string get_provider_name() const = 0;
};

class IFabric_endpoint_unconnected_server
	: public IFabric_endpoint_unconnected
{
};

/**
 * Fabric passive endpoint providing servers with ordinary (not grouped)
 * communicators.
 */
class IFabric_server_factory : public IFabric_passive_endpoint {
 public:
  /**
   * Server/accept side handling of new connections (handled by the
   * active thread) are queued so that they can be taken by a polling
   * thread and integrated into the processing loop.  This method is
   * normally invoked until NULL is returned.
   *
   * Note: The caller must delete IFabric_endpoint_unconnected_server.
   * The lifetime of IFabric_endpoint_unconnected_server must span the lifetime of IFabric_server.
   * IFabric_server begins with open_connection and ends with close_connection.
   *
   * @return New connection, or NULL if no new connection.
   *
   * @throw std::system_error, e.g. for locking
   * @throw std::logic_error : unexpected event
   * @throw std::system_error : read error on event pipe
   * @throw std::system_error : failure to listen for connections
   */
	virtual IFabric_endpoint_unconnected_server *get_new_endpoint_unconnected() = 0;
	virtual gsl::not_null<IFabric_server *> open_connection(gsl::not_null<IFabric_endpoint_unconnected_server *>) = 0;

  /**
   * Close connection and release any associated resources
   *
   * @param connection
   *
   * @throw std::system_error, e.g. for locking
   */
  virtual void close_connection(IFabric_server *connection) = 0;

  /**
   * Used to get a vector of active connection belonging to this
   * end point.
   *
   * @return Vector of active connections
   *
   * @throw std::bad_alloc, e.g.
   */
  virtual std::vector<IFabric_server *> connections() = 0;

  /**
   * Get provider name
   *
   *
   * @return Provider name
   *
   * @throw std::bad_alloc, e.g.
   */
  virtual std::string get_provider_name() const = 0;
};

/* Fabric passive endpoint providing servers with grouped communicators.
 */
class IFabric_server_grouped_factory : public IFabric_passive_endpoint {
 public:
  /**
   * Server/accept side handling of new connections (handled by the
   * active thread) are queued so that they can be taken by a polling
   * thread an integrated into the processing loop.  This method is
   * normally invoked until NULL is returned.
   *
   * Note: The caller must delete IFabric_endpoint_unconnected_server.
   * The lifetime of IFabric_endpoint_unconnected_server must span the lifetime of IFabric_server_grouped.
   * IFabric_server_grouped begins with open_connection and ends with close_connection.
   *
   * @return New connection, or NULL if no new connection.
   *
   * @throw std::logic_error : unexpected event
   * @throw std::system_error, e.g. for locking
   * @throw std::system_error : read error on event pipe
   */
	virtual IFabric_endpoint_unconnected_server *get_new_endpoint_unconnected() = 0;
	virtual gsl::not_null<IFabric_server_grouped *> open_connection(gsl::not_null<IFabric_endpoint_unconnected_server *> ) = 0;

  /**
   * Close connection and release any associated resources
   *
   * @param connection
   *
   * @throw std::system_error, e.g. for locking
   */
  virtual void close_connection(IFabric_server_grouped *connection) = 0;

  /**
   * Used to get a vector of active connection belonging to this
   * end point.
   *
   * @return Vector of active connections
   * @throw std::bad_alloc, e.g.
   */
  virtual std::vector<IFabric_server_grouped *> connections() = 0;
};

class IFabric {
 public:
  using memory_region_t = IFabric_memory_region *;

  DECLARE_INTERFACE_UUID(0xc373d083, 0xe629, 0x46c9, 0x86fa, 0x6f, 0x96, 0x40, 0x61, 0x10, 0xdf);
  virtual ~IFabric() {}
  /**
   * Open a fabric server factory. Endpoints usually correspond with hardware
   * resources, e.g. verbs queue pair. Options may not conflict with those
   * specified for the fabric.
   *
   * @param json_configuration Configuration string in JSON
   *
   * @return the endpoint
   *
   * @throw std::domain_error : json file parse-detected error
   * @throw IFabric_runtime_error - ::fi_passive_ep fail
   * @throw IFabric_runtime_error - ::fi_pep_bind fail
   * @throw IFabric_runtime_error - ::fi_listen fail
   */
  virtual IFabric_server_factory *open_server_factory(const common::string_view json_configuration, std::uint16_t port) = 0;
  /**
   * Open a fabric "server grouped" factory. Endpoints usually correspond with
   * hardware resources, e.g. verbs queue pair. Options may not conflict with
   * those specified for the fabric. "Server groups" are servers in which each
   * operation is assigned to a "communication group." Each "completion group"
   * may be separately polled for completions.
   *
   * @param json_configuration Configuration string in JSON
   *
   * @return the endpoint
   *
   * @throw std::domain_error : json file parse-detected error
   * @throw IFabric_runtime_error - ::fi_passive_ep fail
   * @throw IFabric_runtime_error - ::fi_pep_bind fail
   * @throw IFabric_runtime_error - ::fi_listen fail
   */
  virtual IFabric_server_grouped_factory *open_server_grouped_factory(const common::string_view json_configuration,
                                                                      std::uint16_t      port) = 0;

  virtual IFabric_endpoint_unconnected_client *make_endpoint(const common::string_view json_configuration, common::string_view remote_endpoint, std::uint16_t port) = 0;

  /*
   * provider name in the fabric.
   */
  virtual const char *prov_name() const noexcept = 0;
};

class IFabric_factory : public component::IBase {
 public:
  DECLARE_INTERFACE_UUID(0xfac3d083, 0xe629, 0x46c9, 0x86fa, 0x6f, 0x96, 0x40, 0x61, 0x10, 0xdf);

  /**
   * Open a fabric endpoint.  Endpoints usually correspond with hardware
   * resources, e.g. verbs queue pair Options should include provider,
   * capabilities, active thread core.
   *
   * @param json_configuration Configuration string in JSON
   * form. e.g. { "caps":["FI_MSG","FI_RMA"], "preferred_provider" : "verbs"}
   * @return
   */
  virtual ~IFabric_factory() {}

  using map_create = std::map<std::string, std::string>;

  static constexpr const char *k_debug = "debug";
  /**
   * @throw std::bad_alloc - out of memory
   * @throw std::domain_error : json file parse-detected error
   * @throw IFabric_runtime_error - ::fi_control fail
   */
  virtual IFabric *make_fabric(const common::string_view json_configuration) = 0;
  virtual IFabric *make_fabric(const common::string_view json_configuration, const map_create & options) = 0;
};

}  // namespace component

#endif  // __API_FABRIC_ITF__<|MERGE_RESOLUTION|>--- conflicted
+++ resolved
@@ -352,12 +352,8 @@
                          void **        descriptors,
                          std::uint64_t  remote_addr,
                          std::uint64_t  key,
-<<<<<<< HEAD
                          context_t context) = 0;
-=======
-                         void *         context) = 0;
-
->>>>>>> 94176407
+
   void post_read(const ::iovec *first,
                          const ::iovec *last,
                          void **        descriptors,
