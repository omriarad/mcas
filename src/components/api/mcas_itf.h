/*
  Copyright [2017-2020] [IBM Corporation]
  Licensed under the Apache License, Version 2.0 (the "License");
  you may not use this file except in compliance with the License.
  You may obtain a copy of the License at
  http://www.apache.org/licenses/LICENSE-2.0
  Unless required by applicable law or agreed to in writing, software
  distributed under the License is distributed on an "AS IS" BASIS,
  WITHOUT WARRANTIES OR CONDITIONS OF ANY KIND, either express or implied.
  See the License for the specific language governing permissions and
  limitations under the License.
*/

#ifndef __API_MCAS_ITF__
#define __API_MCAS_ITF__

#include <api/components.h>
#include <api/kvindex_itf.h>
#include <api/kvstore_itf.h>
#include <boost/optional.hpp>
#include <common/byte.h>
#include <common/byte_span.h>
#include <common/pointer_cast.h>
#include <common/string_view.h>
#include <gsl/span>

#include <array>
#include <cstdint> /* uint16_t */
#include <memory>

#define DECLARE_OPAQUE_TYPE(NAME)               \
  struct Opaque_##NAME {                        \
    virtual ~Opaque_##NAME() {}                 \
  }

namespace component
{
/**
 * mcas client interface (this will include both KV and AS capabilities)
 */

class IMCAS : public component::IBase,
              public KVStore
{
public:
  // clang-format off
  DECLARE_INTERFACE_UUID(0x33af1b99,0xbc51,0x49ff,0xa27b,0xd4,0xe8,0x19,0x03,0xbb,0x02);
  // clang-format on

public:
  DECLARE_OPAQUE_TYPE(async_handle);

  using async_handle_t  = Opaque_async_handle*;
  using pool_t          = component::KVStore::pool_t;
  using key_t           = KVStore::key_t;
  using Attribute       = KVStore::Attribute;
  using Addr            = KVStore::Addr;
  using byte            = common::byte;
<<<<<<< HEAD
  using memory_handle_t = KVStore::memory_handle_t;

  using string_view = common::string_view;
  using string_view_byte = common::basic_string_view<byte>;
  using string_view_key = string_view_byte;
  using string_view_request = string_view_byte;
  using string_view_value = string_view_byte;
=======

  template <typename T>
    using basic_string_view = std::experimental::basic_string_view<T>;
>>>>>>> 94176407

  static constexpr async_handle_t  ASYNC_HANDLE_INIT  = nullptr;

  enum {
        FLAGS_NONE        = KVStore::FLAGS_NONE,
        FLAGS_READ_ONLY   = KVStore::FLAGS_READ_ONLY,
        FLAGS_SET_SIZE    = KVStore::FLAGS_SET_SIZE,
        FLAGS_CREATE_ONLY = KVStore::FLAGS_CREATE_ONLY,
        FLAGS_DONT_STOMP  = KVStore::FLAGS_DONT_STOMP,
        FLAGS_NO_RESIZE   = KVStore::FLAGS_NO_RESIZE,
        FLAGS_MAX_VALUE   = KVStore::FLAGS_MAX_VALUE,
  };


  /* per-shard statistics */
  struct Shard_stats {
    uint64_t op_request_count;
    uint64_t op_put_count;
    uint64_t op_get_count;
    uint64_t op_put_direct_count;
    uint64_t op_get_direct_count;
    uint64_t op_get_twostage_count;
    uint64_t op_ado_count;
    uint64_t op_erase_count;
    uint64_t op_get_direct_offset_count;
    uint64_t op_failed_request_count;
    uint64_t last_op_count_snapshot;
    uint16_t client_count;

  public:
    Shard_stats()
      : op_request_count(0)
      , op_put_count(0), op_get_count(0), op_put_direct_count(0), op_get_direct_count(0), op_get_twostage_count(0)
      , op_ado_count(0), op_erase_count(0), op_get_direct_offset_count(0)
      , op_failed_request_count(0), last_op_count_snapshot(0), client_count(0)
    {
    }
  } __attribute__((packed));

  using ado_flags_t = uint32_t;

  static constexpr ado_flags_t ADO_FLAG_NONE = 0;
  /*< operation is asynchronous */
  static constexpr ado_flags_t ADO_FLAG_ASYNC = (1 << 0);
  /*< create KV pair if needed */
  static constexpr ado_flags_t ADO_FLAG_CREATE_ON_DEMAND = (1 << 1);
  /*< create only - allocate key,value but don't call ADO */
  static constexpr ado_flags_t ADO_FLAG_CREATE_ONLY = (1 << 2);
  /*< do not overwrite value if it already exists */
  static constexpr ado_flags_t ADO_FLAG_NO_OVERWRITE = (1 << 3);
  /*< create value but do not attach to key, unless key does not exist */
  static constexpr ado_flags_t ADO_FLAG_DETACHED = (1 << 4);
  /*< only take read lock */
  static constexpr ado_flags_t ADO_FLAG_READ_ONLY = (1 << 5);
  /*< zero any newly allocated value memory */
  static constexpr ado_flags_t ADO_FLAG_ZERO_NEW_VALUE = (1 << 6);
  /*< internal use only: on return provide IO response */
  static constexpr ado_flags_t ADO_FLAG_INTERNAL_IO_RESPONSE = (1 << 7);
  /*< internal use only: on return provide IO response with value buffer */
  static constexpr ado_flags_t ADO_FLAG_INTERNAL_IO_RESPONSE_VALUE = (1 << 8);

private:
  template <typename K>
    static string_view_key to_key(basic_string_view<K> key)
    {
      return string_view_key(common::pointer_cast<string_view_key::value_type>(key.data()), key.size());
    }

  template <typename K>
    static string_view_key to_key(const std::basic_string<K> &key)
    {
      return to_key(basic_string_view<K>(key));
    }

  static string_view_key to_key(const char *key)
  {
    return string_view_key(common::pointer_cast<string_view_key::value_type>(key), std::strlen(key));
  }

  template <typename K>
    static basic_string_view<K> from_key(string_view key)
    {
      return basic_string_view<K>(common::pointer_cast<K>(key.data()), key.size());
    }

public:

  /**
   * Determine thread safety of the component
   *
   *
   * @return THREAD_MODEL_XXXX
   */
  virtual int thread_safety() const = 0;

  /**
   * If the ADO is configured for the shard then the ADO process is
   * instantiated "attached" to the pool.
   *
   * The "base" parameter is unused.
   */
  using KVStore::create_pool;
  using KVStore::open_pool;

  using KVStore::delete_pool;

  /**
   * Close and delete an existing pool from a pool handle. Only one
   * reference count should exist. Any ADO plugin is notified before
   * the pool is deleted.
   *
   * @param pool Pool handle
   *
   * @return S_OK or E_BUSY if reference count > 1
   */
  virtual status_t delete_pool(const pool_t pool) = 0;

  /**
   * Configure a pool
   *
   * @param setting Configuration request (e.g., AddIndex::VolatileTree)

   *
   * @return S_OK on success
   */
  virtual status_t configure_pool(const pool_t pool, const string_view setting) = 0;

  using KVStore::put;

  status_t put(const pool_t pool,
                       string_view         key,
                       string_view         value,
                       const unsigned int  flags = IMCAS::FLAGS_NONE)
  {
    /* this does not store any null terminator */
    return
      put(
        pool
        , key
        , value.data(), value.length()
        , flags
      );
  }

  /**
   * Zero-copy put_direct operation.  If there does not exist an object
   * with matching key, then an error E_KEY_EXISTS should be returned.
   *
   * The list of handles corresponds to the list of values.
   * If any handle is IMCAS::MEMORY_HANDLE_NONE, or there is no handle
   * for a value, a one-time handle will be created, used, and
   * destructed. The create/destruct will incur a performance cost.
   *
   * @param pool Pool handle
   * @param key Object key
   * @param values List of value sources (ptr, length pairs)
   * @param out_handle Async handle
   * @param handles List of memory registration handles (returned from register_direct_memory())
   * @param flags Optional flags
   *
   * @return S_OK or other error code
   */
  virtual status_t put_direct(const IMCAS::pool_t   pool,
                              const string_view_key key,
                              gsl::span<const common::const_byte_span> values,
                              gsl::span<const memory_handle_t> handles = gsl::span<const memory_handle_t>(),
                              const unsigned int    flags  = IMCAS::FLAGS_NONE) = 0;

  /**
   * Zero-copy put operation.  If there does not exist an object
   * with matching key, then an error E_KEY_EXISTS should be returned.
   *
   * @param pool Pool handle
   * @param key Object key
   * @param value Value
   * @param value_len Value length in bytes
   * @param handle Memory registration handle
   * @param flags Optional flags
   *
   * @return S_OK or error code
   */
  template <typename K>
    status_t put_direct(const pool_t       pool,
                              K key,
                              const void*        value,
                              const size_t       value_len,
                              IKVStore::memory_handle_t handle = HANDLE_NONE,
                              flags_t            flags  = IKVStore::FLAGS_NONE)
  {
    return
      put_direct(
        pool
        , to_key(key)
        , std::array<const common::const_byte_span, 1>{common::make_const_byte_span(value,value_len)}
        , std::array<const IMCAS::memory_handle_t, 1>{handle}
        , flags
      );
  }

<<<<<<< HEAD
  /* implements kvstore single-value region version of put_direct */
  status_t put_direct(const IMCAS::pool_t   pool,
                              const string_view_key key,
                              const void*           value,
                              const size_t          value_len,
                              const memory_handle_t handle,
                              const unsigned int    flags) override
	{
		return put_direct(
			pool
			, key
			, std::array<const common::const_byte_span,1>{common::make_const_byte_span(value, value_len)}
			, std::array<const memory_handle_t,1>{handle}
			, flags
		);
	}

  /**
=======
  /*
>>>>>>> 94176407
   * Asynchronous put operation.  Use check_async_completion to check for
   * completion. This operation is not normally used, simple put is fast.
   *
   * @param pool Pool handle
   * @param key Object key
   * @param value Value

   * @param value_len Value length in bytes
   * @param out_handle Async work handle
   * @param flags Optional flags
   *
   * @return S_OK or other error code
   */
  virtual status_t async_put(const IMCAS::pool_t pool,
                             const string_view_byte key,
                             const void*         value,
                             const size_t        value_len,
                             async_handle_t&     out_handle,
                             const unsigned int  flags = IMCAS::FLAGS_NONE) = 0;

  status_t async_put(const IMCAS::pool_t pool,
                             const common::string_view key,
                             const void*         value,
                             const size_t        value_len,
                             async_handle_t&     out_handle,
                             const unsigned int  flags = IMCAS::FLAGS_NONE)
  {
    return async_put(pool, string_view_byte(common::pointer_cast<common::byte>(key.data()), key.size()), value, value_len, out_handle, flags);
  }

  virtual status_t async_put(const IMCAS::pool_t pool,
                             const string_view_byte key,
                             const string_view_byte value,
                             async_handle_t&     out_handle,
                             const unsigned int  flags = IMCAS::FLAGS_NONE)
  {
    (void)out_handle; // unused
    return async_put(pool, key, value.data(), value.length(), out_handle, flags);
  }

  /**
   * Zero-copy only if value size > ~2MiB or FORCE_DIRECT=1 is set.
   */
  using KVStore::put_direct;

  /**
   * Asynchronous put_direct operation.  Use check_async_completion to check for
   * completion.
   *
   * @param pool Pool handle
   * @param key Object key
   * @param value Value
   * @param value_len Value length in bytes
   * @param handle Memory registration handle
   * @param out_handle Async handle
   * @param flags Optional flags
   *
   * @return S_OK or other error code
   */

  /**
   * Asynchronous put_direct operation.  Use check_async_completion to check for
   * completion.
   *
   * @param pool Pool handle
   * @param key Object key
   * @param values list of value sources
   * @param out_handle Async handle
   * @param handle List of memory registration handle
   * @param flags Optional flags
   *
   * @return S_OK or other error code
   */
  virtual status_t async_put_direct(const IMCAS::pool_t   pool,
                                    const string_view_key key,
                                    gsl::span<const common::const_byte_span> values,
                                    async_handle_t&       out_handle,
                                    gsl::span<const memory_handle_t> handles = gsl::span<const memory_handle_t>(),
                                    const unsigned int    flags  = IMCAS::FLAGS_NONE) = 0;

  template <typename K>
    status_t async_put_direct(const IMCAS::pool_t   pool,
                                      const K key,
                                      gsl::span<const common::const_byte_span> values,
                                      async_handle_t&       out_handle,
                                      gsl::span<const memory_handle_t> handles = gsl::span<const memory_handle_t>(),
                                      const unsigned int    flags  = IMCAS::FLAGS_NONE)
  {
    return
      async_put_direct(pool, to_key(key), values, out_handle, handles, flags);
  }

  template <typename K>
    status_t async_put_direct(const IMCAS::pool_t   pool,
                                    const K key,
                                    const void*           value,
                                    const size_t          value_len,
                                    async_handle_t&       out_handle,
                                    const memory_handle_t handle = IMCAS::MEMORY_HANDLE_NONE,
                                    const unsigned int    flags  = IMCAS::FLAGS_NONE)
  {
    return
      async_put_direct(
        pool
<<<<<<< HEAD
        , to_key(key)
        , std::array<const common::const_byte_span,1>{common::make_const_byte_span(value, value_len)}
        , out_handle, std::array<const memory_handle_t,1>{handle}
        , flags
      );
  }
=======
        , key
        , std::array<common::const_byte_span,1>{common::make_const_byte_span(value, value_len)}
        , out_handle, std::array<memory_handle_t,1>{handle}
        , flags
      );
  }

  /**
   * Asynchronous put_direct operation.  Use check_async_completion to check for
   * completion.
   *
   * @param pool Pool handle
   * @param key Object key
   * @param values list of value sources
   * @param out_handle Async handle
   * @param handle List of memory registration handle
   * @param flags Optional flags
   *
   * @return S_OK or other error code
   */
  virtual status_t async_put_direct(const IMCAS::pool_t   pool,
                                    const std::string&    key,
                                    gsl::span<const common::const_byte_span> value,
                                    async_handle_t&       out_handle,
                                    gsl::span<const memory_handle_t> handles = gsl::span<const memory_handle_t>(),
                                    const unsigned int    flags  = IMCAS::FLAGS_NONE) = 0;
>>>>>>> 94176407

  using KVStore::get;

  virtual status_t get(const IMCAS::pool_t pool,
                       const common::string_view key,
                       void*&              out_value, /* release with free_memory() API */
                       size_t&             out_value_len)
  {
    return get(pool, string_view_byte(common::pointer_cast<common::byte>(key.data()), key.size()), out_value, out_value_len);
  }

  virtual status_t get(const pool_t pool,
                       const string_view_byte key,
                       std::string& out_value)
  {
    void*  val      = nullptr;
    size_t val_size = 0;
    auto   s        = this->get(pool, key, val, val_size);

    /* copy result */
    if (s == S_OK) {
      out_value.assign(static_cast<char*>(val), val_size);
      this->free_memory(val);
    }
    return s;
  }

  virtual status_t get(const pool_t pool,
                       const string_view key,
                       std::string& out_value)
  {
    return get(pool, string_view_byte(common::pointer_cast<common::byte>(key.data()), key.size()), out_value);
  }

  using KVStore::get_direct;

  status_t get_direct(const IMCAS::pool_t          pool,
                              const common::string_view    key,
                              void*                        out_value,
                              size_t&                      out_value_len,
                              const IMCAS::memory_handle_t handle = IMCAS::MEMORY_HANDLE_NONE)
  {
    return get_direct(pool, string_view_byte(common::pointer_cast<common::byte>(key.data()), key.size()), out_value, out_value_len, handle);
  }

  /**
   * Asynchronously read an object value directly into client-provided memory.
   *
   * @param pool Pool handle
   * @param key Object key
   * @param out_value Client provided buffer for value
   * @param out_value_len [in] size of value memory in bytes [out] size of value
   * @param out_handle Async work handle
   * @param handle Memory registration handle
   *
   * @return S_OK, S_MORE if only a portion of value is read, E_BAD_ALIGNMENT on
   * invalid alignment, or other error code
   */
  virtual status_t async_get_direct(const IMCAS::pool_t          pool,
                                    const string_view_byte       key,
                                    void*                        out_value,
                                    size_t&                      out_value_len,
                                    async_handle_t&              out_handle,
                                    const IMCAS::memory_handle_t handle = IMCAS::MEMORY_HANDLE_NONE) = 0;

   status_t async_get_direct(const IMCAS::pool_t          pool,
                                    const common::string_view    key,
                                    void*                        out_value,
                                    size_t&                      out_value_len,
                                    async_handle_t&              out_handle,
                                    const IMCAS::memory_handle_t handle = IMCAS::MEMORY_HANDLE_NONE)
  {
    return async_get_direct(pool, string_view_byte(common::pointer_cast<common::byte>(key.data()), key.size()), out_value, out_value_len, out_handle, handle);
  }

  /**
   * Read memory directly into client-provided memory.
   *
   * @param pool Pool handle
   * @param offset offset within ithe concatenation of the pool's memory regions
   * @param size requested size (becomes available size)
   * @param out_buffer Client provided buffer for value
   * @param out_handle Async work handle
   * @param handle Memory registration handle
   *
   * @return S_OK, or error code
   */
  virtual status_t async_get_direct_offset(const IMCAS::pool_t pool,
                                           const offset_t offset,
                                           size_t &size,
                                           void* out_buffer,
                                           async_handle_t& out_handle,
                                           const IMCAS::memory_handle_t handle = IMCAS::MEMORY_HANDLE_NONE) = 0;

  virtual status_t get_direct_offset(const IMCAS::pool_t pool,
                                     const offset_t offset,
                                     size_t &size,
                                     void* out_buffer,
                                     const IMCAS::memory_handle_t handle = IMCAS::MEMORY_HANDLE_NONE) = 0;

  /**
   * Write memory directly into client-provided memory.
   *
   * @param pool Pool handle
   * @param offset offset within ithe concatenation of the pool's memory regions
   * @param size offered size (becomes available size)
   * @param buffer Client provided value
   * @param out_handle Async work handle
   * @param handle Memory registration handle
   *
   * @return S_OK, or error code
   */
  virtual status_t async_put_direct_offset(const IMCAS::pool_t pool,
                                           const offset_t offset,
                                           size_t &size,
                                           const void *const buffer,
                                           async_handle_t& out_handle,
                                           const IMCAS::memory_handle_t handle = IMCAS::MEMORY_HANDLE_NONE) = 0;

  virtual status_t put_direct_offset(const IMCAS::pool_t pool,
                                     const offset_t offset,
                                     size_t &size,
                                     const void *const buffer,
                                     const IMCAS::memory_handle_t handle = IMCAS::MEMORY_HANDLE_NONE) = 0;

  /**
   * Check for completion from asynchronous invocation
   *
   * @param handle Asynchronous work handle.
   *
   * @return S_OK or E_BUSY if not yet complete
   */
  virtual status_t check_async_completion(async_handle_t& handle) = 0;

  /**
   * Perform key search based on regex or prefix
   *
   * @param pool Pool handle
   * @param key_expression Regular expression or prefix (e.g. "prefix:carKey")
   * @param offset Offset from which to search
   * @param out_matched_offset Out offset of match
   * @param out_keys Out vector of matching keys
   *
   * @return S_OK on success
   */
  virtual status_t find(const IMCAS::pool_t pool,
                        const common::string_view key_expression,
                        const offset_t      offset,
                        offset_t&           out_matched_offset,
                        std::string&        out_matched_key) = 0;

  /**
   * Erase an object asynchronously
   *
   * @param pool Pool handle
   * @param key Object key
   * @param out_handle Async work handle
   *
   * @return S_OK or error code
   */
  virtual status_t async_erase(const IMCAS::pool_t pool, const string_view_key key, async_handle_t& out_handle) = 0;

  template <typename K>
    status_t async_erase(const IMCAS::pool_t pool, const K key, async_handle_t& out_handle)
    {
      return async_erase(pool, to_key(key), out_handle);
    }

  /**
   * Retrieve shard statistics
   *
   * @param out_stats
   *
   * @return S_OK on success
   */
  virtual status_t get_statistics(Shard_stats& out_stats) = 0;

  /**
   * ADO_response data structure manages response data sent back from the ADO
   * invocations.  The free function is so we can eventually support zero-copy.
   * The layer id identifies which ADO plugin the response came from.
   */
  class ADO_response {

  private:

#pragma GCC diagnostic push /* pointer members are considered inefficient */
#pragma GCC diagnostic ignored "-Weffc++"

    class Data_reference {
    public:
      Data_reference(void * data) : _data(data) { assert(data); }
      Data_reference() = delete;
      virtual ~Data_reference() { assert(_data); ::free(_data); }
      void * _data;
    };

#pragma GCC diagnostic pop

  public:
    ADO_response() = delete;

    ADO_response(void* data, size_t data_len, uint32_t layer_id)
      : _ref(std::make_shared<Data_reference>(data)),
        _data_len(data_len),
        _layer_id(layer_id) {}

    ADO_response(ADO_response&& src) noexcept
      : _ref(src.datasp()),
        _data_len(src.data_len()),
        _layer_id(src.layer_id()) {}

    inline std::string str() const { return std::string(data(), data_len()); }
    inline const char* data() const { return static_cast<const char*>(_ref->_data); }
    inline size_t data_len() const { return _data_len; }
    inline uint32_t layer_id() const { return _layer_id; }
    inline std::shared_ptr<Data_reference>& datasp() { return _ref; }

    template <typename T>
    inline T* cast_data() const  {  return static_cast<T*>(_ref->_data);   }

  private:
    std::shared_ptr<Data_reference> _ref; /* smart pointer */
    size_t                          _data_len;
    uint32_t                        _layer_id; /* optional layer identifier */
  };


  /**
   * Used to invoke an operation on an active data object
   *
   * Roughly, the shard locates a data value by key and calls ADO (with accessors to both the key and data).
   *   Several variations:
   *       1) Skip the "locate data" operation (could have been directed by a null
   *          key address in the basic_string_view form, or by a flag, but is
   *          instead indicated by a zero-length key)
   *       2) Skip the ADO call (directed by ADO_FLAG_CREATE_ONLY)
   *       3) Create uninitialized data of size value_size if the key was not found
   *          (directed by ADO_FLAG_CREATE_ON_DEMAND)
   *       4) Create uninitialized data of size value_size if the key was not found(?)
   *          not associated with the key and maybe also create a "root value" which
   *          which is attached to the key (directed by ADO_FLAG_DETACHED)
   *
   * @param pool Pool handle
   * @param key Key. Note, if key is empty, the work request is key-less.
   * @param request Request data
   * @param request_len Length of request in bytes
   * @param flags Flags for invocation (see ADO_FLAG_CREATE_ONLY, ADO_FLAG_READ_ONLY)
   * @param out_response Responses from invocation
   * @param value_size Optional parameter to define value size to create for
   * on-demand
   *
   * @return S_OK on success
   */

  virtual status_t invoke_ado(const IMCAS::pool_t        pool,
                              const string_view_key      key,
                              const string_view_request  request,
                              const ado_flags_t          flags,
                              std::vector<ADO_response>& out_response,
                              const size_t               value_size = 0) = 0;
  /* classic */
  virtual status_t invoke_ado(const IMCAS::pool_t        pool,
                              const string_view          key,
                              const void*                request,
                              const size_t               request_len,
                              const ado_flags_t          flags,
                              std::vector<ADO_response>& out_response,
                              const size_t               value_size = 0)
  {
    return
      invoke_ado(pool,
        string_view_key(common::pointer_cast<string_view_key::value_type>(key.data()), key.size()),
        string_view_request(static_cast<string_view_request::const_pointer>(request), request_len),
        flags, out_response, value_size);
  }
  /* character */
  inline status_t invoke_ado(const IMCAS::pool_t        pool,
                             const string_view          key,
                             const string_view          request,
                             const ado_flags_t          flags,
                             std::vector<ADO_response>& out_response,
                             const size_t               value_size = 0)
  {
    return
      invoke_ado(pool, key, request.data(), request.length(), flags, out_response, value_size);
  }

  /**
   * Used to asynchronously invoke an operation on an ADO
   *
   * Roughly, the shard locates a data value by key and calls ADO (with accessors to both the key and data).
   *
   * @param pool Pool handle
   * @param key Key. Note, if key is empty, the work request is key-less.
   * @param request Request data
   * @param request_len Length of request in bytes
   * @param flags Flags for invocation (see ADO_FLAG_XXX)
   * @param out_response Response passed back from ADO invocation
   * @param out_async_handle Handle to task for later result collection
   * @param value_size Optional parameter to define value size to create for on-demand
   *
   * @return S_OK on success
   */
  virtual status_t async_invoke_ado(const IMCAS::pool_t           pool,
                                    const string_view_key         key,
                                    const string_view_request     request,
                                    const ado_flags_t             flags,
                                    std::vector<ADO_response>&    out_response,
                                    async_handle_t&               out_async_handle,
                                    const size_t                  value_size = 0) = 0;

  /* character version */
  inline status_t async_invoke_ado(const IMCAS::pool_t        pool,
                                   const string_view          key,
                                   const string_view          request,
                                   const ado_flags_t          flags,
                                   std::vector<ADO_response>& out_response,
                                   async_handle_t&            out_async_handle,
                                   const size_t               value_size = 0)
  {
    return
      async_invoke_ado(pool,
        string_view_key(common::pointer_cast<const byte>(key.data()), key.size()),
        string_view_request(common::pointer_cast<const byte>(request.data()), request.length()),
        flags, out_response, out_async_handle, value_size);
  }
  /* classic version */
  inline status_t async_invoke_ado(const IMCAS::pool_t        pool,
                                   const string_view          key,
                                   const void*                request,
                                   const size_t               request_len,
                                   const ado_flags_t          flags,
                                   std::vector<ADO_response>& out_response,
                                   async_handle_t&            out_async_handle,
                                   const size_t               value_size = 0)
  {
    return
      async_invoke_ado(pool,
        string_view_key(common::pointer_cast<const byte>(key.data()), key.size()),
        string_view_request(static_cast<const byte *>(request), request_len),
        flags, out_response, out_async_handle, value_size);
  }


  /**
   * Used to invoke a combined put + ADO operation on an active data object.
   *
   * Roughly, the shard writes a data value by key and calls ADO (with accessors to both the key and data).
   *
   * @param pool Pool handle
   * @param key Key
   * @param request Request data
   * @param request_len Length of request data in bytes
   * @param value Value data
   * @param value_len Length of value data in bytes
   * @param root_len Length to allocate for root value (with ADO_FLAG_DETACHED)
   * @param flags Flags for invocation (ADO_FLAG_NO_OVERWRITE, ADO_FLAG_DETACHED)
   * @param out_response Response passed back from ADO invocation
   *
   * @return S_OK on success
   */
  virtual status_t invoke_put_ado(const IMCAS::pool_t           pool,
                                  const string_view_key         key,
                                  const string_view_request     request,
                                  const string_view_value       value,
                                  const size_t                  root_len,
                                  const ado_flags_t             flags,
                                  std::vector<ADO_response>&    out_response) = 0;
  /* classic version */
  virtual status_t invoke_put_ado(const IMCAS::pool_t        pool,
                                  const string_view          key,
                                  const void*                request,
                                  const size_t               request_len,
                                  const void*                value,
                                  const size_t               value_len,
                                  const size_t               root_len,
                                  const ado_flags_t          flags,
                                  std::vector<ADO_response>& out_response)
  {
    return
      invoke_put_ado(pool,
        string_view_byte(common::pointer_cast<const byte>(key.data()), key.size()),
        string_view_byte(static_cast<const byte *>(request), request_len),
        string_view_byte(static_cast<const byte *>(value), value_len),
        root_len, flags, out_response);
  }
  /* character version */
  inline status_t invoke_put_ado(const IMCAS::pool_t        pool,
                                 const string_view          key,
                                 const string_view          request,
                                 const string_view          value,
                                 const size_t               root_len,
                                 const ado_flags_t          flags,
                                 std::vector<ADO_response>& out_response)
  {
    return invoke_put_ado(pool,
                          key,
                          request.data(),
                          request.length(),
                          value.data(),
                          value.length(),
                          root_len,
                          flags,
                          out_response);
  }

  /**
   * Used to asynchronously invoke a combined put + ADO operation on an active data object.
   *
   * Roughly, the shard writes a data value by key and calls ADO (with accessors to both the key and data).
   *
   * @param pool Pool handle
   * @param key Key
   * @param request Request data
   * @param request_len Length of request data in bytes
   * @param value Value data
   * @param value_len Length of value data in bytes
   * @param root_len Length to allocate for root value (with ADO_FLAG_DETACHED)
   * @param flags Flags for invocation (ADO_FLAG_NO_OVERWRITE, ADO_FLAG_DETACHED)
   * @param out_response Responses from ADO invocation
   * @param out_async_handle Handle to task for later result collection
   *
   * @return S_OK on success
   */
  virtual status_t async_invoke_put_ado(const IMCAS::pool_t           pool,
                                        const string_view_key key,
                                        const string_view_request request,
                                        const string_view_value value,
                                        const size_t                  root_len,
                                        const ado_flags_t             flags,
                                        std::vector<ADO_response>&    out_response,
                                        async_handle_t&               out_async_handle) = 0;

  /* classic */
  virtual status_t async_invoke_put_ado(const IMCAS::pool_t        pool,
                                        const string_view          key,
                                        const void*                request,
                                        const size_t               request_len,
                                        const void*                value,
                                        const size_t               value_len,
                                        const size_t               root_len,
                                        const ado_flags_t          flags,
                                        std::vector<ADO_response>& out_response,
                                        async_handle_t&            out_async_handle)
  {
    return
      async_invoke_put_ado(pool,
        string_view_byte(common::pointer_cast<string_view_key::value_type>(key.data()), key.size()),
        string_view_byte(static_cast<string_view_request::const_pointer>(request), request_len),
        string_view_byte(static_cast<string_view_value::const_pointer>(value), value_len),
                           root_len, flags, out_response, out_async_handle);
  }

  /* character */
  inline status_t async_invoke_put_ado(const IMCAS::pool_t        pool,
                                       const string_view          key,
                                       const string_view          request,
                                       const string_view          value,
                                       const size_t               root_len,
                                       const ado_flags_t          flags,
                                       std::vector<ADO_response>& out_response,
                                       async_handle_t&            out_async_handle)
  {
    return async_invoke_put_ado(pool,
                                key,
                                request.data(),
                                request.length(),
                                value.data(),
                                value.length(),
                                root_len,
                                flags,
                                out_response,
                                out_async_handle);
  }



  /**
   * Debug routine
   *
   * @param pool Pool handle
   * @param cmd Debug command
   * @param arg Parameter for debug operation
   */
  virtual void debug(const IMCAS::pool_t pool, const unsigned cmd, const uint64_t arg) = 0;
};


class IMCAS_factory : public IKVStore_factory {
  using string_view = common::string_view;
public:
  // clang-format off
  DECLARE_INTERFACE_UUID(0xfacf1b99,0xbc51,0x49ff,0xa27b,0xd4,0xe8,0x19,0x03,0xbb,0x02);
  // clang-format on

  /**
   * Create a "session" to a remote shard
   *
   * @param debug_level Debug level (0-3)
   * @param owner Owner info (not used)
   * @param addr_with_port Address and port information, e.g. 10.0.0.22:11911
   * (must be RDMA)
   * @param nic_device RDMA network device (e.g., mlx5_0)
   *
   * @return Pointer to IMCAS instance. Use release_ref() to close.
   */
  virtual IMCAS* mcas_create_nsd(const unsigned, // debug_level
                             const unsigned, // patience with server (in seconds)
                             const string_view, // owner
                             const string_view, // src_nic_device
                             const string_view, // source: src_ip_addr
                             const string_view, // destination: dest_addr_with_port
                             const string_view = string_view()) // other
  {
    throw API_exception("IMCAS_factory::mcas_create(debug_level,patience,owner,addr_with_port,"
                        "nic_device) not implemented");
  }

  IMCAS* mcas_create(const unsigned    debug_level,
                     const unsigned    patience,
                     const string_view owner,
                     const string_view dest_addr_with_port,
                     const string_view nic_device,
                     const string_view other = string_view())
  {
    return mcas_create_nsd(debug_level, patience, owner, nic_device, string_view(), dest_addr_with_port, other);
  }
};

}  // namespace component

#endif<|MERGE_RESOLUTION|>--- conflicted
+++ resolved
@@ -56,7 +56,6 @@
   using Attribute       = KVStore::Attribute;
   using Addr            = KVStore::Addr;
   using byte            = common::byte;
-<<<<<<< HEAD
   using memory_handle_t = KVStore::memory_handle_t;
 
   using string_view = common::string_view;
@@ -64,11 +63,9 @@
   using string_view_key = string_view_byte;
   using string_view_request = string_view_byte;
   using string_view_value = string_view_byte;
-=======
 
   template <typename T>
     using basic_string_view = std::experimental::basic_string_view<T>;
->>>>>>> 94176407
 
   static constexpr async_handle_t  ASYNC_HANDLE_INIT  = nullptr;
 
@@ -268,7 +265,6 @@
       );
   }
 
-<<<<<<< HEAD
   /* implements kvstore single-value region version of put_direct */
   status_t put_direct(const IMCAS::pool_t   pool,
                               const string_view_key key,
@@ -287,9 +283,6 @@
 	}
 
   /**
-=======
-  /*
->>>>>>> 94176407
    * Asynchronous put operation.  Use check_async_completion to check for
    * completion. This operation is not normally used, simple put is fast.
    *
@@ -394,41 +387,12 @@
     return
       async_put_direct(
         pool
-<<<<<<< HEAD
         , to_key(key)
         , std::array<const common::const_byte_span,1>{common::make_const_byte_span(value, value_len)}
         , out_handle, std::array<const memory_handle_t,1>{handle}
         , flags
       );
   }
-=======
-        , key
-        , std::array<common::const_byte_span,1>{common::make_const_byte_span(value, value_len)}
-        , out_handle, std::array<memory_handle_t,1>{handle}
-        , flags
-      );
-  }
-
-  /**
-   * Asynchronous put_direct operation.  Use check_async_completion to check for
-   * completion.
-   *
-   * @param pool Pool handle
-   * @param key Object key
-   * @param values list of value sources
-   * @param out_handle Async handle
-   * @param handle List of memory registration handle
-   * @param flags Optional flags
-   *
-   * @return S_OK or other error code
-   */
-  virtual status_t async_put_direct(const IMCAS::pool_t   pool,
-                                    const std::string&    key,
-                                    gsl::span<const common::const_byte_span> value,
-                                    async_handle_t&       out_handle,
-                                    gsl::span<const memory_handle_t> handles = gsl::span<const memory_handle_t>(),
-                                    const unsigned int    flags  = IMCAS::FLAGS_NONE) = 0;
->>>>>>> 94176407
 
   using KVStore::get;
 
