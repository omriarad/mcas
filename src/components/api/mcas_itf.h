/*
  Copyright [2017-2020] [IBM Corporation]
  Licensed under the Apache License, Version 2.0 (the "License");
  you may not use this file except in compliance with the License.
  You may obtain a copy of the License at
  http://www.apache.org/licenses/LICENSE-2.0
  Unless required by applicable law or agreed to in writing, software
  distributed under the License is distributed on an "AS IS" BASIS,
  WITHOUT WARRANTIES OR CONDITIONS OF ANY KIND, either express or implied.
  See the License for the specific language governing permissions and
  limitations under the License.
*/

#ifndef __API_MCAS_ITF__
#define __API_MCAS_ITF__

#include <api/components.h>
#include <api/kvindex_itf.h>
#include <api/kvstore_itf.h>
#include <boost/optional.hpp>
#include <common/byte.h>
#include <common/byte_span.h>
#include <common/pointer_cast.h>
#include <common/string_view.h>
#include <gsl/span>

#include <array>
#include <cstdint> /* uint16_t */
#include <memory>

#define DECLARE_OPAQUE_TYPE(NAME)               \
  struct Opaque_##NAME {                        \
    virtual ~Opaque_##NAME() {}                 \
  }

namespace component
{
/**
 * mcas client interface (this will include both KV and AS capabilities)
 */

class IMCAS : public component::IBase,
              public KVStore
{
public:
  // clang-format off
  DECLARE_INTERFACE_UUID(0x33af1b99,0xbc51,0x49ff,0xa27b,0xd4,0xe8,0x19,0x03,0xbb,0x02);
  // clang-format on

public:
  DECLARE_OPAQUE_TYPE(async_handle);

  using async_handle_t  = Opaque_async_handle*;
  using pool_t          = component::KVStore::pool_t;
  using key_t           = KVStore::key_t;
  using Attribute       = KVStore::Attribute;
  using Addr            = KVStore::Addr;
  using byte            = common::byte;
  using memory_handle_t = KVStore::memory_handle_t;
<<<<<<< HEAD

  using string_view = common::string_view;
  using string_view_byte = common::basic_string_view<byte>;
  using string_view_key = string_view_byte;
  using string_view_request = string_view_byte;
  using string_view_value = string_view_byte;

=======
  
  template <typename T>
    using basic_string_view = std::experimental::basic_string_view<T>;

#if 0
  static constexpr key_t           KEY_NONE           = KVStore::KEY_NONE;
  static constexpr memory_handle_t MEMORY_HANDLE_NONE = KVStore::HANDLE_NONE;
  static constexpr pool_t          POOL_ERROR         = KVStore::POOL_ERROR;
#endif
>>>>>>> 96a0ffbb
  static constexpr async_handle_t  ASYNC_HANDLE_INIT  = nullptr;

  enum {
        FLAGS_NONE        = KVStore::FLAGS_NONE,
        FLAGS_READ_ONLY   = KVStore::FLAGS_READ_ONLY,
        FLAGS_SET_SIZE    = KVStore::FLAGS_SET_SIZE,
        FLAGS_CREATE_ONLY = KVStore::FLAGS_CREATE_ONLY,
        FLAGS_DONT_STOMP  = KVStore::FLAGS_DONT_STOMP,
        FLAGS_NO_RESIZE   = KVStore::FLAGS_NO_RESIZE,
        FLAGS_MAX_VALUE   = KVStore::FLAGS_MAX_VALUE,
  };


  /* per-shard statistics */
  struct Shard_stats {
    uint64_t op_request_count;
    uint64_t op_put_count;
    uint64_t op_get_count;
    uint64_t op_put_direct_count;
    uint64_t op_get_direct_count;
    uint64_t op_get_twostage_count;
    uint64_t op_ado_count;
    uint64_t op_erase_count;
    uint64_t op_get_direct_offset_count;
    uint64_t op_failed_request_count;
    uint64_t last_op_count_snapshot;
    uint16_t client_count;

  public:
    Shard_stats()
      : op_request_count(0)
      , op_put_count(0), op_get_count(0), op_put_direct_count(0), op_get_direct_count(0), op_get_twostage_count(0)
      , op_ado_count(0), op_erase_count(0), op_get_direct_offset_count(0)
      , op_failed_request_count(0), last_op_count_snapshot(0), client_count(0)
    {
    }
  } __attribute__((packed));

  using ado_flags_t = uint32_t;

  static constexpr ado_flags_t ADO_FLAG_NONE = 0;
  /*< operation is asynchronous */
  static constexpr ado_flags_t ADO_FLAG_ASYNC = (1 << 0);
  /*< create KV pair if needed */
  static constexpr ado_flags_t ADO_FLAG_CREATE_ON_DEMAND = (1 << 1);
  /*< create only - allocate key,value but don't call ADO */
  static constexpr ado_flags_t ADO_FLAG_CREATE_ONLY = (1 << 2);
  /*< do not overwrite value if it already exists */
  static constexpr ado_flags_t ADO_FLAG_NO_OVERWRITE = (1 << 3);
  /*< create value but do not attach to key, unless key does not exist */
  static constexpr ado_flags_t ADO_FLAG_DETACHED = (1 << 4);
  /*< only take read lock */
  static constexpr ado_flags_t ADO_FLAG_READ_ONLY = (1 << 5);
  /*< zero any newly allocated value memory */
  static constexpr ado_flags_t ADO_FLAG_ZERO_NEW_VALUE = (1 << 6);
  /*< internal use only: on return provide IO response */
  static constexpr ado_flags_t ADO_FLAG_INTERNAL_IO_RESPONSE = (1 << 7);
  /*< internal use only: on return provide IO response with value buffer */
  static constexpr ado_flags_t ADO_FLAG_INTERNAL_IO_RESPONSE_VALUE = (1 << 8);

private:
  template <typename K>
    static string_view_key to_key(basic_string_view<K> key)
    {
      return string_view_key(common::pointer_cast<string_view_key::value_type>(key.data()), key.size());
    }

  template <typename K>
    static string_view_key to_key(const std::basic_string<K> &key)
    {
      return to_key(basic_string_view<K>(key));
    }

  static string_view_key to_key(const char *key)
  {
    return string_view_key(common::pointer_cast<string_view_key::value_type>(key), std::strlen(key));
  }

  template <typename K>
    static basic_string_view<K> from_key(string_view key)
    {
      return basic_string_view<K>(common::pointer_cast<K>(key.data()), key.size());
    }

public:

  /**
   * Determine thread safety of the component
   *
   *
   * @return THREAD_MODEL_XXXX
   */
  virtual int thread_safety() const = 0;

  /**
   * If the ADO is configured for the shard then the ADO process is
   * instantiated "attached" to the pool.
   *
   * The "base" parameter is unused.
   */
  using KVStore::create_pool;
  using KVStore::open_pool;

  using KVStore::delete_pool;

  /**
   * Close and delete an existing pool from a pool handle. Only one
   * reference count should exist. Any ADO plugin is notified before
   * the pool is deleted.
   *
   * @param pool Pool handle
   *
   * @return S_OK or E_BUSY if reference count > 1
   */
  virtual status_t delete_pool(const pool_t pool) = 0;

  /**
   * Configure a pool
   *
   * @param setting Configuration request (e.g., AddIndex::VolatileTree)

   *
   * @return S_OK on success
   */
<<<<<<< HEAD
  virtual status_t configure_pool(const pool_t pool, const string_view setting) = 0;

  using KVStore::put;

  status_t put(const pool_t pool,
                       string_view         key,
                       string_view         value,
                       const unsigned int  flags = IMCAS::FLAGS_NONE)
  {
    /* this does not store any null terminator */
    return
      put(
        pool
        , key
        , value.data(), value.length()
        , flags
      );
  }

  /**
   * Zero-copy put_direct operation.  If there does not exist an object
   * with matching key, then an error E_KEY_EXISTS should be returned.
   *
   * The list of handles corresponds to the list of values.
   * If any handle is IMCAS::MEMORY_HANDLE_NONE, or there is no handle
   * for a value, a one-time handle will be created, used, and
   * destructed. The create/destruct will incur a performance cost.
   *
   * @param pool Pool handle
   * @param key Object key
   * @param values List of value sources (ptr, length pairs)
   * @param out_handle Async handle
   * @param handles List of memory registration handles (returned from register_direct_memory())
   * @param flags Optional flags
   *
   * @return S_OK or other error code
   */
  virtual status_t put_direct(const IMCAS::pool_t   pool,
                              const string_view_key key,
                              gsl::span<const common::const_byte_span> values,
                              gsl::span<const memory_handle_t> handles = gsl::span<const memory_handle_t>(),
                              const unsigned int    flags  = IMCAS::FLAGS_NONE) = 0;

  /**
   * Zero-copy put operation.  If there does not exist an object
   * with matching key, then an error E_KEY_EXISTS should be returned.
   *
   * @param pool Pool handle
   * @param key Object key
   * @param value Value
   * @param value_len Value length in bytes
   * @param handle Memory registration handle
   * @param flags Optional flags
   *
   * @return S_OK or error code
   */
  template <typename K>
    status_t put_direct(const pool_t       pool,
                              K key,
                              const void*        value,
                              const size_t       value_len,
                              IKVStore::memory_handle_t handle = HANDLE_NONE,
                              flags_t            flags  = IKVStore::FLAGS_NONE)
  {
    return
      put_direct(
        pool
        , to_key(key)
        , std::array<const common::const_byte_span, 1>{common::make_const_byte_span(value,value_len)}
        , std::array<const IMCAS::memory_handle_t, 1>{handle}
        , flags
      );
  }

  /* implements kvstore single-value region version of put_direct */
  status_t put_direct(const IMCAS::pool_t   pool,
                              const string_view_key key,
                              const void*           value,
                              const size_t          value_len,
                              const memory_handle_t handle,
                              const unsigned int    flags) override
	{
		return put_direct(
			pool
			, key
			, std::array<const common::const_byte_span,1>{common::make_const_byte_span(value, value_len)}
			, std::array<const memory_handle_t,1>{handle}
			, flags
		);
	}

  /**
=======
  virtual status_t configure_pool(const pool_t pool, const std::string& setting) = 0;

  using KVStore::put;

  virtual status_t put(const pool_t pool,
                       const std::string&  key,
                       const std::string&  value,
                       const unsigned int  flags = FLAGS_NONE)
  {
    /* this does not store any null terminator */
    return put(pool, key, value.data(), value.length(), flags);
  }

  /**
>>>>>>> 96a0ffbb
   * Asynchronous put operation.  Use check_async_completion to check for
   * completion. This operation is not normally used, simple put is fast.
   *
   * @param pool Pool handle
   * @param key Object key
   * @param value Value

   * @param value_len Value length in bytes
   * @param out_handle Async work handle
   * @param flags Optional flags
   *
   * @return S_OK or other error code
   */
  virtual status_t async_put(const IMCAS::pool_t pool,
                             const string_view_byte key,
                             const void*         value,
                             const size_t        value_len,
                             async_handle_t&     out_handle,
                             const unsigned int  flags = IMCAS::FLAGS_NONE) = 0;

  status_t async_put(const IMCAS::pool_t pool,
                             const common::string_view key,
                             const void*         value,
                             const size_t        value_len,
                             async_handle_t&     out_handle,
                             const unsigned int  flags = IMCAS::FLAGS_NONE)
  {
    return async_put(pool, string_view_byte(common::pointer_cast<common::byte>(key.data()), key.size()), value, value_len, out_handle, flags);
  }

  virtual status_t async_put(const IMCAS::pool_t pool,
                             const string_view_byte key,
                             const string_view_byte value,
                             async_handle_t&     out_handle,
                             const unsigned int  flags = IMCAS::FLAGS_NONE)
  {
    (void)out_handle; // unused
    return async_put(pool, key, value.data(), value.length(), out_handle, flags);
  }

  /**
   * Zero-copy only if value size > ~2MiB or FORCE_DIRECT=1 is set.
   */
  using KVStore::put_direct;

  /**
   * Asynchronous put_direct operation.  Use check_async_completion to check for
   * completion.
   *
   * @param pool Pool handle
   * @param key Object key
   * @param value Value
   * @param value_len Value length in bytes
   * @param handle Memory registration handle
   * @param out_handle Async handle
   * @param flags Optional flags
   *
   * @return S_OK or other error code
   */
<<<<<<< HEAD

  /**
   * Asynchronous put_direct operation.  Use check_async_completion to check for
   * completion.
   *
   * @param pool Pool handle
   * @param key Object key
   * @param values list of value sources
   * @param out_handle Async handle
   * @param handle List of memory registration handle
   * @param flags Optional flags
   *
   * @return S_OK or other error code
   */
  virtual status_t async_put_direct(const IMCAS::pool_t   pool,
                                    const string_view_key key,
                                    gsl::span<const common::const_byte_span> values,
                                    async_handle_t&       out_handle,
                                    gsl::span<const memory_handle_t> handles = gsl::span<const memory_handle_t>(),
                                    const unsigned int    flags  = IMCAS::FLAGS_NONE) = 0;

  template <typename K>
    status_t async_put_direct(const IMCAS::pool_t   pool,
                                      const K key,
                                      gsl::span<const common::const_byte_span> values,
                                      async_handle_t&       out_handle,
                                      gsl::span<const memory_handle_t> handles = gsl::span<const memory_handle_t>(),
                                      const unsigned int    flags  = IMCAS::FLAGS_NONE)
  {
    return
      async_put_direct(pool, to_key(key), values, out_handle, handles, flags);
  }

  template <typename K>
    status_t async_put_direct(const IMCAS::pool_t   pool,
                                    const K key,
=======
  virtual status_t async_put_direct(const IMCAS::pool_t   pool,
                                    const std::string&    key,
>>>>>>> 96a0ffbb
                                    const void*           value,
                                    const size_t          value_len,
                                    async_handle_t&       out_handle,
                                    const memory_handle_t handle = IMCAS::MEMORY_HANDLE_NONE,
<<<<<<< HEAD
                                    const unsigned int    flags  = IMCAS::FLAGS_NONE)
  {
    return
      async_put_direct(
        pool
        , to_key(key)
        , std::array<const common::const_byte_span,1>{common::make_const_byte_span(value, value_len)}
        , out_handle, std::array<const memory_handle_t,1>{handle}
        , flags
      );
  }

  using KVStore::get;

  virtual status_t get(const IMCAS::pool_t pool,
                       const common::string_view key,
                       void*&              out_value, /* release with free_memory() API */
                       size_t&             out_value_len)
  {
    return get(pool, string_view_byte(common::pointer_cast<common::byte>(key.data()), key.size()), out_value, out_value_len);
  }

  virtual status_t get(const pool_t pool,
                       const string_view_byte key,
=======
                                    const unsigned int    flags  = IMCAS::FLAGS_NONE) = 0;

  using KVStore::get;

  virtual status_t get(const pool_t pool,
                       const std::string& key,
>>>>>>> 96a0ffbb
                       std::string& out_value)
  {
    void*  val      = nullptr;
    size_t val_size = 0;
    auto   s        = this->get(pool, key, val, val_size);

    /* copy result */
    if (s == S_OK) {
      out_value.assign(static_cast<char*>(val), val_size);
      this->free_memory(val);
    }
    return s;
  }

<<<<<<< HEAD
  virtual status_t get(const pool_t pool,
                       const string_view key,
                       std::string& out_value)
  {
    return get(pool, string_view_byte(common::pointer_cast<common::byte>(key.data()), key.size()), out_value);
  }

  using KVStore::get_direct;

  status_t get_direct(const IMCAS::pool_t          pool,
                              const common::string_view    key,
                              void*                        out_value,
                              size_t&                      out_value_len,
                              const IMCAS::memory_handle_t handle = IMCAS::MEMORY_HANDLE_NONE)
  {
    return get_direct(pool, string_view_byte(common::pointer_cast<common::byte>(key.data()), key.size()), out_value, out_value_len, handle);
  }

=======
>>>>>>> 96a0ffbb
  /**
   * Asynchronously read an object value directly into client-provided memory.
   *
   * @param pool Pool handle
   * @param key Object key
   * @param out_value Client provided buffer for value
   * @param out_value_len [in] size of value memory in bytes [out] size of value
   * @param out_handle Async work handle
   * @param handle Memory registration handle
   *
   * @return S_OK, S_MORE if only a portion of value is read, E_BAD_ALIGNMENT on
   * invalid alignment, or other error code
   */
  virtual status_t async_get_direct(const IMCAS::pool_t          pool,
                                    const string_view_byte       key,
                                    void*                        out_value,
                                    size_t&                      out_value_len,
                                    async_handle_t&              out_handle,
                                    const IMCAS::memory_handle_t handle = IMCAS::MEMORY_HANDLE_NONE) = 0;

   status_t async_get_direct(const IMCAS::pool_t          pool,
                                    const common::string_view    key,
                                    void*                        out_value,
                                    size_t&                      out_value_len,
                                    async_handle_t&              out_handle,
                                    const IMCAS::memory_handle_t handle = IMCAS::MEMORY_HANDLE_NONE)
  {
    return async_get_direct(pool, string_view_byte(common::pointer_cast<common::byte>(key.data()), key.size()), out_value, out_value_len, out_handle, handle);
  }

  /**
   * Read memory directly into client-provided memory.
   *
   * @param pool Pool handle
   * @param offset offset within ithe concatenation of the pool's memory regions
   * @param size requested size (becomes available size)
   * @param out_buffer Client provided buffer for value
   * @param out_handle Async work handle
   * @param handle Memory registration handle
   *
   * @return S_OK, or error code
   */
  virtual status_t async_get_direct_offset(const IMCAS::pool_t pool,
                                           const offset_t offset,
                                           size_t &size,
                                           void* out_buffer,
                                           async_handle_t& out_handle,
                                           const IMCAS::memory_handle_t handle = IMCAS::MEMORY_HANDLE_NONE) = 0;

  virtual status_t get_direct_offset(const IMCAS::pool_t pool,
                                     const offset_t offset,
                                     size_t &size,
                                     void* out_buffer,
                                     const IMCAS::memory_handle_t handle = IMCAS::MEMORY_HANDLE_NONE) = 0;

  /**
   * Write memory directly into client-provided memory.
   *
   * @param pool Pool handle
   * @param offset offset within ithe concatenation of the pool's memory regions
   * @param size offered size (becomes available size)
   * @param buffer Client provided value
   * @param out_handle Async work handle
   * @param handle Memory registration handle
   *
   * @return S_OK, or error code
   */
  virtual status_t async_put_direct_offset(const IMCAS::pool_t pool,
                                           const offset_t offset,
                                           size_t &size,
                                           const void *const buffer,
                                           async_handle_t& out_handle,
                                           const IMCAS::memory_handle_t handle = IMCAS::MEMORY_HANDLE_NONE) = 0;

  virtual status_t put_direct_offset(const IMCAS::pool_t pool,
                                     const offset_t offset,
                                     size_t &size,
                                     const void *const buffer,
                                     const IMCAS::memory_handle_t handle = IMCAS::MEMORY_HANDLE_NONE) = 0;

  /**
   * Check for completion from asynchronous invocation
   *
   * @param handle Asynchronous work handle.
   *
   * @return S_OK or E_BUSY if not yet complete
   */
  virtual status_t check_async_completion(async_handle_t& handle) = 0;

  /**
   * Perform key search based on regex or prefix
   *
   * @param pool Pool handle
   * @param key_expression Regular expression or prefix (e.g. "prefix:carKey")
   * @param offset Offset from which to search
   * @param out_matched_offset Out offset of match
   * @param out_keys Out vector of matching keys
   *
   * @return S_OK on success
   */
  virtual status_t find(const IMCAS::pool_t pool,
                        const common::string_view key_expression,
                        const offset_t      offset,
                        offset_t&           out_matched_offset,
                        std::string&        out_matched_key) = 0;

  /**
   * Erase an object asynchronously
   *
   * @param pool Pool handle
   * @param key Object key
   * @param out_handle Async work handle
   *
   * @return S_OK or error code
   */
<<<<<<< HEAD
  virtual status_t async_erase(const IMCAS::pool_t pool, const string_view_key key, async_handle_t& out_handle) = 0;

  virtual status_t async_erase(const IMCAS::pool_t pool, const std::string& key, async_handle_t& out_handle)
  {
    return async_erase(pool, string_view_byte(common::pointer_cast<common::byte>(key.data()), key.size()), out_handle);
  }
=======
  virtual status_t async_erase(const IMCAS::pool_t pool, const std::string& key, async_handle_t& out_handle) = 0;
>>>>>>> 96a0ffbb

  /**
   * Retrieve shard statistics
   *
   * @param out_stats
   *
   * @return S_OK on success
   */
  virtual status_t get_statistics(Shard_stats& out_stats) = 0;

  /**
   * ADO_response data structure manages response data sent back from the ADO
   * invocations.  The free function is so we can eventually support zero-copy.
   * The layer id identifies which ADO plugin the response came from.
   */
  class ADO_response {

  private:

#pragma GCC diagnostic push /* pointer members are considered inefficient */
#pragma GCC diagnostic ignored "-Weffc++"

    class Data_reference {
    public:
      Data_reference(void * data) : _data(data) { assert(data); }
      Data_reference() = delete;
      virtual ~Data_reference() { assert(_data); ::free(_data); }
      void * _data;
    };

#pragma GCC diagnostic pop

  public:
    ADO_response() = delete;

    ADO_response(void* data, size_t data_len, uint32_t layer_id)
      : _ref(std::make_shared<Data_reference>(data)),
        _data_len(data_len),
        _layer_id(layer_id) {}

    ADO_response(ADO_response&& src) noexcept
      : _ref(src.datasp()),
        _data_len(src.data_len()),
        _layer_id(src.layer_id()) {}

    inline std::string str() const { return std::string(data(), data_len()); }
    inline const char* data() const { return static_cast<const char*>(_ref->_data); }
    inline size_t data_len() const { return _data_len; }
    inline uint32_t layer_id() const { return _layer_id; }
    inline std::shared_ptr<Data_reference>& datasp() { return _ref; }

    template <typename T>
    inline T* cast_data() const  {  return static_cast<T*>(_ref->_data);   }

  private:
    std::shared_ptr<Data_reference> _ref; /* smart pointer */
    size_t                          _data_len;
    uint32_t                        _layer_id; /* optional layer identifier */
  };


  /**
   * Used to invoke an operation on an active data object
   *
   * Roughly, the shard locates a data value by key and calls ADO (with accessors to both the key and data).
   *   Several variations:
   *       1) Skip the "locate data" operation (could have been directed by a null
   *          key address in the basic_string_view form, or by a flag, but is
   *          instead indicated by a zero-length key)
   *       2) Skip the ADO call (directed by ADO_FLAG_CREATE_ONLY)
   *       3) Create uninitialized data of size value_size if the key was not found
   *          (directed by ADO_FLAG_CREATE_ON_DEMAND)
   *       4) Create uninitialized data of size value_size if the key was not found(?)
   *          not associated with the key and maybe also create a "root value" which
   *          which is attached to the key (directed by ADO_FLAG_DETACHED)
   *
   * @param pool Pool handle
   * @param key Key. Note, if key is empty, the work request is key-less.
   * @param request Request data
   * @param request_len Length of request in bytes
   * @param flags Flags for invocation (see ADO_FLAG_CREATE_ONLY, ADO_FLAG_READ_ONLY)
   * @param out_response Responses from invocation
   * @param value_size Optional parameter to define value size to create for
   * on-demand
   *
   * @return S_OK on success
   */

  virtual status_t invoke_ado(const IMCAS::pool_t        pool,
                              const string_view_key      key,
                              const string_view_request  request,
                              const ado_flags_t          flags,
                              std::vector<ADO_response>& out_response,
                              const size_t               value_size = 0) = 0;
  /* classic */
  virtual status_t invoke_ado(const IMCAS::pool_t        pool,
                              const string_view          key,
                              const void*                request,
                              const size_t               request_len,
                              const ado_flags_t          flags,
                              std::vector<ADO_response>& out_response,
                              const size_t               value_size = 0)
  {
    return
      invoke_ado(pool,
        string_view_key(common::pointer_cast<string_view_key::value_type>(key.data()), key.size()),
        string_view_request(static_cast<string_view_request::const_pointer>(request), request_len),
        flags, out_response, value_size);
  }
  /* character */
  inline status_t invoke_ado(const IMCAS::pool_t        pool,
                             const string_view          key,
                             const string_view          request,
                             const ado_flags_t          flags,
                             std::vector<ADO_response>& out_response,
                             const size_t               value_size = 0)
  {
    return
      invoke_ado(pool, key, request.data(), request.length(), flags, out_response, value_size);
  }

  /**
   * Used to asynchronously invoke an operation on an ADO
   *
   * Roughly, the shard locates a data value by key and calls ADO (with accessors to both the key and data).
   *
   * @param pool Pool handle
   * @param key Key. Note, if key is empty, the work request is key-less.
   * @param request Request data
   * @param request_len Length of request in bytes
   * @param flags Flags for invocation (see ADO_FLAG_XXX)
   * @param out_response Response passed back from ADO invocation
   * @param out_async_handle Handle to task for later result collection
   * @param value_size Optional parameter to define value size to create for on-demand
   *
   * @return S_OK on success
   */
  virtual status_t async_invoke_ado(const IMCAS::pool_t           pool,
                                    const string_view_key         key,
                                    const string_view_request     request,
                                    const ado_flags_t             flags,
                                    std::vector<ADO_response>&    out_response,
                                    async_handle_t&               out_async_handle,
                                    const size_t                  value_size = 0) = 0;

  /* character version */
  inline status_t async_invoke_ado(const IMCAS::pool_t        pool,
                                   const string_view          key,
                                   const string_view          request,
                                   const ado_flags_t          flags,
                                   std::vector<ADO_response>& out_response,
                                   async_handle_t&            out_async_handle,
                                   const size_t               value_size = 0)
  {
    return
      async_invoke_ado(pool,
        string_view_key(common::pointer_cast<const byte>(key.data()), key.size()),
        string_view_request(common::pointer_cast<const byte>(request.data()), request.length()),
        flags, out_response, out_async_handle, value_size);
  }
  /* classic version */
  inline status_t async_invoke_ado(const IMCAS::pool_t        pool,
                                   const string_view          key,
                                   const void*                request,
                                   const size_t               request_len,
                                   const ado_flags_t          flags,
                                   std::vector<ADO_response>& out_response,
                                   async_handle_t&            out_async_handle,
                                   const size_t               value_size = 0)
  {
    return
      async_invoke_ado(pool,
        string_view_key(common::pointer_cast<const byte>(key.data()), key.size()),
        string_view_request(static_cast<const byte *>(request), request_len),
        flags, out_response, out_async_handle, value_size);
  }


  /**
   * Used to invoke a combined put + ADO operation on an active data object.
   *
   * Roughly, the shard writes a data value by key and calls ADO (with accessors to both the key and data).
   *
   * @param pool Pool handle
   * @param key Key
   * @param request Request data
   * @param request_len Length of request data in bytes
   * @param value Value data
   * @param value_len Length of value data in bytes
   * @param root_len Length to allocate for root value (with ADO_FLAG_DETACHED)
   * @param flags Flags for invocation (ADO_FLAG_NO_OVERWRITE, ADO_FLAG_DETACHED)
   * @param out_response Response passed back from ADO invocation
   *
   * @return S_OK on success
   */
  virtual status_t invoke_put_ado(const IMCAS::pool_t           pool,
                                  const string_view_key         key,
                                  const string_view_request     request,
                                  const string_view_value       value,
                                  const size_t                  root_len,
                                  const ado_flags_t             flags,
                                  std::vector<ADO_response>&    out_response) = 0;
  /* classic version */
  virtual status_t invoke_put_ado(const IMCAS::pool_t        pool,
                                  const string_view          key,
                                  const void*                request,
                                  const size_t               request_len,
                                  const void*                value,
                                  const size_t               value_len,
                                  const size_t               root_len,
                                  const ado_flags_t          flags,
                                  std::vector<ADO_response>& out_response)
  {
    return
      invoke_put_ado(pool,
        string_view_byte(common::pointer_cast<const byte>(key.data()), key.size()),
        string_view_byte(static_cast<const byte *>(request), request_len),
        string_view_byte(static_cast<const byte *>(value), value_len),
        root_len, flags, out_response);
  }
  /* character version */
  inline status_t invoke_put_ado(const IMCAS::pool_t        pool,
                                 const string_view          key,
                                 const string_view          request,
                                 const string_view          value,
                                 const size_t               root_len,
                                 const ado_flags_t          flags,
                                 std::vector<ADO_response>& out_response)
  {
    return invoke_put_ado(pool,
                          key,
                          request.data(),
                          request.length(),
                          value.data(),
                          value.length(),
                          root_len,
                          flags,
                          out_response);
  }

  /**
   * Used to asynchronously invoke a combined put + ADO operation on an active data object.
   *
   * Roughly, the shard writes a data value by key and calls ADO (with accessors to both the key and data).
   *
   * @param pool Pool handle
   * @param key Key
   * @param request Request data
   * @param request_len Length of request data in bytes
   * @param value Value data
   * @param value_len Length of value data in bytes
   * @param root_len Length to allocate for root value (with ADO_FLAG_DETACHED)
   * @param flags Flags for invocation (ADO_FLAG_NO_OVERWRITE, ADO_FLAG_DETACHED)
   * @param out_response Responses from ADO invocation
   * @param out_async_handle Handle to task for later result collection
   *
   * @return S_OK on success
   */
  virtual status_t async_invoke_put_ado(const IMCAS::pool_t           pool,
                                        const string_view_key key,
                                        const string_view_request request,
                                        const string_view_value value,
                                        const size_t                  root_len,
                                        const ado_flags_t             flags,
                                        std::vector<ADO_response>&    out_response,
                                        async_handle_t&               out_async_handle) = 0;

  /* classic */
  virtual status_t async_invoke_put_ado(const IMCAS::pool_t        pool,
                                        const string_view          key,
                                        const void*                request,
                                        const size_t               request_len,
                                        const void*                value,
                                        const size_t               value_len,
                                        const size_t               root_len,
                                        const ado_flags_t          flags,
                                        std::vector<ADO_response>& out_response,
                                        async_handle_t&            out_async_handle)
  {
    return
      async_invoke_put_ado(pool,
        string_view_byte(common::pointer_cast<string_view_key::value_type>(key.data()), key.size()),
        string_view_byte(static_cast<string_view_request::const_pointer>(request), request_len),
        string_view_byte(static_cast<string_view_value::const_pointer>(value), value_len),
                           root_len, flags, out_response, out_async_handle);
  }

  /* character */
  inline status_t async_invoke_put_ado(const IMCAS::pool_t        pool,
                                       const string_view          key,
                                       const string_view          request,
                                       const string_view          value,
                                       const size_t               root_len,
                                       const ado_flags_t          flags,
                                       std::vector<ADO_response>& out_response,
                                       async_handle_t&            out_async_handle)
  {
    return async_invoke_put_ado(pool,
                                key,
                                request.data(),
                                request.length(),
                                value.data(),
                                value.length(),
                                root_len,
                                flags,
                                out_response,
                                out_async_handle);
  }



  /**
   * Debug routine
   *
   * @param pool Pool handle
   * @param cmd Debug command
   * @param arg Parameter for debug operation
   */
  virtual void debug(const IMCAS::pool_t pool, const unsigned cmd, const uint64_t arg) = 0;
};


class IMCAS_factory : public IKVStore_factory {
  using string_view = common::string_view;
public:
  // clang-format off
  DECLARE_INTERFACE_UUID(0xfacf1b99,0xbc51,0x49ff,0xa27b,0xd4,0xe8,0x19,0x03,0xbb,0x02);
  // clang-format on

  /**
   * Create a "session" to a remote shard
   *
   * @param debug_level Debug level (0-3)
   * @param owner Owner info (not used)
   * @param addr_with_port Address and port information, e.g. 10.0.0.22:11911
   * (must be RDMA)
   * @param nic_device RDMA network device (e.g., mlx5_0)
   *
   * @return Pointer to IMCAS instance. Use release_ref() to close.
   */
  virtual IMCAS* mcas_create_nsd(const unsigned, // debug_level
                             const unsigned, // patience with server (in seconds)
                             const string_view, // owner
                             const string_view, // src_nic_device
                             const string_view, // source: src_ip_addr
                             const string_view, // destination: dest_addr_with_port
                             const string_view = string_view()) // other
  {
    throw API_exception("IMCAS_factory::mcas_create(debug_level,patience,owner,addr_with_port,"
                        "nic_device) not implemented");
  }

  IMCAS* mcas_create(const unsigned    debug_level,
                     const unsigned    patience,
                     const string_view owner,
                     const string_view dest_addr_with_port,
                     const string_view nic_device,
                     const string_view other = string_view())
  {
    return mcas_create_nsd(debug_level, patience, owner, nic_device, string_view(), dest_addr_with_port, other);
  }
};

}  // namespace component

#endif<|MERGE_RESOLUTION|>--- conflicted
+++ resolved
@@ -57,7 +57,6 @@
   using Addr            = KVStore::Addr;
   using byte            = common::byte;
   using memory_handle_t = KVStore::memory_handle_t;
-<<<<<<< HEAD
 
   using string_view = common::string_view;
   using string_view_byte = common::basic_string_view<byte>;
@@ -65,17 +64,6 @@
   using string_view_request = string_view_byte;
   using string_view_value = string_view_byte;
 
-=======
-  
-  template <typename T>
-    using basic_string_view = std::experimental::basic_string_view<T>;
-
-#if 0
-  static constexpr key_t           KEY_NONE           = KVStore::KEY_NONE;
-  static constexpr memory_handle_t MEMORY_HANDLE_NONE = KVStore::HANDLE_NONE;
-  static constexpr pool_t          POOL_ERROR         = KVStore::POOL_ERROR;
-#endif
->>>>>>> 96a0ffbb
   static constexpr async_handle_t  ASYNC_HANDLE_INIT  = nullptr;
 
   enum {
@@ -200,7 +188,6 @@
    *
    * @return S_OK on success
    */
-<<<<<<< HEAD
   virtual status_t configure_pool(const pool_t pool, const string_view setting) = 0;
 
   using KVStore::put;
@@ -293,22 +280,6 @@
 	}
 
   /**
-=======
-  virtual status_t configure_pool(const pool_t pool, const std::string& setting) = 0;
-
-  using KVStore::put;
-
-  virtual status_t put(const pool_t pool,
-                       const std::string&  key,
-                       const std::string&  value,
-                       const unsigned int  flags = FLAGS_NONE)
-  {
-    /* this does not store any null terminator */
-    return put(pool, key, value.data(), value.length(), flags);
-  }
-
-  /**
->>>>>>> 96a0ffbb
    * Asynchronous put operation.  Use check_async_completion to check for
    * completion. This operation is not normally used, simple put is fast.
    *
@@ -368,7 +339,6 @@
    *
    * @return S_OK or other error code
    */
-<<<<<<< HEAD
 
   /**
    * Asynchronous put_direct operation.  Use check_async_completion to check for
@@ -405,15 +375,10 @@
   template <typename K>
     status_t async_put_direct(const IMCAS::pool_t   pool,
                                     const K key,
-=======
-  virtual status_t async_put_direct(const IMCAS::pool_t   pool,
-                                    const std::string&    key,
->>>>>>> 96a0ffbb
                                     const void*           value,
                                     const size_t          value_len,
                                     async_handle_t&       out_handle,
                                     const memory_handle_t handle = IMCAS::MEMORY_HANDLE_NONE,
-<<<<<<< HEAD
                                     const unsigned int    flags  = IMCAS::FLAGS_NONE)
   {
     return
@@ -438,14 +403,6 @@
 
   virtual status_t get(const pool_t pool,
                        const string_view_byte key,
-=======
-                                    const unsigned int    flags  = IMCAS::FLAGS_NONE) = 0;
-
-  using KVStore::get;
-
-  virtual status_t get(const pool_t pool,
-                       const std::string& key,
->>>>>>> 96a0ffbb
                        std::string& out_value)
   {
     void*  val      = nullptr;
@@ -460,7 +417,6 @@
     return s;
   }
 
-<<<<<<< HEAD
   virtual status_t get(const pool_t pool,
                        const string_view key,
                        std::string& out_value)
@@ -479,8 +435,6 @@
     return get_direct(pool, string_view_byte(common::pointer_cast<common::byte>(key.data()), key.size()), out_value, out_value_len, handle);
   }
 
-=======
->>>>>>> 96a0ffbb
   /**
    * Asynchronously read an object value directly into client-provided memory.
    *
@@ -596,16 +550,13 @@
    *
    * @return S_OK or error code
    */
-<<<<<<< HEAD
   virtual status_t async_erase(const IMCAS::pool_t pool, const string_view_key key, async_handle_t& out_handle) = 0;
 
-  virtual status_t async_erase(const IMCAS::pool_t pool, const std::string& key, async_handle_t& out_handle)
-  {
-    return async_erase(pool, string_view_byte(common::pointer_cast<common::byte>(key.data()), key.size()), out_handle);
-  }
-=======
-  virtual status_t async_erase(const IMCAS::pool_t pool, const std::string& key, async_handle_t& out_handle) = 0;
->>>>>>> 96a0ffbb
+  template <typename K>
+    status_t async_erase(const IMCAS::pool_t pool, const K key, async_handle_t& out_handle)
+    {
+      return async_erase(pool, to_key(key), out_handle);
+    }
 
   /**
    * Retrieve shard statistics
