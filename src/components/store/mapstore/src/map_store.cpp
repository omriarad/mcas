/*
  Copyright [2017-2020] [IBM Corporation]
  Licensed under the Apache License, Version 2.0 (the "License");
  you may not use this file except in compliance with the License.
  You may obtain a copy of the License at
  http://www.apache.org/licenses/LICENSE-2.0
  Unless required by applicable law or agreed to in writing, software
  distributed under the License is distributed on an "AS IS" BASIS,
  WITHOUT WARRANTIES OR CONDITIONS OF ANY KIND, either express or implied.
  See the License for the specific language governing permissions and
  limitations under the License.
*/
#include <api/kvstore_itf.h>
#include <city.h>
#include <common/exceptions.h>
#include <common/cycles.h>
#include <common/env.h>
#include <common/rwlock.h>
#include <common/to_string.h>
#include <common/utils.h>
#include <common/memory.h>
#include <fcntl.h>
#include <nupm/allocator_ra.h>
#include <nupm/rc_alloc_lb.h>
#include <nupm/region_descriptor.h>
#include <stdio.h>
#include <time.h>
#include <sys/mman.h>
#include <sys/stat.h>
#include <cerrno>
#include <cmath>
#include <map>
#include <set>
#include <string>
#include <unordered_map>
#include <unordered_set>
#include <chrono>  // seconds
#include <thread> // sleep_for

#pragma GCC diagnostic push
#pragma GCC diagnostic ignored "-Wold-style-cast"
#include <tbb/scalable_allocator.h>
#pragma GCC diagnostic pop

#pragma GCC diagnostic push
#pragma GCC diagnostic ignored "-Weffc++"


#define DEFAULT_ALIGNMENT 8
#define SINGLE_THREADED
#define NUMA_ZONE 0 /* treat memory as a single zone, although it may not be */
#define MIN_POOL (1ULL << DM_REGION_LOG_GRAIN_SIZE)

#include "map_store.h"

using namespace component;
using namespace common;

struct Value_type {
  Value_type() : _ptr(nullptr), _length(0), _value_lock(nullptr), _tsc() {
  }

  Value_type(void* ptr, size_t length, common::RWLock * value_lock) :
    _ptr(ptr), _length(length), _value_lock(value_lock), _tsc() {
  }
  void * _ptr;
  size_t _length;
  common::RWLock * _value_lock; /*< read write lock */
  common::tsc_time_t _tsc;
};

class Key_hash;

<<<<<<< HEAD
using aac_t = nupm::allocator_adaptor<char, nupm::Rca_LB>;
using string_t = std::basic_string<common::byte, std::char_traits<common::byte>, aac_t>;
using aam_t = nupm::allocator_adaptor<std::pair<string_t, Value_type>, nupm::Rca_LB>;
using map_t = std::unordered_map<string_t, Value_type, Key_hash,
                                 std::equal_to<string_t>, aam_t>;
using aal_t = nupm::allocator_adaptor<common::RWLock, nupm::Rca_LB>;
=======
using reconstituting_allocator_t = nupm::Rca_LB;

using aac_t = nupm::allocator_adaptor<char, reconstituting_allocator_t>;
using string_t = std::basic_string<char, std::char_traits<char>, aac_t>;
using aam_t = nupm::allocator_adaptor<std::pair<string_t, Value_type>, reconstituting_allocator_t>;
using aal_t = nupm::allocator_adaptor<common::RWLock, reconstituting_allocator_t>;
using map_t = std::unordered_map<string_t, Value_type, Key_hash, std::equal_to<string_t>, aam_t>;

>>>>>>> 8c1e62bd

static size_t choose_alignment(size_t size)
{
  if((size >= 4096) && (size % 4096 == 0)) return 4096;
  if((size >= 64) && (size % 64 == 0)) return 64;
  if((size >= 16) && (size % 16 == 0)) return 16;
  if((size >= 8) && (size % 8 == 0)) return 8;
  if((size >= 4) && (size % 4 == 0)) return 4;
  return 1;
}

class Key_hash {
public:
  size_t operator()(Map_store::string_view_key k) const {
    return CityHash64(common::pointer_cast<char>(k.data()), k.size());
  }
};

namespace
{
int init_map_lock_mask()
{
  /* env variable USE_ODP to indicate On Demand Paging may be used
     and therefore mapped memory need not be pinned */
  bool odp = common::env_value("USE_ODP", true);
  return odp ? 0 : MAP_LOCKED;
}

const int effective_map_locked = init_map_lock_mask();
}

#if 0
static void * allocate_region_memory(size_t alignment, size_t size)
{
  assert(size > 0);

  void *p = mmap(reinterpret_cast<void*>(0x800000000), /* help debugging */
                 size,
                 PROT_READ | PROT_WRITE,
                 MAP_ANONYMOUS | MAP_SHARED | effective_map_locked,
                 0, /* file */
                 0 /* offset */);

  if ( p == MAP_FAILED ) {
    auto e = errno;
    throw General_exception("%s",
       common::to_string(__FILE__, " allocate_region_memory mmap failed on DRAM for region allocation"
         , " alignment="
         , std::hex, alignment
         , " size=", std::dec, size, " :", strerror(e)).c_str()
       );
  }
#endif

/** 
 * Pool instance class
 * 
 */
class Pool_instance {


private:
  
  unsigned debug_level() const { return _debug_level; }

  void * allocate_region_memory(size_t alignment, size_t size);
  void free_region_memory(void *addr, const size_t size);
  
  static const Pool_instance *checked_pool(const Pool_instance * pool)
  {
    if ( pool == nullptr )
      throw Logic_exception("checked_pool bad param");

    return pool;
  }

  class Iterator {
  public:
    explicit Iterator(const Pool_instance * pool)
      : _pool(checked_pool(pool)),
        _mark(_pool->writes()),
        _iter(_pool->_map->begin()),
        _end(_pool->_map->end())
    {}

    bool is_end() const { return _iter == _end; }
    bool check_mark(uint32_t writes) const { return _mark == writes; }

    const Pool_instance *   _pool;
    uint32_t              _mark;
    map_t::const_iterator _iter;
    map_t::const_iterator _end;
  };

  using string_view = Map_store::string_view;
  using string_view_key = Map_store::string_view_key;
  using string_view_value = Map_store::string_view_value;
public:
  Pool_instance(const unsigned debug_level, const common::string_view name_, size_t nsize, unsigned flags_)
    : _debug_level(debug_level),
      _nsize(nsize < MIN_POOL ? MIN_POOL : nsize),
      _regions{{allocate_region_memory(MiB(2) /* alignment */, _nsize), _nsize}},
      _name(name_),
      _lb(0U),
      _map_lock{},
      _flags{flags_},
      _iterators{},
      _writes{}
  {
    /* use a pointer so we can make sure it gets stored before memory is freed */
    _map = new map_t({(_lb.add_managed_region(_regions[0].iov_base, _nsize, NUMA_ZONE), aam_t(_lb))});
    CPLOG(1, PREFIX "new pool instance");
  }

  ~Pool_instance()
  {
    if(_ref_count == 0) {
      CPLOG(1, PREFIX "freeing regions for pool (%s)", _name.c_str());

      /* destroy map before we release memory */
      delete _map;
      
      /* release memory */
      for(auto r : _regions) {
        free_region_memory(r.iov_base, r.iov_len);
      }
      CPLOG(2, PREFIX "all regions freed");
      _regions.clear();
    }
  }

  void add_ref() {
    _ref_count++;
  }

  void release_ref() {
    assert(_ref_count > 0);
    _ref_count--;
  }      

  const std::string & name() const { return _name; }
  
private:
  
  unsigned                   _debug_level;
  unsigned                   _ref_count = 0; 
  size_t                     _nsize; /*< order important */
  std::vector<::iovec>       _regions; /*< regions supporting pool */
  std::string                _name; /*< pool name */
  reconstituting_allocator_t _lb; /*< allocator for the pool */
  map_t *                    _map; /*< hash table based map */
  common::RWLock             _map_lock; /*< read write lock */
  unsigned int               _flags;
  std::set<Iterator*>        _iterators;

  /*
    We use this counter to see if new writes have come in
    during an iteration.  This is essentially an optmistic
    locking strategy.
  */
  uint32_t _writes __attribute__((aligned(4)));

  inline void write_touch() { _writes++; }
  inline uint32_t writes() const { return _writes; }

  /* allocator adaptors over reconstituting allocator */
  aac_t aac{_lb}; /* for keys */
  aal_t aal{_lb}; /* for locks */

public:
  status_t put(string_view_key key, const void *value,
               const size_t value_len, unsigned int flags);

  status_t get(string_view_key key, void *&out_value, size_t &out_value_len);

  status_t get_direct(string_view_key key, void *out_value,
                      size_t &out_value_len);

  status_t get_attribute(const IKVStore::Attribute attr,
                         std::vector<uint64_t> &out_attr,
                         const string_view_key key);

  status_t swap_keys(const string_view_key key0,
                     const string_view_key key1);

  status_t resize_value(string_view_key key,
                        const size_t new_size,
                        const size_t alignment);

  status_t lock(string_view_key key,
                IKVStore::lock_type_t type,
                void *&out_value,
                size_t &out_value_len,
                IKVStore::key_t& out_key,
                const char ** out_key_ptr);

  status_t unlock(IKVStore::key_t key_handle);

  status_t erase(string_view_key key);

  size_t count();

  status_t map(std::function<int(string_view_key key,
                                 string_view_value value)> function);

  status_t map(std::function<int(string_view_key key,
                                 string_view_value value,
                                 const common::tsc_time_t timestamp)> function,
                                 const common::epoch_time_t t_begin,
                                 const common::epoch_time_t t_end);

  status_t map_keys(std::function<int(string_view_key key)> function);

  status_t get_pool_regions(nupm::region_descriptor::address_map_t &out_regions);

  status_t grow_pool(const size_t increment_size, size_t &reconfigured_size);

  status_t free_pool_memory(const void *addr, const size_t size = 0);

  status_t allocate_pool_memory(const size_t size,
                                const size_t alignment,
                                void *&out_addr);

  IKVStore::pool_iterator_t open_pool_iterator();

  status_t deref_pool_iterator(IKVStore::pool_iterator_t iter,
                               const common::epoch_time_t t_begin,
                               const common::epoch_time_t t_end,
                               IKVStore::pool_reference_t& ref,
                               bool& time_match,
                               bool increment = true);

  status_t close_pool_iterator(IKVStore::pool_iterator_t iter);

};

struct Pool_session {
  Pool_session(Pool_instance *ph) : pool(ph) {
    pool->add_ref();
  }

  ~Pool_session() {
    pool->release_ref();
  }
  
  bool check() const { return canary == 0x45450101; }
  Pool_instance * pool;
  const unsigned canary = 0x45450101;
};

struct tls_cache_t {
  Pool_session *session;
};

std::mutex                                       _pool_sessions_lock;
std::set<Pool_session *>                         _pool_sessions;
std::unordered_map<std::string, Pool_instance *> _pools; /*< existing pools */
static __thread tls_cache_t tls_cache = {nullptr};

using Std_lock_guard = std::lock_guard<std::mutex>;

Pool_session *get_session(const IKVStore::pool_t pid)
{
  auto session = reinterpret_cast<Pool_session *>(pid);

  if (session != tls_cache.session) {
    Std_lock_guard g(_pool_sessions_lock);

    if (_pool_sessions.count(session) == 0) return nullptr;

    tls_cache.session = session;
  }

  assert(session);
  return session;
}

<<<<<<< HEAD
status_t Pool_instance::put(string_view_key key,
			    const void *value,
			    const size_t value_len,
			    unsigned int flags) {

=======
status_t Pool_instance::put(const std::string &key,
                            const void *value,
                            const size_t value_len,
                            unsigned int flags)
{
>>>>>>> 8c1e62bd
  if (!value || !value_len || value_len > _nsize) {
    PWRN("Map_store: invalid parameters (value=%p, value_len=%lu)", value, value_len);
    return E_INVAL;
  }

#ifndef SINGLE_THREADED
  RWLock_guard guard(map_lock, RWLock_guard::WRITE);
#endif

  write_touch(); /* this could be early, but over-conservative is ok */

  string_t k(key.data(), key.length(), aac);

  auto i = _map->find(k);

  if (i != _map->end()) {

    if (flags & IKVStore::FLAGS_DONT_STOMP) {
      PWRN("put refuses to stomp (%*.s)", int(key.size()), common::pointer_cast<char>(common::pointer_cast<char>(key.data())));
      return IKVStore::E_KEY_EXISTS;
    }

    /* take lock */
    int rc;
    if((rc = (*_map)[k]._value_lock->write_trylock()) != 0) {
      PWRN("put refuses, already locked (%d)",rc);
      assert(rc == EBUSY);
      return E_LOCKED;
    }

    auto &p = i->second;

    if (p._length == value_len) {
      memcpy(p._ptr, value, value_len);
    }
    else {
      /* different size, reallocate */
      auto p_to_free = p._ptr;
      auto len_to_free = p._length;

      CPLOG(3, PREFIX "allocating %lu bytes alignment %lu", value_len, choose_alignment(value_len));
      
      p._ptr = _lb.alloc(value_len, NUMA_ZONE, choose_alignment(value_len));

      memcpy(p._ptr, value, value_len);

      /* update entry */
      i->second._length = value_len;
      i->second._ptr = p._ptr;

      /* release old memory*/
      try {  _lb.free(p_to_free, NUMA_ZONE, len_to_free);      }
      catch(...) {  throw Logic_exception("unable to release old value memory");   }
    }

    wmb();
    i->second._tsc.update(); /* update timestamp */

    /* release lock */
    (*_map)[k]._value_lock->unlock();
  }
  else { /* key does not already exist */

    CPLOG(3, PREFIX "allocating %lu bytes alignment %lu", value_len, choose_alignment(value_len));

    auto buffer = _lb.alloc(value_len,
                            NUMA_ZONE,
                            choose_alignment(value_len));

    memcpy(buffer, value, value_len);
    common::RWLock * p = new (aal.allocate(1, DEFAULT_ALIGNMENT)) common::RWLock();

    /* create map entry */
    _map->emplace(k, Value_type{buffer, value_len, p});
  }

  return S_OK;
}

<<<<<<< HEAD
status_t Pool_instance::get(const string_view_key key,
                          void *&out_value,
                          size_t &out_value_len) {
  CPLOG(1, PREFIX "get(%.*s,%p,%lu)", int(key.size()), common::pointer_cast<char>(key.data()), out_value, out_value_len);
=======
status_t Pool_instance::get(const std::string &key,
                            void *&out_value,
                            size_t &out_value_len)
{
  CPLOG(1, PREFIX "get(%s,%p,%lu)", key.c_str(), out_value, out_value_len);
>>>>>>> 8c1e62bd

#ifndef SINGLE_THREADED
  RWLock_guard guard(map_lock);
#endif
  string_t k(key.data(), aac);
  auto i = _map->find(k);

  if (i == _map->end()) return IKVStore::E_KEY_NOT_FOUND;

  out_value_len = i->second._length;

  /* result memory allocated with ::malloc */
  out_value = malloc(out_value_len);

  if ( out_value == nullptr )  {
    PWRN("Map_store: malloc failed");
    return IKVStore::E_TOO_LARGE;
  }
  
  memcpy(out_value, i->second._ptr, i->second._length);  
  return S_OK;
}

<<<<<<< HEAD
status_t Pool_instance::get_direct(const string_view_key key,
                                 void *out_value,
                                 size_t &out_value_len) {
  CPLOG(1, "Map_store GET: key=(%.*s) ", int(key.size()), common::pointer_cast<char>(key.data()));
=======
status_t Pool_instance::get_direct(const std::string &key,
                                   void *out_value,
                                   size_t &out_value_len)
{
  CPLOG(1, "Map_store GET: key=(%s) ", key.c_str());
>>>>>>> 8c1e62bd

  if (out_value == nullptr || out_value_len == 0)
    throw API_exception("invalid parameter");

#ifndef SINGLE_THREADED
  RWLock_guard guard(map_lock);
#endif
  string_t k(key.data(), key.size(), aac);
  auto i = _map->find(k);

  if (i == _map->end()) {
    if (debug_level()) PERR("Map_store: error key not found");
    return IKVStore::E_KEY_NOT_FOUND;
  }

  if (out_value_len < i->second._length) {
    if (debug_level()) PERR("Map_store: error insufficient buffer");

    return E_INSUFFICIENT_BUFFER;
  }

  out_value_len = i->second._length; /* update length */
  memcpy(out_value, i->second._ptr, i->second._length);

  return S_OK;
}

status_t Pool_instance::get_attribute(const IKVStore::Attribute attr,
<<<<<<< HEAD
                                    std::vector<uint64_t> &out_attr,
                                    const string_view_key key) {
=======
                                      std::vector<uint64_t> &out_attr,
                                      const std::string *key)
{
>>>>>>> 8c1e62bd
  switch (attr) {
  case IKVStore::Attribute::MEMORY_TYPE: {
    out_attr.push_back(IKVStore::MEMORY_TYPE_DRAM);
    break;
  }
  case IKVStore::Attribute::VALUE_LEN: {
    if (key.data() == nullptr) return E_INVALID_ARG;
#ifndef SINGLE_THREADED
    RWLock_guard guard(map_lock);
#endif
    string_t k(key.data(), key.size(), aac);
    auto i = _map->find(k);
    if (i == _map->end()) return IKVStore::E_KEY_NOT_FOUND;
    out_attr.push_back(i->second._length);
    break;
  }
  case IKVStore::Attribute::WRITE_EPOCH_TIME: {
#ifndef SINGLE_THREADED
    RWLock_guard guard(map_lock);
#endif
    string_t k(key.data(), key.size(), aac);
    auto i = _map->find(k);
    if (i == _map->end()) return IKVStore::E_KEY_NOT_FOUND;
    out_attr.push_back(boost::numeric_cast<uint64_t>(i->second._tsc.to_epoch().seconds()));
    break;
  }
  case IKVStore::Attribute::COUNT: {
    out_attr.push_back(_map->size());
    break;
  }
  default:
    return E_INVALID_ARG;
  }

  return S_OK;
}



<<<<<<< HEAD
status_t Pool_instance::swap_keys(const string_view_key key0,
                                const string_view_key key1)
=======
status_t Pool_instance::swap_keys(const std::string key0,
                                  const std::string key1)
>>>>>>> 8c1e62bd
{
  string_t k0(key0.data(), key0.length(), aac);
  auto i0 = _map->find(k0);
  if(i0 == _map->end()) return IKVStore::E_KEY_NOT_FOUND;

  string_t k1(key1.data(), key1.length(), aac);
  auto i1 = _map->find(k1);
  if(i1 == _map->end()) return IKVStore::E_KEY_NOT_FOUND;

  /* lock both k-v pairs */
  auto& left = i0->second;
  if(left._value_lock->write_trylock() != 0)
    return E_LOCKED;

  auto& right = i1->second;
  if(right._value_lock->write_trylock() != 0) {
    left._value_lock->unlock();
    return E_LOCKED;
  }

  /* swap keys */
  auto tmp_ptr = left._ptr;
  auto tmp_len = left._length;
  left._ptr = right._ptr;
  left._length = right._length;
  right._ptr = tmp_ptr;
  right._length = tmp_len;

  /* release locks */
  left._value_lock->unlock();
  right._value_lock->unlock();

  return S_OK;
}

<<<<<<< HEAD
status_t Pool_instance::lock(const string_view_key key,
                           IKVStore::lock_type_t type,
                           void *&out_value,
                           size_t &out_value_len,
                           IKVStore::key_t& out_key,
                           const char ** out_key_ptr)
=======
status_t Pool_instance::lock(const std::string &key,
                             IKVStore::lock_type_t type,
                             void *&out_value,
                             size_t &out_value_len,
                             IKVStore::key_t& out_key,
                             const char ** out_key_ptr)
>>>>>>> 8c1e62bd
{

  void *buffer = nullptr;
  string_t k(key.data(), key.size(), aac);
  bool created = false;

  auto i = _map->find(k);

  CPLOG(1, PREFIX "lock looking for key:(%.*s)", int(key.size()), common::pointer_cast<char>(key.data()));

  if (i == _map->end()) { /* create value */

    write_touch();

    /* lock API has semantics of create on demand */
    if (out_value_len == 0) {
      out_key = IKVStore::KEY_NONE;
      CPLOG(1, PREFIX "could not on-demand allocate without length:(%.*s) %lu",
            int(key.size()), common::pointer_cast<char>(key.data()), out_value_len);
      return IKVStore::E_KEY_NOT_FOUND;
    }


    CPLOG(1, PREFIX "lock is on-demand allocating:(%.*s) %lu", int(key.size()), common::pointer_cast<char>(key.data()), out_value_len);

    buffer = _lb.alloc(out_value_len, NUMA_ZONE, choose_alignment(out_value_len));

    if (buffer == nullptr)
      throw General_exception("Pool_instance::lock on-demand create allocate_memory failed (len=%lu)",
                              out_value_len);
    created = true;

    CPLOG(1, PREFIX "creating on demand key=(%.*s) len=%lu",
          int(key.size()), common::pointer_cast<char>(key.data()),
          out_value_len);

    common::RWLock * p = new (aal.allocate(1, DEFAULT_ALIGNMENT)) common::RWLock();

    CPLOG(2, PREFIX "created RWLock at %p", reinterpret_cast<void*>(p));
    _map->emplace(k, Value_type{buffer, out_value_len, p});
  }

  CPLOG(1, PREFIX "lock call has got key");

  if (type == IKVStore::STORE_LOCK_READ) {
    if((*_map)[k]._value_lock->read_trylock() != 0) {
      if(debug_level())
        PWRN(PREFIX "key (%.*s) unable to take read lock", int(key.size()), common::pointer_cast<char>(key.data()));

      out_key = IKVStore::KEY_NONE;
      return E_LOCKED;
    }
  }
  else if (type == IKVStore::STORE_LOCK_WRITE) {

    write_touch();

    if((*_map)[k]._value_lock->write_trylock() != 0) {
      if(debug_level())
        PWRN("Map_store: key (%.*s) unable to take write lock", int(key.size()), common::pointer_cast<char>(key.data()));

      out_key = IKVStore::KEY_NONE;
      return E_LOCKED;
    }

  }
  else throw API_exception("invalid lock type");

  out_value = (*_map)[k]._ptr;
  out_value_len = (*_map)[k]._length;

  out_key = reinterpret_cast<IKVStore::key_t>((*_map)[k]._value_lock);

  /* C++11 standard: § 23.2.5/8

     The elements of an unordered associative container are organized
     into buckets. Keys with the same hash code appear in the same
     bucket. The number of buckets is automatically increased as
     elements are added to an unordered associative container, so that
     the average number of elements per bucket is kept below a
     bound. Rehashing invalidates iterators, changes ordering between
     elements, and changes which buckets elements appear in, but does
     not invalidate pointers or references to elements. For
     unordered_multiset and unordered_multimap, rehashing preserves
     the relative ordering of equivalent elements.
  */
  if(out_key_ptr) {
    auto element = _map->find(k);
    *out_key_ptr = common::pointer_cast<char>(element->first.data());
  }

  return created ? S_OK_CREATED : S_OK;
}

status_t Pool_instance::unlock(IKVStore::key_t key_handle)
{
  if(key_handle == nullptr) {
    PWRN("Map_store: unlock argument key handle invalid (%p)",
         reinterpret_cast<void*>(key_handle));
    return E_INVAL;
  }

  /* TODO: how do we know key_handle is valid? */
  if(reinterpret_cast<common::RWLock *>(key_handle)->unlock() != 0) {
    PWRN("Map_store: bad parameter to unlock");
    return E_INVAL;
  }

  CPLOG(2, PREFIX "unlocked key (handle=%p)", reinterpret_cast<void*>(key_handle));
  return S_OK;
}

<<<<<<< HEAD
status_t Pool_instance::erase(const string_view_key key) {
=======
status_t Pool_instance::erase(const std::string &key)
{
>>>>>>> 8c1e62bd
#ifndef SINGLE_THREADED
  RWLock_guard guard(map_lock, RWLock_guard::WRITE);
#endif
  string_t k(key.data(), key.size(), aac);
  auto i = _map->find(k);

  if (i == _map->end()) return IKVStore::E_KEY_NOT_FOUND;

  if(i->second._value_lock->write_trylock() != 0) { /* check pair is not locked */
    if(debug_level())
      PWRN("Map_store: key (%.*s) unable to take write lock", int(key.size()), common::pointer_cast<char>(key.data()));

    return E_LOCKED;
  }


  write_touch();
  _map->erase(i);

  _lb.free(i->second._ptr, NUMA_ZONE, i->second._length);
  aal.deallocate(i->second._value_lock, 1, DEFAULT_ALIGNMENT);

  return S_OK;
}

size_t Pool_instance::count() {
#ifndef SINGLE_THREADED
  RWLock_guard guard(map_lock);
#endif
  return _map->size();
}

<<<<<<< HEAD
status_t Pool_instance::map(std::function<int(const string_view_key key,
                                            string_view_value value)> function)
=======
status_t Pool_instance::map(std::function<int(const void * key,
                                              const size_t key_len,
                                              const void * value,
                                              const size_t value_len)> function)
>>>>>>> 8c1e62bd
{
#ifndef SINGLE_THREADED
  RWLock_guard guard(map_lock);
#endif

  for (auto &pair : *_map) {
    auto val = pair.second;
    function(pair.first, string_view_value(static_cast<string_view_value::value_type *>(val._ptr), val._length));
  }

  return S_OK;
}

<<<<<<< HEAD
status_t Pool_instance::map(std::function<int(string_view_key key,
                                            string_view_value value,
                                            const common::tsc_time_t timestamp)> function,
                          const common::epoch_time_t t_begin,
                          const common::epoch_time_t t_end)
=======
status_t Pool_instance::map(std::function<int(const void* key,
                                              const size_t key_len,
                                              const void* value,
                                              const size_t value_len,
                                              const common::tsc_time_t timestamp)> function,
                                              const common::epoch_time_t t_begin,
                                              const common::epoch_time_t t_end)
>>>>>>> 8c1e62bd
{
#ifndef SINGLE_THREADED
  RWLock_guard guard(map_lock);
#endif

  common::tsc_time_t begin_tsc(t_begin);
  common::tsc_time_t end_tsc(t_end);

  for (auto &pair : *_map) {
    auto val = pair.second;

    if(val._tsc >= begin_tsc && (end_tsc == 0 || val._tsc <= end_tsc)) {
      if(function(pair.first,
                  string_view_value(static_cast<string_view_value::value_type *>(val._ptr), val._length),
                  val._tsc) < 0) {
        return S_MORE; /* break out of the loop if function returns < 0 */
      }
    }
  }

  return S_OK;
}


<<<<<<< HEAD
status_t Pool_instance::map_keys(std::function<int(string_view_key key)> function) {
=======
status_t Pool_instance::map_keys(std::function<int(const std::string &key)> function)
{
>>>>>>> 8c1e62bd
#ifndef SINGLE_THREADED
  RWLock_guard guard(map_lock);
#endif

  for (auto &pair : *_map) function(pair.first);

  return S_OK;
}

status_t Pool_instance::resize_value(const string_view_key key,
                                     const size_t new_size,
                                     const size_t alignment)
{

  CPLOG(1, PREFIX "resize_value (key=%.*s, new_size=%lu, align=%lu",
        int(key.size()), common::pointer_cast<char>(key.data()), new_size, alignment);

  if (new_size == 0) return E_INVAL;

#ifndef SINGLE_THREADED
  RWLock_guard guard(map_lock);
#endif

  auto i = _map->find(string_t(key.data(), key.size(), aac));

  if (i == _map->end()) return IKVStore::E_KEY_NOT_FOUND;
  if (i->second._length == new_size) {
    CPLOG(2, PREFIX "resize_value request for same size!");
    return E_INVAL;
  }

  write_touch();

  /* perform resize */
  auto buffer = _lb.alloc(new_size, NUMA_ZONE, alignment);

  /* lock KV-pair */
  void *out_value;
  size_t out_value_len;
  IKVStore::key_t out_key_handle = IKVStore::KEY_NONE;
  status_t s = lock(key,
                    IKVStore::STORE_LOCK_WRITE,
                    out_value,
                    out_value_len,
                    out_key_handle,
                    nullptr);

  if (out_key_handle == IKVStore::KEY_NONE) {
    CPLOG(2, PREFIX "bad lock result");
    return E_INVAL;
  }

  CPLOG(2, PREFIX "resize_value locked key-value pair");

  size_t size_to_copy = std::min<size_t>(new_size, boost::numeric_cast<size_t>(i->second._length));

  memcpy(buffer, i->second._ptr, size_to_copy);

  /* free previous memory */
  _lb.free(i->second._ptr, NUMA_ZONE, i->second._length);

  i->second._ptr = buffer;
  i->second._length = new_size;

  /* release lock */
  if(unlock(out_key_handle) != S_OK)
    throw General_exception("unlock in resize failed");

  CPLOG(2, PREFIX "resize_value re-unlocked key-value pair");
  return s;
}

status_t Pool_instance::get_pool_regions(nupm::region_descriptor::address_map_t &out_regions)
{
  if (_regions.empty())
    return E_INVAL;

  for (auto region : _regions)
    out_regions.push_back(nupm::region_descriptor::address_map_t::value_type
                          (common::make_byte_span(region.iov_base, region.iov_len)));
  return S_OK;
}

status_t Pool_instance::grow_pool(const size_t increment_size,
                                  size_t &reconfigured_size)
{
  if (increment_size <= 0)
    return E_INVAL;

  reconfigured_size = _nsize + increment_size;
  void *new_region = allocate_region_memory(DEFAULT_ALIGNMENT, increment_size);
  _lb.add_managed_region(new_region, increment_size, NUMA_ZONE);
  _regions.push_back({new_region, increment_size});
  _nsize = reconfigured_size;
  return S_OK;
}

status_t Pool_instance::free_pool_memory(const void *addr, const size_t size) {

  if (!addr || _regions.empty())
    return E_INVAL;

  if(size)
    _lb.free(const_cast<void *>(addr), NUMA_ZONE, size);
  else
    _lb.free(const_cast<void *>(addr), NUMA_ZONE); //, size);

  /* the region memory is not freed, only memory in region */
  return S_OK;
}

status_t Pool_instance::allocate_pool_memory(const size_t size,
                                             const size_t alignment,
                                             void *&out_addr) {

  if (size == 0 || size > _nsize || _regions.empty()) {
    PWRN("Map_store: invalid allocate_pool_memory request");
    return E_INVAL;
  }

  try {
    /* we can't fully support alignment choice */
    out_addr = _lb.alloc(size,
                         NUMA_ZONE,
                         (alignment > 0) && (size % alignment == 0) ? alignment : choose_alignment(size));

    CPLOG(1, PREFIX "allocated pool memory (%p %lu)", out_addr, size);
  }
  catch(...) {
    PWRN("Map_store: unable to allocate (%lu) bytes aligned by %lu", size, choose_alignment(size));
    return E_INVAL;
  }

  return S_OK;
}


IKVStore::pool_iterator_t Pool_instance::open_pool_iterator()
{
  auto i = new Iterator(this);
  _iterators.insert(i);
  return reinterpret_cast<IKVStore::pool_iterator_t>(i);
}

status_t Pool_instance::deref_pool_iterator(IKVStore::pool_iterator_t iter,
                                            const common::epoch_time_t t_begin,
                                            const common::epoch_time_t t_end,
                                            IKVStore::pool_reference_t& ref,
                                            bool& time_match,
                                            bool increment)
{
  auto i = reinterpret_cast<Iterator*>(iter);
  if(_iterators.count(i) != 1) return E_INVAL;
  if(i->is_end()) return E_OUT_OF_BOUNDS;
  if(!i->check_mark(_writes)) return E_ITERATOR_DISTURBED;

  common::tsc_time_t begin_tsc(t_begin);
  common::tsc_time_t end_tsc(t_end);

  auto r = i->_iter;
  ref.key = r->first.data();
  ref.key_len = r->first.length();
  ref.value = r->second._ptr;
  ref.value_len = r->second._length;

  ref.timestamp = r->second._tsc.to_epoch();

  /* leave condition in timestamp cycles for better accuracy */
  time_match = (r->second._tsc >= begin_tsc) && (end_tsc == 0 || r->second._tsc <= end_tsc);

  if(increment) {
    try {
      i->_iter++;
    }
    catch(...) {
      return E_ITERATOR_DISTURBED;
    }
  }

  return S_OK;
}

status_t Pool_instance::close_pool_iterator(IKVStore::pool_iterator_t iter)
{
  auto i = reinterpret_cast<Iterator*>(iter);
  if(iter == nullptr || _iterators.erase(i) != 1) return E_INVAL;
  delete i;
  return S_OK;
}

void * Pool_instance::allocate_region_memory(size_t alignment, size_t size)
{
  assert(size > 0);

  void *p = mmap(reinterpret_cast<void*>(0x800000000), /* help debugging */
                 size,
                 PROT_READ | PROT_WRITE,
                 MAP_ANONYMOUS | MAP_SHARED | effective_map_locked,
                 0, /* file */
                 0 /* offset */);

  if ( p == MAP_FAILED ) {
    auto e = errno;
    std::ostringstream msg;
    msg << __FILE__ << " allocate_region_memory mmap failed on DRAM for region allocation"
        << " alignment="
        << std::hex << alignment
        << " size=" << std::dec << size << " :" << strerror(e);
    throw General_exception("%s", msg.str().c_str());
  }

  if(madvise(p, size, MADV_DONTFORK) != 0)
    throw General_exception("madvise 'don't fork' failed unexpectedly (%p %lu)", p, size);

  CPLOG(1, PREFIX "allocated_region_memory (%p,%lu)", p, size);
  return p;
}

void Pool_instance::free_region_memory(void *addr, const size_t size)
{
  CPLOG(1, PREFIX "freeing region memory (%p %lu)", addr, size);
  if(::munmap(addr, size))
    throw Logic_exception("munmap of region memory failed");
}



/** Main class */

Map_store::Map_store(const unsigned debug_level, common::string_view, common::string_view)
  : _debug_level(debug_level)
{
}

Map_store::~Map_store() {
  // TODO: seg faults?
#if 0
  Std_lock_guard g(_pool_sessions_lock);

  for(auto& s : _pool_sessions)
    delete s;

  for(auto& p : _pools)
    delete p.second;
#endif
}

IKVStore::pool_t Map_store::create_pool(common::string_view name_,
                                        const size_t nsize, unsigned int flags,
                                        uint64_t /*args*/,
                                        IKVStore::Addr /*base addr unused */)
{
  if (flags & IKVStore::FLAGS_READ_ONLY)
    throw API_exception("read only create_pool not supported on map-store component");

  const std::string name(name_);

  Pool_session * session;
  {
    Std_lock_guard g(_pool_sessions_lock);

    auto iter = _pools.find(name);

    if (flags & IKVStore::FLAGS_CREATE_ONLY) {
      if (iter != _pools.end()) {
        return POOL_ERROR;
      }
    }

    Pool_instance * handle;
    if(iter != _pools.end()) {
      handle = iter->second;
      CPLOG(1, PREFIX "using existing pool instance");
    }
    else {
      handle = new Pool_instance(debug_level(), name, nsize, flags);
      CPLOG(1, PREFIX "creating new pool instance");
    }

    session = new Pool_session{handle};
    _pools[handle->name()] = handle;

    CPLOG(1, PREFIX "adding new session (%p)", common::p_fmt(session));

    _pool_sessions.insert(session); /* create a session too */
  }

  CPLOG(1, PREFIX "created pool OK: %.*s", int(name.size()), name.data());

  assert(session);
  return reinterpret_cast<IKVStore::pool_t>(session);
}

IKVStore::pool_t Map_store::open_pool(string_view name,
                                      unsigned int /*flags*/,
<<<<<<< HEAD
                                      component::IKVStore::Addr /* base_addr_unused */) {
  string_view key = name;
=======
                                      component::IKVStore::Addr /* base_addr_unused */)
{
  const std::string &key = name;
>>>>>>> 8c1e62bd

  Pool_instance *ph = nullptr;
  /* see if a pool exists that matches the key */
  for (auto &h : _pools) {
    if (h.first == key) {
      ph = h.second;
      break;
    }
  }

  if (ph == nullptr)
    return component::IKVStore::POOL_ERROR;

  auto new_session = new Pool_session(ph);
  CPLOG(1, PREFIX "opened pool(%p)", common::p_fmt(new_session));
  _pool_sessions.insert(new_session);

  return reinterpret_cast<IKVStore::pool_t>(new_session);
}

status_t Map_store::close_pool(const pool_t pid)
{
  CPLOG(1, PREFIX "close_pool (%p)", reinterpret_cast<const void *>(pid));

  auto session = get_session(pid);
  if (debug_level() && !session) PWRN(PREFIX "close pool on invalid handle");
  if (!session) return IKVStore::E_POOL_NOT_FOUND;

  tls_cache.session = nullptr;
  Std_lock_guard g(_pool_sessions_lock);
  delete session;
  _pool_sessions.erase(session);
  CPLOG(1, PREFIX "closed pool (%lx)", pid);
  CPLOG(1, PREFIX "erased sescsion %p", common::p_fmt(session));

  return S_OK;
}

<<<<<<< HEAD
status_t Map_store::delete_pool(common::string_view poolname_) {
=======
status_t Map_store::delete_pool(const std::string &poolname)
{ 
>>>>>>> 8c1e62bd
  Std_lock_guard g(_pool_sessions_lock);

  const std::string poolname(poolname_);
  // return S_OK;
  Pool_instance *ph = nullptr;
  /* see if a pool exists that matches the poolname */
  for (auto &h : _pools) {
    if (h.first == poolname) {
      ph = h.second;
      break;
    }
  }

  if (ph == nullptr) {
    CPWRN(1, PREFIX "delete_pool (%s) pool not found", poolname.c_str());
    return E_POOL_NOT_FOUND;
  }

  for (auto &s : _pool_sessions) {
    if (s->pool->name() == poolname) {
      PWRN(PREFIX "delete_pool (%s) pool delete failed because pool still "
           "open (%p)",
           poolname.c_str(), common::p_fmt(s));
      return E_ALREADY_OPEN;
    }
  }

  /* delete pool too */
  if (_pools.find(poolname) == _pools.end())
    throw Logic_exception("unable to delete pool session");

  _pools.erase(poolname);
  delete ph;
  
  return S_OK;
}

status_t Map_store::put(IKVStore::pool_t pid, string_view_key key,
                        const void *value, size_t value_len,
                        unsigned int flags)
{
  auto session = get_session(pid);
  if (!session) return IKVStore::E_POOL_NOT_FOUND;

  return session->pool->put(key, value, value_len, flags);
}

<<<<<<< HEAD
status_t Map_store::get(const pool_t pid, string_view_key key,
                        void *&out_value, size_t &out_value_len) {
=======
status_t Map_store::get(const pool_t pid, const std::string &key,
                        void *&out_value, size_t &out_value_len)
{
>>>>>>> 8c1e62bd
  auto session = get_session(pid);
  if (!session) return IKVStore::E_POOL_NOT_FOUND;

  return session->pool->get(key, out_value, out_value_len);
}

status_t Map_store::get_direct(const pool_t pid, string_view_key key,
                               void *out_value, size_t &out_value_len,
                               component::IKVStore::memory_handle_t /*handle*/)
{
  auto session = get_session(pid);
  if (!session) return IKVStore::E_POOL_NOT_FOUND;

  return session->pool->get_direct(key, out_value, out_value_len);
}

status_t Map_store::put_direct(const pool_t pid, string_view_key key,
                               const void *value, const size_t value_len,
                               memory_handle_t /*memory_handle*/,
                               unsigned int flags)
{
  return Map_store::put(pid, key, value, value_len, flags);
}

status_t Map_store::resize_value(const pool_t pool,
                                 string_view_key key,
                                 const size_t new_size,
                                 const size_t alignment)
{
  auto session = get_session(pool);
  if (!session) return IKVStore::E_POOL_NOT_FOUND;

  return session->pool->resize_value(key, new_size, alignment);
}

status_t Map_store::get_attribute(const pool_t pool,
                                  const IKVStore::Attribute attr,
                                  std::vector<uint64_t> &out_attr,
<<<<<<< HEAD
                                  const string_view_key key) {
=======
                                  const std::string *key)
{
>>>>>>> 8c1e62bd
  auto session = get_session(pool);
  if (!session) return IKVStore::E_POOL_NOT_FOUND;

  return session->pool->get_attribute(attr, out_attr, key);
}

status_t Map_store::swap_keys(const pool_t           pool,
                              const string_view_key key0,
                              const string_view_key key1)
{
  auto session = get_session(pool);
  if (!session) return IKVStore::E_POOL_NOT_FOUND;

  return session->pool->swap_keys(key0, key1);
}


status_t Map_store::lock(const pool_t pid,
                         string_view_key key,
                         lock_type_t type,
                         void *&out_value,
                         size_t &out_value_len,
                         IKVStore::key_t &out_key,
                         const char ** out_key_ptr)
{
  auto session = get_session(pid);
  if (!session) {
    out_key = IKVStore::KEY_NONE;
    PWRN(PREFIX "lock invalid pool id (%lx)", pid);
    return E_FAIL; /* same as hstore, but should be E_INVAL; */
  }

  auto rc = session->pool->lock(key, type, out_value, out_value_len, out_key, out_key_ptr);

  CPLOG(1, PREFIX "lock(%.*s, %p) rc=%d", int(key.size()), common::pointer_cast<char>(key.data()), reinterpret_cast<void*>(out_key), rc);

  return rc;
}

status_t Map_store::unlock(const pool_t pid,
                           key_t key_handle,
                           IKVStore::unlock_flags_t /* flags not used */)
{
  auto session = get_session(pid);
  if (!session) return IKVStore::E_POOL_NOT_FOUND;

  CPLOG(1, PREFIX "unlock (key-handle=%p)", reinterpret_cast<void*>(key_handle));

  session->pool->unlock(key_handle);
  return S_OK;
}

<<<<<<< HEAD
status_t Map_store::erase(const pool_t pid, string_view_key key) {
=======
status_t Map_store::erase(const pool_t pid, const std::string &key)
{
>>>>>>> 8c1e62bd
  auto session = get_session(pid);
  if (!session) return IKVStore::E_POOL_NOT_FOUND;

  return session->pool->erase(key);
}

size_t Map_store::count(const pool_t pid)
{
  auto session = get_session(pid);
  if (!session) return pool_t(IKVStore::E_POOL_NOT_FOUND);

  return session->pool->count();
}

status_t Map_store::free_memory(void *p)
{
  ::free(p);
  return S_OK;
}

void Map_store::debug(const pool_t, unsigned, uint64_t) {}

int Map_store::get_capability(Capability cap) const
{
  switch (cap) {
  case Capability::POOL_DELETE_CHECK:
    return 1;
  case Capability::POOL_THREAD_SAFE:
    return 1;
  case Capability::RWLOCK_PER_POOL:
    return 1;
  case Capability::WRITE_TIMESTAMPS:
    return 1;
  default:
    return -1;
  }
}

status_t Map_store::map(const IKVStore::pool_t pool,
<<<<<<< HEAD
                        std::function<int(string_view_key key,
                                          string_view_value value)>
                        function) {
=======
                        std::function<int(const void * key,
                                          const size_t key_len,
                                          const void * value,
                                          const size_t value_len)>
                        function)
{
>>>>>>> 8c1e62bd
  auto session = get_session(pool);
  if (!session) return IKVStore::E_POOL_NOT_FOUND;

  return session->pool->map(function);
}

status_t Map_store::map(const pool_t pool,
                        std::function<int(string_view_key key,
                                          string_view_value value,
                                          common::tsc_time_t timestamp)> function,
                        const common::epoch_time_t t_begin,
                        const common::epoch_time_t t_end)
{
  auto session = get_session(pool);
  if (!session) return IKVStore::E_POOL_NOT_FOUND;

  return session->pool->map(function, t_begin, t_end);
}


status_t Map_store::map_keys(const IKVStore::pool_t pool,
<<<<<<< HEAD
                             std::function<int(string_view_key key)> function) {
=======
                             std::function<int(const std::string &key)> function)
{
>>>>>>> 8c1e62bd
  auto session = get_session(pool);
  if (!session) return IKVStore::E_POOL_NOT_FOUND;

  return session->pool->map_keys(function);
}

status_t Map_store::get_pool_regions(const pool_t pool,
                                     nupm::region_descriptor &out_regions)
{
  auto session = get_session(pool);
  if (!session) return IKVStore::E_POOL_NOT_FOUND;
  nupm::region_descriptor::address_map_t addr_map;
  auto status = session->pool->get_pool_regions(addr_map);
  out_regions = std::move(nupm::region_descriptor(addr_map));
  return status;
}

status_t Map_store::grow_pool(const pool_t pool, const size_t increment_size,
                              size_t &reconfigured_size)
{
  PMAJOR("grow_pool (%zu)", increment_size);
  auto session = get_session(pool);
  if (!session) return IKVStore::E_POOL_NOT_FOUND;
  return session->pool->grow_pool(increment_size, reconfigured_size);
}

status_t Map_store::free_pool_memory(const pool_t pool, const void *addr,
                                     const size_t size) {
  auto session = get_session(pool);
  if (!session) return IKVStore::E_POOL_NOT_FOUND;

  return session->pool->free_pool_memory(addr, size);
}

status_t Map_store::allocate_pool_memory(const pool_t pool,
                                         const size_t size,
                                         const size_t alignment,
                                         void *&out_addr) {
  auto session = get_session(pool);
  if (!session) return IKVStore::E_POOL_NOT_FOUND;
  return session->pool->allocate_pool_memory(size, alignment > size ? size : alignment, out_addr);
}

IKVStore::pool_iterator_t Map_store::open_pool_iterator(const pool_t pool)
{
  auto session = get_session(pool);
  if (!session) return nullptr;
  auto i = session->pool->open_pool_iterator();
  return i;
}

status_t Map_store::deref_pool_iterator(const pool_t pool,
                                        IKVStore::pool_iterator_t iter,
                                        const common::epoch_time_t t_begin,
                                        const common::epoch_time_t t_end,
                                        pool_reference_t& ref,
                                        bool& time_match,
                                        bool increment)
{
  auto session = get_session(pool);
  if (!session) return E_INVAL;
  return session->pool->deref_pool_iterator(iter,
                                            t_begin,
                                            t_end,
                                            ref,
                                            time_match,
                                            increment);
}

status_t Map_store::close_pool_iterator(const pool_t pool,
                                        IKVStore::pool_iterator_t iter)
{
  auto session = get_session(pool);
  if (!session) return E_INVAL;
  return session->pool->close_pool_iterator(iter);
}


/**
 * Factory entry point
 *
 */
extern "C" void *factory_createInstance(component::uuid_t component_id) {
  if (component_id == Map_store_factory::component_id()) {
    return static_cast<void *>(new Map_store_factory());
  }
  else {
    return NULL;
  }
}

#pragma GCC diagnostic pop<|MERGE_RESOLUTION|>--- conflicted
+++ resolved
@@ -71,23 +71,14 @@
 
 class Key_hash;
 
-<<<<<<< HEAD
-using aac_t = nupm::allocator_adaptor<char, nupm::Rca_LB>;
+using reconstituting_allocator_t = nupm::Rca_LB;
+
+using aac_t = nupm::allocator_adaptor<char, reconstituting_allocator_t>;
 using string_t = std::basic_string<common::byte, std::char_traits<common::byte>, aac_t>;
-using aam_t = nupm::allocator_adaptor<std::pair<string_t, Value_type>, nupm::Rca_LB>;
-using map_t = std::unordered_map<string_t, Value_type, Key_hash,
-                                 std::equal_to<string_t>, aam_t>;
-using aal_t = nupm::allocator_adaptor<common::RWLock, nupm::Rca_LB>;
-=======
-using reconstituting_allocator_t = nupm::Rca_LB;
-
-using aac_t = nupm::allocator_adaptor<char, reconstituting_allocator_t>;
-using string_t = std::basic_string<char, std::char_traits<char>, aac_t>;
 using aam_t = nupm::allocator_adaptor<std::pair<string_t, Value_type>, reconstituting_allocator_t>;
 using aal_t = nupm::allocator_adaptor<common::RWLock, reconstituting_allocator_t>;
 using map_t = std::unordered_map<string_t, Value_type, Key_hash, std::equal_to<string_t>, aam_t>;
 
->>>>>>> 8c1e62bd
 
 static size_t choose_alignment(size_t size)
 {
@@ -365,19 +356,11 @@
   return session;
 }
 
-<<<<<<< HEAD
 status_t Pool_instance::put(string_view_key key,
 			    const void *value,
 			    const size_t value_len,
-			    unsigned int flags) {
-
-=======
-status_t Pool_instance::put(const std::string &key,
-                            const void *value,
-                            const size_t value_len,
-                            unsigned int flags)
-{
->>>>>>> 8c1e62bd
+			    unsigned int flags)
+{
   if (!value || !value_len || value_len > _nsize) {
     PWRN("Map_store: invalid parameters (value=%p, value_len=%lu)", value, value_len);
     return E_INVAL;
@@ -457,18 +440,11 @@
   return S_OK;
 }
 
-<<<<<<< HEAD
 status_t Pool_instance::get(const string_view_key key,
-                          void *&out_value,
-                          size_t &out_value_len) {
-  CPLOG(1, PREFIX "get(%.*s,%p,%lu)", int(key.size()), common::pointer_cast<char>(key.data()), out_value, out_value_len);
-=======
-status_t Pool_instance::get(const std::string &key,
                             void *&out_value,
                             size_t &out_value_len)
 {
-  CPLOG(1, PREFIX "get(%s,%p,%lu)", key.c_str(), out_value, out_value_len);
->>>>>>> 8c1e62bd
+  CPLOG(1, PREFIX "get(%.*s,%p,%lu)", int(key.size()), common::pointer_cast<char>(key.data()), out_value, out_value_len);
 
 #ifndef SINGLE_THREADED
   RWLock_guard guard(map_lock);
@@ -492,18 +468,11 @@
   return S_OK;
 }
 
-<<<<<<< HEAD
 status_t Pool_instance::get_direct(const string_view_key key,
-                                 void *out_value,
-                                 size_t &out_value_len) {
-  CPLOG(1, "Map_store GET: key=(%.*s) ", int(key.size()), common::pointer_cast<char>(key.data()));
-=======
-status_t Pool_instance::get_direct(const std::string &key,
                                    void *out_value,
                                    size_t &out_value_len)
 {
-  CPLOG(1, "Map_store GET: key=(%s) ", key.c_str());
->>>>>>> 8c1e62bd
+  CPLOG(1, "Map_store GET: key=(%.*s) ", int(key.size()), common::pointer_cast<char>(key.data()));
 
   if (out_value == nullptr || out_value_len == 0)
     throw API_exception("invalid parameter");
@@ -532,14 +501,9 @@
 }
 
 status_t Pool_instance::get_attribute(const IKVStore::Attribute attr,
-<<<<<<< HEAD
-                                    std::vector<uint64_t> &out_attr,
-                                    const string_view_key key) {
-=======
                                       std::vector<uint64_t> &out_attr,
-                                      const std::string *key)
-{
->>>>>>> 8c1e62bd
+                                      const string_view_key key)
+{
   switch (attr) {
   case IKVStore::Attribute::MEMORY_TYPE: {
     out_attr.push_back(IKVStore::MEMORY_TYPE_DRAM);
@@ -579,13 +543,8 @@
 
 
 
-<<<<<<< HEAD
 status_t Pool_instance::swap_keys(const string_view_key key0,
-                                const string_view_key key1)
-=======
-status_t Pool_instance::swap_keys(const std::string key0,
-                                  const std::string key1)
->>>>>>> 8c1e62bd
+                                  const string_view_key key1)
 {
   string_t k0(key0.data(), key0.length(), aac);
   auto i0 = _map->find(k0);
@@ -621,21 +580,12 @@
   return S_OK;
 }
 
-<<<<<<< HEAD
 status_t Pool_instance::lock(const string_view_key key,
-                           IKVStore::lock_type_t type,
-                           void *&out_value,
-                           size_t &out_value_len,
-                           IKVStore::key_t& out_key,
-                           const char ** out_key_ptr)
-=======
-status_t Pool_instance::lock(const std::string &key,
                              IKVStore::lock_type_t type,
                              void *&out_value,
                              size_t &out_value_len,
                              IKVStore::key_t& out_key,
                              const char ** out_key_ptr)
->>>>>>> 8c1e62bd
 {
 
   void *buffer = nullptr;
@@ -748,12 +698,8 @@
   return S_OK;
 }
 
-<<<<<<< HEAD
-status_t Pool_instance::erase(const string_view_key key) {
-=======
-status_t Pool_instance::erase(const std::string &key)
-{
->>>>>>> 8c1e62bd
+status_t Pool_instance::erase(const string_view_key key)
+{
 #ifndef SINGLE_THREADED
   RWLock_guard guard(map_lock, RWLock_guard::WRITE);
 #endif
@@ -786,15 +732,8 @@
   return _map->size();
 }
 
-<<<<<<< HEAD
 status_t Pool_instance::map(std::function<int(const string_view_key key,
-                                            string_view_value value)> function)
-=======
-status_t Pool_instance::map(std::function<int(const void * key,
-                                              const size_t key_len,
-                                              const void * value,
-                                              const size_t value_len)> function)
->>>>>>> 8c1e62bd
+                                              string_view_value value)> function)
 {
 #ifndef SINGLE_THREADED
   RWLock_guard guard(map_lock);
@@ -808,21 +747,11 @@
   return S_OK;
 }
 
-<<<<<<< HEAD
 status_t Pool_instance::map(std::function<int(string_view_key key,
-                                            string_view_value value,
-                                            const common::tsc_time_t timestamp)> function,
-                          const common::epoch_time_t t_begin,
-                          const common::epoch_time_t t_end)
-=======
-status_t Pool_instance::map(std::function<int(const void* key,
-                                              const size_t key_len,
-                                              const void* value,
-                                              const size_t value_len,
+                                              string_view_value value,
                                               const common::tsc_time_t timestamp)> function,
                                               const common::epoch_time_t t_begin,
                                               const common::epoch_time_t t_end)
->>>>>>> 8c1e62bd
 {
 #ifndef SINGLE_THREADED
   RWLock_guard guard(map_lock);
@@ -847,12 +776,8 @@
 }
 
 
-<<<<<<< HEAD
-status_t Pool_instance::map_keys(std::function<int(string_view_key key)> function) {
-=======
-status_t Pool_instance::map_keys(std::function<int(const std::string &key)> function)
-{
->>>>>>> 8c1e62bd
+status_t Pool_instance::map_keys(std::function<int(string_view_key key)> function)
+{
 #ifndef SINGLE_THREADED
   RWLock_guard guard(map_lock);
 #endif
@@ -1148,14 +1073,9 @@
 
 IKVStore::pool_t Map_store::open_pool(string_view name,
                                       unsigned int /*flags*/,
-<<<<<<< HEAD
-                                      component::IKVStore::Addr /* base_addr_unused */) {
-  string_view key = name;
-=======
                                       component::IKVStore::Addr /* base_addr_unused */)
 {
-  const std::string &key = name;
->>>>>>> 8c1e62bd
+  const string_view key = name;
 
   Pool_instance *ph = nullptr;
   /* see if a pool exists that matches the key */
@@ -1194,12 +1114,8 @@
   return S_OK;
 }
 
-<<<<<<< HEAD
-status_t Map_store::delete_pool(common::string_view poolname_) {
-=======
-status_t Map_store::delete_pool(const std::string &poolname)
+status_t Map_store::delete_pool(const common::string_view poolname_)
 { 
->>>>>>> 8c1e62bd
   Std_lock_guard g(_pool_sessions_lock);
 
   const std::string poolname(poolname_);
@@ -1247,14 +1163,9 @@
   return session->pool->put(key, value, value_len, flags);
 }
 
-<<<<<<< HEAD
 status_t Map_store::get(const pool_t pid, string_view_key key,
-                        void *&out_value, size_t &out_value_len) {
-=======
-status_t Map_store::get(const pool_t pid, const std::string &key,
                         void *&out_value, size_t &out_value_len)
 {
->>>>>>> 8c1e62bd
   auto session = get_session(pid);
   if (!session) return IKVStore::E_POOL_NOT_FOUND;
 
@@ -1293,12 +1204,8 @@
 status_t Map_store::get_attribute(const pool_t pool,
                                   const IKVStore::Attribute attr,
                                   std::vector<uint64_t> &out_attr,
-<<<<<<< HEAD
-                                  const string_view_key key) {
-=======
-                                  const std::string *key)
-{
->>>>>>> 8c1e62bd
+                                  const string_view_key key)
+{
   auto session = get_session(pool);
   if (!session) return IKVStore::E_POOL_NOT_FOUND;
 
@@ -1351,12 +1258,8 @@
   return S_OK;
 }
 
-<<<<<<< HEAD
-status_t Map_store::erase(const pool_t pid, string_view_key key) {
-=======
-status_t Map_store::erase(const pool_t pid, const std::string &key)
-{
->>>>>>> 8c1e62bd
+status_t Map_store::erase(const pool_t pid, const string_view_key key)
+{
   auto session = get_session(pid);
   if (!session) return IKVStore::E_POOL_NOT_FOUND;
 
@@ -1396,18 +1299,10 @@
 }
 
 status_t Map_store::map(const IKVStore::pool_t pool,
-<<<<<<< HEAD
                         std::function<int(string_view_key key,
                                           string_view_value value)>
-                        function) {
-=======
-                        std::function<int(const void * key,
-                                          const size_t key_len,
-                                          const void * value,
-                                          const size_t value_len)>
                         function)
 {
->>>>>>> 8c1e62bd
   auto session = get_session(pool);
   if (!session) return IKVStore::E_POOL_NOT_FOUND;
 
@@ -1429,12 +1324,8 @@
 
 
 status_t Map_store::map_keys(const IKVStore::pool_t pool,
-<<<<<<< HEAD
-                             std::function<int(string_view_key key)> function) {
-=======
-                             std::function<int(const std::string &key)> function)
-{
->>>>>>> 8c1e62bd
+                             std::function<int(string_view_key key)> function)
+{
   auto session = get_session(pool);
   if (!session) return IKVStore::E_POOL_NOT_FOUND;
 
