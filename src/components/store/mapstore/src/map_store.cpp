/*
  Copyright [2017-2020] [IBM Corporation]
  Licensed under the Apache License, Version 2.0 (the "License");
  you may not use this file except in compliance with the License.
  You may obtain a copy of the License at
  http://www.apache.org/licenses/LICENSE-2.0
  Unless required by applicable law or agreed to in writing, software
  distributed under the License is distributed on an "AS IS" BASIS,
  WITHOUT WARRANTIES OR CONDITIONS OF ANY KIND, either express or implied.
  See the License for the specific language governing permissions and
  limitations under the License.
*/
#include <api/kvstore_itf.h>
#include <city.h>
#include <common/exceptions.h>
#include <common/cycles.h>
#include <common/env.h>
#include <common/rwlock.h>
#include <common/to_string.h>
#include <common/utils.h>
#include <common/memory.h>
#include <common/str_utils.h>
#include <fcntl.h>
#include <nupm/region_descriptor.h>
#include <stdio.h>
#include <time.h>
#include <sys/mman.h>
#include <sys/stat.h>
#include <cerrno>
#include <cmath>
#include <map>
#include <set>
#include <string>
#include <unordered_map>
#include <unordered_set>
#include <chrono>  // seconds
#include <thread> // sleep_for

#pragma GCC diagnostic push
#pragma GCC diagnostic ignored "-Weffc++"


#define DEFAULT_ALIGNMENT 8
#define SINGLE_THREADED
#define MIN_POOL (1ULL << DM_REGION_LOG_GRAIN_SIZE)

#include "mm_plugin_itf.h"
#include "map_store.h"

using namespace component;
using namespace common;

struct Value_type {
  Value_type() : _ptr(nullptr), _length(0), _value_lock(nullptr), _tsc() {
  }

  Value_type(void* ptr, size_t length, common::RWLock * value_lock) :
    _ptr(ptr), _length(length), _value_lock(value_lock), _tsc() {
  }
  void * _ptr;
  size_t _length;
  common::RWLock * _value_lock; /*< read write lock */
  common::tsc_time_t _tsc;
};


class Key_hash;

/* allocator types using MM_plugin_cxx_allocator (see mm_plugin_itf.h) */
using aac_t = MM_plugin_cxx_allocator<char>;
using string_t = std::basic_string<common::byte, std::char_traits<common::byte>, aac_t>;
using aam_t = MM_plugin_cxx_allocator<std::pair<string_t, Value_type>>;
using aal_t = MM_plugin_cxx_allocator<common::RWLock>;
using map_t = std::unordered_map<string_t, Value_type, Key_hash, std::equal_to<string_t>, aam_t>;


static size_t choose_alignment(size_t size)
{
  if((size >= 4096) && (size % 4096 == 0)) return 4096;
  if((size >= 64) && (size % 64 == 0)) return 64;
  if((size >= 16) && (size % 16 == 0)) return 16;
  if((size >= 8) && (size % 8 == 0)) return 8;
  if((size >= 4) && (size % 4 == 0)) return 4;
  return 1;
}

class Key_hash {
public:
  size_t operator()(Map_store::string_view_key k) const {
    return CityHash64(common::pointer_cast<char>(k.data()), k.size());
  }
};

namespace
{
int init_map_lock_mask()
{
  /* env variable USE_ODP to indicate On Demand Paging may be used
     and therefore mapped memory need not be pinned */
  bool odp = common::env_value("USE_ODP", true);
  return odp ? 0 : MAP_LOCKED;
}

const int effective_map_locked = init_map_lock_mask();
}

#if 0
static void * allocate_region_memory(size_t alignment, size_t size)
{
  assert(size > 0);

  void *p = mmap(reinterpret_cast<void*>(0x800000000), /* help debugging */
                 size,
                 PROT_READ | PROT_WRITE,
                 MAP_ANONYMOUS | MAP_SHARED | effective_map_locked,
                 0, /* file */
                 0 /* offset */);

  if ( p == MAP_FAILED ) {
    auto e = errno;
    throw General_exception("%s",
       common::to_string(__FILE__, " allocate_region_memory mmap failed on DRAM for region allocation"
         , " alignment="
         , std::hex, alignment
         , " size=", std::dec, size, " :", strerror(e)).c_str()
       );
  }
#endif

/** 
 * Pool instance class
 * 
 */
class Pool_instance {


private:
  
  unsigned debug_level() const { return _debug_level; }

  void * allocate_region_memory(size_t size, const std::string& pool_name);
  void free_region_memory(void *addr, const size_t size);
  
  static const Pool_instance *checked_pool(const Pool_instance * pool)
  {
    if ( pool == nullptr )
      throw Logic_exception("checked_pool bad param");

    return pool;
  }

  class Iterator {
  public:
    explicit Iterator(const Pool_instance * pool)
      : _pool(checked_pool(pool)),
        _mark(_pool->writes()),
        _iter(_pool->_map->begin()),
        _end(_pool->_map->end())
    {}

    bool is_end() const { return _iter == _end; }
    bool check_mark(uint32_t writes) const { return _mark == writes; }

    const Pool_instance *   _pool;
    uint32_t              _mark;
    map_t::const_iterator _iter;
    map_t::const_iterator _end;
  };

  using string_view = Map_store::string_view;
  using string_view_key = Map_store::string_view_key;
  using string_view_value = Map_store::string_view_value;
public:
  Pool_instance(const unsigned debug_level,
                const common::string_view mm_plugin_path,
                const common::string_view name_,
                size_t nsize,
                unsigned flags_)
    : _debug_level(debug_level),
      _nsize(nsize < MIN_POOL ? MIN_POOL : nsize),
<<<<<<< HEAD
      _regions{{allocate_region_memory(MiB(2) /* alignment */, _nsize), _nsize}},
      _name(name_),
=======
      _name{name_},
      _regions{{allocate_region_memory(round_up_page(_nsize), name_), round_up_page(_nsize)}},
>>>>>>> 94176407
      _mm_plugin(mm_plugin_path), /* plugin path for heap allocator */
      _map_lock{},
      _flags{flags_},
      _iterators{},
      _writes{}
  {
    /* use a pointer so we can make sure it gets stored before memory is freed */
    _map = new map_t({(_mm_plugin.add_managed_region(_regions[0].iov_base, _nsize), aam_t(_mm_plugin))});
    CPLOG(1, PREFIX "new pool instance");
  }

  ~Pool_instance()
  {
    if(_ref_count == 0) {
      CPLOG(1, PREFIX "freeing regions for pool (%s)", _name.c_str());

      /* destroy map before we release memory */
      delete _map;
      
      /* release memory */
      for(auto r : _regions) {
        free_region_memory(r.iov_base, r.iov_len);
      }
      CPLOG(2, PREFIX "all regions freed");
      _regions.clear();
    }
  }

  void add_ref() {
    _ref_count++;
  }

  void release_ref() {
    assert(_ref_count > 0);
    _ref_count--;
  }      

  const std::string & name() const { return _name; }
  
private:
  
  unsigned                   _debug_level;
  unsigned                   _ref_count = 0; 
  size_t                     _nsize; /*< order important */
  std::string                _name; /*< pool name */
  std::vector<::iovec>       _regions; /*< regions supporting pool */
  MM_plugin_wrapper          _mm_plugin;
  map_t *                    _map; /*< hash table based map */
  common::RWLock             _map_lock; /*< read write lock */
  unsigned int               _flags;
  std::set<Iterator*>        _iterators;

  /*
    We use this counter to see if new writes have come in
    during an iteration.  This is essentially an optmistic
    locking strategy.
  */
  uint32_t _writes __attribute__((aligned(4)));

  inline void write_touch() { _writes++; }
  inline uint32_t writes() const { return _writes; }

  /* allocator adapters over reconstituting allocator */
  aac_t aac{_mm_plugin}; /* for keys */
  aal_t aal{_mm_plugin}; /* for locks */

public:
  status_t put(string_view_key key, const void *value,
               const size_t value_len, unsigned int flags);

  status_t get(string_view_key key, void *&out_value, size_t &out_value_len);

  status_t get_direct(string_view_key key, void *out_value,
                      size_t &out_value_len);

  status_t get_attribute(const IKVStore::Attribute attr,
                         std::vector<uint64_t> &out_attr,
                         const string_view_key key);

  status_t swap_keys(const string_view_key key0,
                     const string_view_key key1);

  status_t resize_value(string_view_key key,
                        const size_t new_size,
                        const size_t alignment);

  status_t lock(string_view_key key,
                IKVStore::lock_type_t type,
                void *&out_value,
                size_t &inout_value_len,
                size_t alignment,
                IKVStore::key_t& out_key,
                const char ** out_key_ptr);

  status_t unlock(IKVStore::key_t key_handle);

  status_t erase(string_view_key key);

  size_t count();

  status_t map(std::function<int(string_view_key key,
                                 string_view_value value)> function);

  status_t map(std::function<int(string_view_key key,
                                 string_view_value value,
                                 const common::tsc_time_t timestamp)> function,
                                 const common::epoch_time_t t_begin,
                                 const common::epoch_time_t t_end);

  status_t map_keys(std::function<int(string_view_key key)> function);

  status_t get_pool_regions(nupm::region_descriptor::address_map_t &out_regions);

  status_t grow_pool(const size_t increment_size, size_t &reconfigured_size);

  status_t free_pool_memory(const void *addr, const size_t size = 0);

  status_t allocate_pool_memory(const size_t size,
                                const size_t alignment,
                                void *&out_addr);

  IKVStore::pool_iterator_t open_pool_iterator();

  status_t deref_pool_iterator(IKVStore::pool_iterator_t iter,
                               const common::epoch_time_t t_begin,
                               const common::epoch_time_t t_end,
                               IKVStore::pool_reference_t& ref,
                               bool& time_match,
                               bool increment = true);

  status_t close_pool_iterator(IKVStore::pool_iterator_t iter);

};

struct Pool_session {
  Pool_session(Pool_instance *ph) : pool(ph) {
    pool->add_ref();
  }

  ~Pool_session() {
    pool->release_ref();
  }
  
  bool check() const { return canary == 0x45450101; }
  Pool_instance * pool;
  const unsigned canary = 0x45450101;
};

struct tls_cache_t {
  Pool_session *session;
};

std::mutex                                       _pool_sessions_lock;
std::set<Pool_session *>                         _pool_sessions;
std::unordered_map<std::string, Pool_instance *> _pools; /*< existing pools */
static __thread tls_cache_t tls_cache = {nullptr};

using Std_lock_guard = std::lock_guard<std::mutex>;

Pool_session *get_session(const IKVStore::pool_t pid)
{
  auto session = reinterpret_cast<Pool_session *>(pid);

  if (session != tls_cache.session) {
    Std_lock_guard g(_pool_sessions_lock);

    if (_pool_sessions.count(session) == 0) return nullptr;

    tls_cache.session = session;
  }

  assert(session);
  return session;
}

status_t Pool_instance::put(string_view_key key,
			    const void *value,
			    const size_t value_len,
			    unsigned int flags)
{
  if (!value || !value_len || value_len > _nsize) {
    PWRN("Map_store: invalid parameters (value=%p, value_len=%lu)", value, value_len);
    return E_INVAL;
  }

#ifndef SINGLE_THREADED
  RWLock_guard guard(map_lock, RWLock_guard::WRITE);
#endif

  write_touch(); /* this could be early, but over-conservative is ok */

  string_t k(key.data(), key.length(), aac);

  auto i = _map->find(k);

  if (i != _map->end()) {

    if (flags & IKVStore::FLAGS_DONT_STOMP) {
      PWRN("put refuses to stomp (%*.s)", int(key.size()), common::pointer_cast<char>(common::pointer_cast<char>(key.data())));
      return IKVStore::E_KEY_EXISTS;
    }

    /* take lock */
    int rc;
    if((rc = (*_map)[k]._value_lock->write_trylock()) != 0) {
      PWRN("put refuses, already locked (%d)",rc);
      assert(rc == EBUSY);
      return E_LOCKED;
    }

    auto &p = i->second;

    if (p._length == value_len) {
      memcpy(p._ptr, value, value_len);
    }
    else {
      /* different size, reallocate */
      auto p_to_free = p._ptr;
      auto len_to_free = p._length;

      CPLOG(3, PREFIX "allocating %lu bytes alignment %lu", value_len, choose_alignment(value_len));

      if(_mm_plugin.aligned_allocate(value_len, choose_alignment(value_len),&p._ptr) != S_OK)
        throw General_exception("plugin aligned_allocate failed");

      memcpy(p._ptr, value, value_len);

      /* update entry */
      i->second._length = value_len;
      i->second._ptr = p._ptr;

      /* release old memory*/
      try {  _mm_plugin.deallocate(&p_to_free, len_to_free);      }
      catch(...) {  throw Logic_exception("unable to release old value memory");   }
    }

    wmb();
    i->second._tsc.update(); /* update timestamp */

    /* release lock */
    (*_map)[k]._value_lock->unlock();
  }
  else { /* key does not already exist */

    CPLOG(3, PREFIX "allocating %lu bytes alignment %lu", value_len, choose_alignment(value_len));

    void * buffer = nullptr;
    if(_mm_plugin.aligned_allocate(value_len, choose_alignment(value_len), &buffer) != S_OK)
      throw General_exception("memory plugin aligned_allocate failed");

    memcpy(buffer, value, value_len);
    //    common::RWLock * p = new (aal.allocate(1, DEFAULT_ALIGNMENT)) common::RWLock();
    common::RWLock * p = new (aal.allocate(1)) common::RWLock();

    /* create map entry */
    _map->emplace(k, Value_type{buffer, value_len, p});
  }

  return S_OK;
}

status_t Pool_instance::get(const string_view_key key,
                            void *&out_value,
                            size_t &out_value_len)
{
  CPLOG(1, PREFIX "get(%.*s,%p,%lu)", int(key.size()), common::pointer_cast<char>(key.data()), out_value, out_value_len);

#ifndef SINGLE_THREADED
  RWLock_guard guard(map_lock);
#endif
  string_t k(key.data(), aac);
  auto i = _map->find(k);

  if (i == _map->end()) return IKVStore::E_KEY_NOT_FOUND;

  out_value_len = i->second._length;

  /* result memory allocated with ::malloc */
  out_value = malloc(out_value_len);

  if ( out_value == nullptr )  {
    PWRN("Map_store: malloc failed");
    return IKVStore::E_TOO_LARGE;
  }
  
  memcpy(out_value, i->second._ptr, i->second._length);  
  return S_OK;
}

status_t Pool_instance::get_direct(const string_view_key key,
                                   void *out_value,
                                   size_t &out_value_len)
{
  CPLOG(1, "Map_store GET: key=(%.*s) ", int(key.size()), common::pointer_cast<char>(key.data()));

  if (out_value == nullptr || out_value_len == 0)
    throw API_exception("invalid parameter");

#ifndef SINGLE_THREADED
  RWLock_guard guard(map_lock);
#endif
  string_t k(key.data(), key.size(), aac);
  auto i = _map->find(k);

  if (i == _map->end()) {
    if (debug_level()) PERR("Map_store: error key not found");
    return IKVStore::E_KEY_NOT_FOUND;
  }

  if (out_value_len < i->second._length) {
    if (debug_level()) PERR("Map_store: error insufficient buffer");

    return E_INSUFFICIENT_BUFFER;
  }

  out_value_len = i->second._length; /* update length */
  memcpy(out_value, i->second._ptr, i->second._length);

  return S_OK;
}

status_t Pool_instance::get_attribute(const IKVStore::Attribute attr,
                                      std::vector<uint64_t> &out_attr,
                                      const string_view_key key)
{
  switch (attr) {
  case IKVStore::Attribute::MEMORY_TYPE: {
    out_attr.push_back(IKVStore::MEMORY_TYPE_DRAM);
    break;
  }
  case IKVStore::Attribute::VALUE_LEN: {
    if (key.data() == nullptr) return E_INVALID_ARG;
#ifndef SINGLE_THREADED
    RWLock_guard guard(map_lock);
#endif
    string_t k(key.data(), key.size(), aac);
    auto i = _map->find(k);
    if (i == _map->end()) return IKVStore::E_KEY_NOT_FOUND;
    out_attr.push_back(i->second._length);
    break;
  }
  case IKVStore::Attribute::WRITE_EPOCH_TIME: {
#ifndef SINGLE_THREADED
    RWLock_guard guard(map_lock);
#endif
    string_t k(key.data(), key.size(), aac);
    auto i = _map->find(k);
    if (i == _map->end()) return IKVStore::E_KEY_NOT_FOUND;
    out_attr.push_back(boost::numeric_cast<uint64_t>(i->second._tsc.to_epoch().seconds()));
    break;
  }
  case IKVStore::Attribute::COUNT: {
    out_attr.push_back(_map->size());
    break;
  }
  default:
    return E_INVALID_ARG;
  }

  return S_OK;
}



status_t Pool_instance::swap_keys(const string_view_key key0,
                                  const string_view_key key1)
{
  string_t k0(key0.data(), key0.length(), aac);
  auto i0 = _map->find(k0);
  if(i0 == _map->end()) return IKVStore::E_KEY_NOT_FOUND;

  string_t k1(key1.data(), key1.length(), aac);
  auto i1 = _map->find(k1);
  if(i1 == _map->end()) return IKVStore::E_KEY_NOT_FOUND;

  /* lock both k-v pairs */
  auto& left = i0->second;
  if(left._value_lock->write_trylock() != 0)
    return E_LOCKED;

  auto& right = i1->second;
  if(right._value_lock->write_trylock() != 0) {
    left._value_lock->unlock();
    return E_LOCKED;
  }

  /* swap keys */
  auto tmp_ptr = left._ptr;
  auto tmp_len = left._length;
  left._ptr = right._ptr;
  left._length = right._length;
  right._ptr = tmp_ptr;
  right._length = tmp_len;

  /* release locks */
  left._value_lock->unlock();
  right._value_lock->unlock();

  return S_OK;
}

status_t Pool_instance::lock(const string_view_key key,
                             IKVStore::lock_type_t type,
                             void *&out_value,
                             size_t &inout_value_len,
                             size_t alignment,
                             IKVStore::key_t& out_key,
                             const char ** out_key_ptr)
{

  void *buffer = nullptr;
  string_t k(key.data(), key.size(), aac);
  bool created = false;

  auto i = _map->find(k);

  CPLOG(1, PREFIX "lock looking for key:(%.*s)", int(key.size()), common::pointer_cast<char>(key.data()));

  if (i == _map->end()) { /* create value */

    write_touch();

    /* lock API has semantics of create on demand */
    if (inout_value_len == 0) {
      out_key = IKVStore::KEY_NONE;
      CPLOG(1, PREFIX "could not on-demand allocate without length:(%.*s) %lu",
            int(key.size()), common::pointer_cast<char>(key.data()), inout_value_len);
      return IKVStore::E_KEY_NOT_FOUND;
    }


    CPLOG(1, PREFIX "lock is on-demand allocating:(%.*s) %lu", int(key.size()), common::pointer_cast<char>(key.data()), inout_value_len);

    if(alignment == 0)
      alignment = choose_alignment(inout_value_len);
    
    if(_mm_plugin.aligned_allocate(inout_value_len, alignment, &buffer) != S_OK)
      throw General_exception("memory plugin alloc failed");

    if (buffer == nullptr)
      throw General_exception("Pool_instance::lock on-demand create allocate_memory failed (len=%lu)",
                              inout_value_len);
    created = true;

    CPLOG(1, PREFIX "creating on demand key=(%.*s) len=%lu",
          int(key.size()), common::pointer_cast<char>(key.data()),
          inout_value_len);

    common::RWLock * p = new (aal.allocate(1)) common::RWLock();

    CPLOG(2, PREFIX "created RWLock at %p", reinterpret_cast<void*>(p));
    _map->emplace(k, Value_type{buffer, inout_value_len, p});
  }

  CPLOG(1, PREFIX "lock call has got key");

  if (type == IKVStore::STORE_LOCK_READ) {
    if((*_map)[k]._value_lock->read_trylock() != 0) {
      if(debug_level())
        PWRN(PREFIX "key (%.*s) unable to take read lock", int(key.size()), common::pointer_cast<char>(key.data()));

      out_key = IKVStore::KEY_NONE;
      return E_LOCKED;
    }
  }
  else if (type == IKVStore::STORE_LOCK_WRITE) {

    write_touch();

    if((*_map)[k]._value_lock->write_trylock() != 0) {
      if(debug_level())
        PWRN("Map_store: key (%.*s) unable to take write lock", int(key.size()), common::pointer_cast<char>(key.data()));

      out_key = IKVStore::KEY_NONE;
      return E_LOCKED;
    }

  }
  else throw API_exception("invalid lock type");

  out_value = (*_map)[k]._ptr;
  inout_value_len = (*_map)[k]._length;

  out_key = reinterpret_cast<IKVStore::key_t>((*_map)[k]._value_lock);

  /* C++11 standard: § 23.2.5/8

     The elements of an unordered associative container are organized
     into buckets. Keys with the same hash code appear in the same
     bucket. The number of buckets is automatically increased as
     elements are added to an unordered associative container, so that
     the average number of elements per bucket is kept below a
     bound. Rehashing invalidates iterators, changes ordering between
     elements, and changes which buckets elements appear in, but does
     not invalidate pointers or references to elements. For
     unordered_multiset and unordered_multimap, rehashing preserves
     the relative ordering of equivalent elements.
  */
  if(out_key_ptr) {
    auto element = _map->find(k);
    *out_key_ptr = common::pointer_cast<char>(element->first.data());
  }

  return created ? S_OK_CREATED : S_OK;
}

status_t Pool_instance::unlock(IKVStore::key_t key_handle)
{
  if(key_handle == nullptr) {
    PWRN("Map_store: unlock argument key handle invalid (%p)",
         reinterpret_cast<void*>(key_handle));
    return E_INVAL;
  }

  /* TODO: how do we know key_handle is valid? */
  if(reinterpret_cast<common::RWLock *>(key_handle)->unlock() != 0) {
    PWRN("Map_store: bad parameter to unlock");
    return E_INVAL;
  }

  CPLOG(2, PREFIX "unlocked key (handle=%p)", reinterpret_cast<void*>(key_handle));
  return S_OK;
}

status_t Pool_instance::erase(const string_view_key key)
{
#ifndef SINGLE_THREADED
  RWLock_guard guard(map_lock, RWLock_guard::WRITE);
#endif
  string_t k(key.data(), key.size(), aac);
  auto i = _map->find(k);

  if (i == _map->end()) return IKVStore::E_KEY_NOT_FOUND;

  if(i->second._value_lock->write_trylock() != 0) { /* check pair is not locked */
    if(debug_level())
      PWRN("Map_store: key (%.*s) unable to take write lock", int(key.size()), common::pointer_cast<char>(key.data()));

    return E_LOCKED;
  }


  write_touch();
  _map->erase(i);

  _mm_plugin.deallocate(&i->second._ptr, i->second._length);
  aal.deallocate(i->second._value_lock, 1); //, DEFAULT_ALIGNMENT);

  return S_OK;
}

size_t Pool_instance::count() {
#ifndef SINGLE_THREADED
  RWLock_guard guard(map_lock);
#endif
  return _map->size();
}

status_t Pool_instance::map(std::function<int(const string_view_key key,
                                              string_view_value value)> function)
{
#ifndef SINGLE_THREADED
  RWLock_guard guard(map_lock);
#endif

  for (auto &pair : *_map) {
    auto val = pair.second;
    function(pair.first, string_view_value(static_cast<string_view_value::value_type *>(val._ptr), val._length));
  }

  return S_OK;
}

status_t Pool_instance::map(std::function<int(string_view_key key,
                                              string_view_value value,
                                              const common::tsc_time_t timestamp)> function,
                                              const common::epoch_time_t t_begin,
                                              const common::epoch_time_t t_end)
{
#ifndef SINGLE_THREADED
  RWLock_guard guard(map_lock);
#endif

  common::tsc_time_t begin_tsc(t_begin);
  common::tsc_time_t end_tsc(t_end);

  for (auto &pair : *_map) {
    auto val = pair.second;

    if(val._tsc >= begin_tsc && (end_tsc == 0 || val._tsc <= end_tsc)) {
      if(function(pair.first,
                  string_view_value(static_cast<string_view_value::value_type *>(val._ptr), val._length),
                  val._tsc) < 0) {
        return S_MORE; /* break out of the loop if function returns < 0 */
      }
    }
  }

  return S_OK;
}


status_t Pool_instance::map_keys(std::function<int(string_view_key key)> function)
{
#ifndef SINGLE_THREADED
  RWLock_guard guard(map_lock);
#endif

  for (auto &pair : *_map) function(pair.first);

  return S_OK;
}

status_t Pool_instance::resize_value(const string_view_key key,
                                     const size_t new_size,
                                     const size_t alignment)
{

  CPLOG(1, PREFIX "resize_value (key=%.*s, new_size=%lu, align=%lu",
        int(key.size()), common::pointer_cast<char>(key.data()), new_size, alignment);

  if (new_size == 0) return E_INVAL;

#ifndef SINGLE_THREADED
  RWLock_guard guard(map_lock);
#endif

  auto i = _map->find(string_t(key.data(), key.size(), aac));

  if (i == _map->end()) return IKVStore::E_KEY_NOT_FOUND;
  if (i->second._length == new_size) {
    CPLOG(2, PREFIX "resize_value request for same size!");
    return E_INVAL;
  }

  write_touch();

  /* perform resize */
  void * buffer = nullptr;
  if(_mm_plugin.aligned_allocate(new_size, alignment, &buffer) != S_OK)
    throw General_exception("memory plufin aligned_allocate failed");

  /* lock KV-pair */
  void *out_value;
  size_t inout_value_len;
  IKVStore::key_t out_key_handle = IKVStore::KEY_NONE;

  status_t s = lock(key,
                    IKVStore::STORE_LOCK_WRITE,
                    out_value,
                    inout_value_len,
                    alignment,
                    out_key_handle,
                    nullptr);

  if (out_key_handle == IKVStore::KEY_NONE) {
    CPLOG(2, PREFIX "bad lock result");
    return E_INVAL;
  }

  CPLOG(2, PREFIX "resize_value locked key-value pair");

  size_t size_to_copy = std::min<size_t>(new_size, boost::numeric_cast<size_t>(i->second._length));

  memcpy(buffer, i->second._ptr, size_to_copy);

  /* free previous memory */
  _mm_plugin.deallocate(&i->second._ptr, i->second._length);

  i->second._ptr = buffer;
  i->second._length = new_size;

  /* release lock */
  if(unlock(out_key_handle) != S_OK)
    throw General_exception("unlock in resize failed");

  CPLOG(2, PREFIX "resize_value re-unlocked key-value pair");
  return s;
}

status_t Pool_instance::get_pool_regions(nupm::region_descriptor::address_map_t &out_regions)
{
  if (_regions.empty())
    return E_INVAL;

  for (auto region : _regions)
    out_regions.push_back(nupm::region_descriptor::address_map_t::value_type
                          (common::make_byte_span(region.iov_base, region.iov_len)));
  return S_OK;
}

status_t Pool_instance::grow_pool(const size_t increment_size,
                                  size_t &reconfigured_size)
{
  if (increment_size <= 0)
    return E_INVAL;

  size_t rounded_increment_size = round_up_page(increment_size);
  reconfigured_size = _nsize + rounded_increment_size;

  void *new_region = allocate_region_memory(rounded_increment_size, _name);
  _mm_plugin.add_managed_region(new_region, rounded_increment_size);
  _regions.push_back({new_region, rounded_increment_size});
  _nsize = reconfigured_size;
  return S_OK;
}

status_t Pool_instance::free_pool_memory(const void *addr, const size_t size) {

  if (!addr || _regions.empty())
    return E_INVAL;

  if(size)
    _mm_plugin.deallocate(const_cast<void **>(&addr), size);
  else
    _mm_plugin.deallocate_without_size(const_cast<void **>(&addr));

  /* the region memory is not freed, only memory in region */
  return S_OK;
}

status_t Pool_instance::allocate_pool_memory(const size_t size,
                                             const size_t alignment,
                                             void *&out_addr) {

  if (size == 0 || size > _nsize || _regions.empty()) {
    PWRN("Map_store: invalid allocate_pool_memory request");
    return E_INVAL;
  }

  try {
    /* we can't fully support alignment choice */
    out_addr = 0;

    if( _mm_plugin.aligned_allocate(size, (alignment > 0) && (size % alignment == 0) ?
                                    alignment : choose_alignment(size), &out_addr) != S_OK)
      throw General_exception("memory plugin aligned_allocate failed");

    CPLOG(1, PREFIX "allocated pool memory (%p %lu)", out_addr, size);
  }
  catch(...) {
    PWRN("Map_store: unable to allocate (%lu) bytes aligned by %lu", size, choose_alignment(size));
    return E_INVAL;
  }

  return S_OK;
}


IKVStore::pool_iterator_t Pool_instance::open_pool_iterator()
{
  auto i = new Iterator(this);
  _iterators.insert(i);
  return reinterpret_cast<IKVStore::pool_iterator_t>(i);
}

status_t Pool_instance::deref_pool_iterator(IKVStore::pool_iterator_t iter,
                                            const common::epoch_time_t t_begin,
                                            const common::epoch_time_t t_end,
                                            IKVStore::pool_reference_t& ref,
                                            bool& time_match,
                                            bool increment)
{
  auto i = reinterpret_cast<Iterator*>(iter);
  if(_iterators.count(i) != 1) return E_INVAL;
  if(i->is_end()) return E_OUT_OF_BOUNDS;
  if(!i->check_mark(_writes)) return E_ITERATOR_DISTURBED;

  common::tsc_time_t begin_tsc(t_begin);
  common::tsc_time_t end_tsc(t_end);

  auto r = i->_iter;
  ref.key = r->first.data();
  ref.key_len = r->first.length();
  ref.value = r->second._ptr;
  ref.value_len = r->second._length;

  ref.timestamp = r->second._tsc.to_epoch();

  /* leave condition in timestamp cycles for better accuracy */
  time_match = (r->second._tsc >= begin_tsc) && (end_tsc == 0 || r->second._tsc <= end_tsc);

  if(increment) {
    try {
      i->_iter++;
    }
    catch(...) {
      return E_ITERATOR_DISTURBED;
    }
  }

  return S_OK;
}

status_t Pool_instance::close_pool_iterator(IKVStore::pool_iterator_t iter)
{
  auto i = reinterpret_cast<Iterator*>(iter);
  if(iter == nullptr || _iterators.erase(i) != 1) return E_INVAL;
  delete i;
  return S_OK;
}

void * Pool_instance::allocate_region_memory(size_t size, const std::string& pool_name)
{
  assert(size > 0);

  void * p = nullptr;
  char * backing_store_dir = ::getenv("MAPSTORE_BACKING_STORE_DIR");

  mode_t mode = S_IRUSR | S_IWUSR | S_IRGRP | S_IROTH;
  assert(size % PAGE_SIZE == 0);
  
  if(backing_store_dir) {
    struct stat st;
    if(stat(backing_store_dir,&st) == 0) {
      if(st.st_mode & (S_IFDIR != 0)) {
        std::string filename = backing_store_dir;
        filename += "/mapstore_backing_" + pool_name + ".dat";
        int fdout;
        if ((fdout = open (filename.c_str(), O_RDWR | O_CREAT | O_TRUNC, mode)) >= 0) {

          /* create space in file */
          if(ftruncate(fdout, size) == 0) {
            p = mmap(reinterpret_cast<void*>(0xff00000000), /* help debugging */
                     size,
                     PROT_READ | PROT_WRITE,
                     MAP_SHARED, /* paging means no MAP_LOCKED */
                     fdout, /* file */
                     0 /* offset */);
            if(p)
              PINF("[Mapstore] using mmap'ed backing file (%s) (%lu MiB)", filename.c_str(), REDUCE_MB(size));

            close(fdout);
          }
        }
      }
    }
  }

  if(p == nullptr) {
    p = mmap(reinterpret_cast<void*>(0x800000000), /* help debugging */
             size,
             PROT_READ | PROT_WRITE,
             MAP_ANONYMOUS | MAP_SHARED | effective_map_locked,
             0, /* file */
             0 /* offset */);

    if ( p == MAP_FAILED ) {
      auto e = errno;
      std::ostringstream msg;
      msg << __FILE__ << " allocate_region_memory mmap failed on DRAM for region allocation"
          << " size=" << std::dec << size << " :" << strerror(e);
      throw General_exception("%s", msg.str().c_str());
    }
  }
  
  //  if(madvise(p, size, MADV_DONTFORK) != 0)
  //    throw General_exception("madvise 'don't fork' failed unexpectedly (%p %lu)", p, size);

  CPLOG(1, PREFIX "allocated_region_memory (%p,%lu)", p, size);
  return p;
}

void Pool_instance::free_region_memory(void *addr, const size_t size)
{
  CPLOG(1, PREFIX "freeing region memory (%p %lu)", addr, size);
  if(::munmap(addr, size))
    throw Logic_exception("munmap of region memory failed");
}



/** Main class */

Map_store::Map_store(const unsigned debug_level,
<<<<<<< HEAD
                     const common::string_view mm_plugin_path,
                     const common::string_view /* owner */,
                     const common::string_view /* name */)
  : _debug_level(debug_level), _mm_plugin_path(mm_plugin_path)
=======
                     const std::string& mm_plugin_path,
                     const std::string& /* owner */,
                     const std::string& /* name */)
  : _debug_level(debug_level),
    _mm_plugin_path(mm_plugin_path)
>>>>>>> 94176407
{
  CPLOG(1, PREFIX "mm_plugin_path (%s)", mm_plugin_path.c_str());
}

Map_store::~Map_store() {
  Std_lock_guard g(_pool_sessions_lock);

  for(auto& s : _pool_sessions)
    delete s;

  for(auto& p : _pools)
    delete p.second;
  CPLOG(1, "~Map_store");
}

IKVStore::pool_t Map_store::create_pool(const common::string_view name_,
                                        const size_t nsize,
                                        unsigned int flags,
                                        uint64_t /*args*/,
                                        IKVStore::Addr /*base addr unused */)
{
  if (flags & IKVStore::FLAGS_READ_ONLY)
    throw API_exception("read only create_pool not supported on map-store component");

  const std::string name(name_);

  Pool_session * session;
  {
    Std_lock_guard g(_pool_sessions_lock);

    auto iter = _pools.find(name);

    if (flags & IKVStore::FLAGS_CREATE_ONLY) {
      if (iter != _pools.end()) {
        return POOL_ERROR;
      }
    }

    Pool_instance * handle;
    if(iter != _pools.end()) {
      handle = iter->second;
      CPLOG(1, PREFIX "using existing pool instance");
    }
    else {
      handle = new Pool_instance(debug_level(), _mm_plugin_path, name, nsize, flags);
      CPLOG(1, PREFIX "creating new pool instance");
    }

    session = new Pool_session{handle};
    _pools[handle->name()] = handle;

    CPLOG(1, PREFIX "adding new session (%p)", common::p_fmt(session));

    _pool_sessions.insert(session); /* create a session too */
  }

  CPLOG(1, PREFIX "created pool OK: %.*s", int(name.size()), name.data());

  assert(session);
  return reinterpret_cast<IKVStore::pool_t>(session);
}

IKVStore::pool_t Map_store::open_pool(string_view name,
                                      unsigned int /*flags*/,
                                      component::IKVStore::Addr /* base_addr_unused */)
{
  const string_view key = name;

  Pool_instance *ph = nullptr;
  /* see if a pool exists that matches the key */
  for (auto &h : _pools) {
    if (h.first == key) {
      ph = h.second;
      break;
    }
  }

  if (ph == nullptr)
    return component::IKVStore::POOL_ERROR;

  auto new_session = new Pool_session(ph);
  CPLOG(1, PREFIX "opened pool(%p)", common::p_fmt(new_session));
  _pool_sessions.insert(new_session);

  return reinterpret_cast<IKVStore::pool_t>(new_session);
}

status_t Map_store::close_pool(const pool_t pid)
{
  CPLOG(1, PREFIX "close_pool (%p)", reinterpret_cast<const void *>(pid));

  auto session = get_session(pid);
  if (debug_level() && !session) PWRN(PREFIX "close pool on invalid handle");
  if (!session) return IKVStore::E_POOL_NOT_FOUND;

  tls_cache.session = nullptr;
  Std_lock_guard g(_pool_sessions_lock);
  delete session;
  _pool_sessions.erase(session);
  CPLOG(1, PREFIX "closed pool (%lx)", pid);
  CPLOG(1, PREFIX "erased sescsion %p", common::p_fmt(session));

  return S_OK;
}

status_t Map_store::delete_pool(const common::string_view poolname_)
{ 
  Std_lock_guard g(_pool_sessions_lock);

  const std::string poolname(poolname_);
  // return S_OK;
  Pool_instance *ph = nullptr;
  /* see if a pool exists that matches the poolname */
  for (auto &h : _pools) {
    if (h.first == poolname) {
      ph = h.second;
      break;
    }
  }

  if (ph == nullptr) {
    CPWRN(1, PREFIX "delete_pool (%s) pool not found", poolname.c_str());
    return E_POOL_NOT_FOUND;
  }

  for (auto &s : _pool_sessions) {
    if (s->pool->name() == poolname) {
      PWRN(PREFIX "delete_pool (%s) pool delete failed because pool still "
           "open (%p)",
           poolname.c_str(), common::p_fmt(s));
      return E_ALREADY_OPEN;
    }
  }

  /* delete pool too */
  if (_pools.find(poolname) == _pools.end())
    throw Logic_exception("unable to delete pool session");

  _pools.erase(poolname);
  delete ph;
  
  return S_OK;
}

status_t Map_store::put(IKVStore::pool_t pid, string_view_key key,
                        const void *value, size_t value_len,
                        unsigned int flags)
{
  auto session = get_session(pid);
  if (!session) return IKVStore::E_POOL_NOT_FOUND;

  return session->pool->put(key, value, value_len, flags);
}

status_t Map_store::get(const pool_t pid, string_view_key key,
                        void *&out_value, size_t &out_value_len)
{
  auto session = get_session(pid);
  if (!session) return IKVStore::E_POOL_NOT_FOUND;

  return session->pool->get(key, out_value, out_value_len);
}

status_t Map_store::get_direct(const pool_t pid, string_view_key key,
                               void *out_value, size_t &out_value_len,
                               component::IKVStore::memory_handle_t /*handle*/)
{
  auto session = get_session(pid);
  if (!session) return IKVStore::E_POOL_NOT_FOUND;

  return session->pool->get_direct(key, out_value, out_value_len);
}

status_t Map_store::put_direct(const pool_t pid, string_view_key key,
                               const void *value, const size_t value_len,
                               memory_handle_t /*memory_handle*/,
                               unsigned int flags)
{
  return Map_store::put(pid, key, value, value_len, flags);
}

status_t Map_store::resize_value(const pool_t pool,
                                 string_view_key key,
                                 const size_t new_size,
                                 const size_t alignment)
{
  auto session = get_session(pool);
  if (!session) return IKVStore::E_POOL_NOT_FOUND;

  return session->pool->resize_value(key, new_size, alignment);
}

status_t Map_store::get_attribute(const pool_t pool,
                                  const IKVStore::Attribute attr,
                                  std::vector<uint64_t> &out_attr,
                                  const string_view_key key)
{
  auto session = get_session(pool);
  if (!session) return IKVStore::E_POOL_NOT_FOUND;

  return session->pool->get_attribute(attr, out_attr, key);
}

status_t Map_store::swap_keys(const pool_t           pool,
                              const string_view_key key0,
                              const string_view_key key1)
{
  auto session = get_session(pool);
  if (!session) return IKVStore::E_POOL_NOT_FOUND;

  return session->pool->swap_keys(key0, key1);
}


status_t Map_store::lock(const pool_t pid,
                         string_view_key key,
                         lock_type_t type,
                         void *&out_value,
                         size_t &inout_value_len,
                         size_t alignment,
                         IKVStore::key_t &out_key,
                         const char ** out_key_ptr)
{
  auto session = get_session(pid);
  if (!session) {
    out_key = IKVStore::KEY_NONE;
    PWRN(PREFIX "lock invalid pool id (%lx)", pid);
    return E_FAIL; /* same as hstore, but should be E_INVAL; */
  }

  auto rc = session->pool->lock(key, type, out_value, inout_value_len, alignment, out_key, out_key_ptr);

  CPLOG(1, PREFIX "lock(%.*s, %p) rc=%d", int(key.size()), common::pointer_cast<char>(key.data()), reinterpret_cast<void*>(out_key), rc);

  return rc;
}

status_t Map_store::unlock(const pool_t pid,
                           key_t key_handle,
                           IKVStore::unlock_flags_t /* flags not used */)
{
  auto session = get_session(pid);
  if (!session) return IKVStore::E_POOL_NOT_FOUND;

  CPLOG(1, PREFIX "unlock (key-handle=%p)", reinterpret_cast<void*>(key_handle));

  session->pool->unlock(key_handle);
  return S_OK;
}

status_t Map_store::erase(const pool_t pid, const string_view_key key)
{
  auto session = get_session(pid);
  if (!session) return IKVStore::E_POOL_NOT_FOUND;

  return session->pool->erase(key);
}

size_t Map_store::count(const pool_t pid)
{
  auto session = get_session(pid);
  if (!session) return pool_t(IKVStore::E_POOL_NOT_FOUND);

  return session->pool->count();
}

status_t Map_store::free_memory(void *p)
{
  ::free(p);
  return S_OK;
}

void Map_store::debug(const pool_t, unsigned, uint64_t) {}

int Map_store::get_capability(Capability cap) const
{
  switch (cap) {
  case Capability::POOL_DELETE_CHECK:
    return 1;
  case Capability::POOL_THREAD_SAFE:
    return 1;
  case Capability::RWLOCK_PER_POOL:
    return 1;
  case Capability::WRITE_TIMESTAMPS:
    return 1;
  default:
    return -1;
  }
}

status_t Map_store::map(const IKVStore::pool_t pool,
                        std::function<int(string_view_key key,
                                          string_view_value value)>
                        function)
{
  auto session = get_session(pool);
  if (!session) return IKVStore::E_POOL_NOT_FOUND;

  return session->pool->map(function);
}

status_t Map_store::map(const pool_t pool,
                        std::function<int(string_view_key key,
                                          string_view_value value,
                                          common::tsc_time_t timestamp)> function,
                        const common::epoch_time_t t_begin,
                        const common::epoch_time_t t_end)
{
  auto session = get_session(pool);
  if (!session) return IKVStore::E_POOL_NOT_FOUND;

  return session->pool->map(function, t_begin, t_end);
}


status_t Map_store::map_keys(const IKVStore::pool_t pool,
                             std::function<int(string_view_key key)> function)
{
  auto session = get_session(pool);
  if (!session) return IKVStore::E_POOL_NOT_FOUND;

  return session->pool->map_keys(function);
}

status_t Map_store::get_pool_regions(const pool_t pool,
                                     nupm::region_descriptor &out_regions)
{
  auto session = get_session(pool);
  if (!session) return IKVStore::E_POOL_NOT_FOUND;
  nupm::region_descriptor::address_map_t addr_map;
  auto status = session->pool->get_pool_regions(addr_map);
  out_regions = std::move(nupm::region_descriptor(addr_map));
  return status;
}

status_t Map_store::grow_pool(const pool_t pool, const size_t increment_size,
                              size_t &reconfigured_size)
{
  PMAJOR("grow_pool (%zu)", increment_size);
  auto session = get_session(pool);
  if (!session) return IKVStore::E_POOL_NOT_FOUND;
  return session->pool->grow_pool(increment_size, reconfigured_size);
}

status_t Map_store::free_pool_memory(const pool_t pool, const void *addr,
                                     const size_t size) {
  auto session = get_session(pool);
  if (!session) return IKVStore::E_POOL_NOT_FOUND;

  return session->pool->free_pool_memory(addr, size);
}

status_t Map_store::allocate_pool_memory(const pool_t pool,
                                         const size_t size,
                                         const size_t alignment,
                                         void *&out_addr) {
  auto session = get_session(pool);
  if (!session) return IKVStore::E_POOL_NOT_FOUND;
  return session->pool->allocate_pool_memory(size, alignment > size ? size : alignment, out_addr);
}

IKVStore::pool_iterator_t Map_store::open_pool_iterator(const pool_t pool)
{
  auto session = get_session(pool);
  if (!session) return nullptr;
  auto i = session->pool->open_pool_iterator();
  return i;
}

status_t Map_store::deref_pool_iterator(const pool_t pool,
                                        IKVStore::pool_iterator_t iter,
                                        const common::epoch_time_t t_begin,
                                        const common::epoch_time_t t_end,
                                        pool_reference_t& ref,
                                        bool& time_match,
                                        bool increment)
{
  auto session = get_session(pool);
  if (!session) return E_INVAL;
  return session->pool->deref_pool_iterator(iter,
                                            t_begin,
                                            t_end,
                                            ref,
                                            time_match,
                                            increment);
}

status_t Map_store::close_pool_iterator(const pool_t pool,
                                        IKVStore::pool_iterator_t iter)
{
  auto session = get_session(pool);
  if (!session) return E_INVAL;
  return session->pool->close_pool_iterator(iter);
}


/**
 * Factory entry point
 *
 */
extern "C" void *factory_createInstance(component::uuid_t component_id) {
  if (component_id == Map_store_factory::component_id()) {
    return static_cast<void *>(new Map_store_factory());
  }
  else {
    return NULL;
  }
}

#pragma GCC diagnostic pop<|MERGE_RESOLUTION|>--- conflicted
+++ resolved
@@ -104,29 +104,6 @@
 const int effective_map_locked = init_map_lock_mask();
 }
 
-#if 0
-static void * allocate_region_memory(size_t alignment, size_t size)
-{
-  assert(size > 0);
-
-  void *p = mmap(reinterpret_cast<void*>(0x800000000), /* help debugging */
-                 size,
-                 PROT_READ | PROT_WRITE,
-                 MAP_ANONYMOUS | MAP_SHARED | effective_map_locked,
-                 0, /* file */
-                 0 /* offset */);
-
-  if ( p == MAP_FAILED ) {
-    auto e = errno;
-    throw General_exception("%s",
-       common::to_string(__FILE__, " allocate_region_memory mmap failed on DRAM for region allocation"
-         , " alignment="
-         , std::hex, alignment
-         , " size=", std::dec, size, " :", strerror(e)).c_str()
-       );
-  }
-#endif
-
 /** 
  * Pool instance class
  * 
@@ -138,7 +115,7 @@
   
   unsigned debug_level() const { return _debug_level; }
 
-  void * allocate_region_memory(size_t size, const std::string& pool_name);
+  void * allocate_region_memory(size_t size, const string_view pool_name);
   void free_region_memory(void *addr, const size_t size);
   
   static const Pool_instance *checked_pool(const Pool_instance * pool)
@@ -178,13 +155,8 @@
                 unsigned flags_)
     : _debug_level(debug_level),
       _nsize(nsize < MIN_POOL ? MIN_POOL : nsize),
-<<<<<<< HEAD
-      _regions{{allocate_region_memory(MiB(2) /* alignment */, _nsize), _nsize}},
       _name(name_),
-=======
-      _name{name_},
       _regions{{allocate_region_memory(round_up_page(_nsize), name_), round_up_page(_nsize)}},
->>>>>>> 94176407
       _mm_plugin(mm_plugin_path), /* plugin path for heap allocator */
       _map_lock{},
       _flags{flags_},
@@ -987,7 +959,7 @@
   return S_OK;
 }
 
-void * Pool_instance::allocate_region_memory(size_t size, const std::string& pool_name)
+void * Pool_instance::allocate_region_memory(size_t size, const string_view pool_name)
 {
   assert(size > 0);
 
@@ -1002,7 +974,7 @@
     if(stat(backing_store_dir,&st) == 0) {
       if(st.st_mode & (S_IFDIR != 0)) {
         std::string filename = backing_store_dir;
-        filename += "/mapstore_backing_" + pool_name + ".dat";
+        filename += "/mapstore_backing_" + std::string(pool_name) + ".dat";
         int fdout;
         if ((fdout = open (filename.c_str(), O_RDWR | O_CREAT | O_TRUNC, mode)) >= 0) {
 
@@ -1060,20 +1032,13 @@
 /** Main class */
 
 Map_store::Map_store(const unsigned debug_level,
-<<<<<<< HEAD
                      const common::string_view mm_plugin_path,
                      const common::string_view /* owner */,
                      const common::string_view /* name */)
-  : _debug_level(debug_level), _mm_plugin_path(mm_plugin_path)
-=======
-                     const std::string& mm_plugin_path,
-                     const std::string& /* owner */,
-                     const std::string& /* name */)
   : _debug_level(debug_level),
     _mm_plugin_path(mm_plugin_path)
->>>>>>> 94176407
-{
-  CPLOG(1, PREFIX "mm_plugin_path (%s)", mm_plugin_path.c_str());
+{
+  CPLOG(1, PREFIX "mm_plugin_path (%.*s)", int(mm_plugin_path.size()), mm_plugin_path.data());
 }
 
 Map_store::~Map_store() {
