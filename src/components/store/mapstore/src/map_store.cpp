/*
  Copyright [2017-2020] [IBM Corporation]
  Licensed under the Apache License, Version 2.0 (the "License");
  you may not use this file except in compliance with the License.
  You may obtain a copy of the License at
  http://www.apache.org/licenses/LICENSE-2.0
  Unless required by applicable law or agreed to in writing, software
  distributed under the License is distributed on an "AS IS" BASIS,
  WITHOUT WARRANTIES OR CONDITIONS OF ANY KIND, either express or implied.
  See the License for the specific language governing permissions and
  limitations under the License.
*/
#include <api/kvstore_itf.h>
#include <city.h>
#include <common/exceptions.h>
#include <common/cycles.h>
#include <common/env.h>
#include <common/rwlock.h>
#include <common/to_string.h>
#include <common/utils.h>
#include <fcntl.h>
#include <nupm/allocator_ra.h>
#include <nupm/rc_alloc_lb.h>
#include <nupm/region_descriptor.h>
#include <stdio.h>
#include <time.h>
#include <sys/mman.h>
#include <sys/stat.h>
#include <cerrno>
#include <cmath>
#include <map>
#include <set>
#include <string>
#include <unordered_map>
#include <unordered_set>
#include <chrono>  // seconds
#include <thread> // sleep_for

#pragma GCC diagnostic push
#pragma GCC diagnostic ignored "-Wold-style-cast"
#include <tbb/scalable_allocator.h>
#pragma GCC diagnostic pop

#pragma GCC diagnostic push
#pragma GCC diagnostic ignored "-Weffc++"


#define DEFAULT_ALIGNMENT 8
#define SINGLE_THREADED
#define NUMA_ZONE 0 /* treat memory as a single zone, although it may not be */
#define MIN_POOL (1ULL << DM_REGION_LOG_GRAIN_SIZE)

#include "map_store.h"

using namespace component;
using namespace common;

struct Value_type {
  Value_type() : _ptr(nullptr), _length(0), _value_lock(nullptr), _tsc() {
  }

  Value_type(void* ptr, size_t length, common::RWLock * value_lock) :
    _ptr(ptr), _length(length), _value_lock(value_lock), _tsc() {
  }
  void * _ptr;
  size_t _length;
  common::RWLock * _value_lock; /*< read write lock */
  common::tsc_time_t _tsc;
};

class Key_hash;

using aac_t = nupm::allocator_adaptor<char, nupm::Rca_LB>;
using string_t = std::basic_string<common::byte, std::char_traits<common::byte>, aac_t>;
using aam_t = nupm::allocator_adaptor<std::pair<string_t, Value_type>, nupm::Rca_LB>;
using map_t = std::unordered_map<string_t, Value_type, Key_hash,
                                 std::equal_to<string_t>, aam_t>;
using aal_t = nupm::allocator_adaptor<common::RWLock, nupm::Rca_LB>;

static size_t choose_alignment(size_t size)
{
  if((size >= 4096) && (size % 4096 == 0)) return 4096;
  if((size >= 64) && (size % 64 == 0)) return 64;
  if((size >= 16) && (size % 16 == 0)) return 16;
  if((size >= 8) && (size % 8 == 0)) return 8;
  if((size >= 4) && (size % 4 == 0)) return 4;
  return 1;
}

class Key_hash {
public:
  size_t operator()(Map_store::string_view_key k) const {
    return CityHash64(common::pointer_cast<char>(k.data()), k.size());
  }
};

namespace
{
int init_map_lock_mask()
{
  /* env variable USE_ODP to indicate On Demand Paging may be used
     and therefore mapped memory need not be pinned */
  bool odp = common::env_value("USE_ODP", true);
  return odp ? 0 : MAP_LOCKED;
}

const int effective_map_locked = init_map_lock_mask();
}

#if 0
static void * allocate_region_memory(size_t alignment, size_t size)
{
  assert(size > 0);

  void *p = mmap(reinterpret_cast<void*>(0x800000000), /* help debugging */
                 size,
                 PROT_READ | PROT_WRITE,
                 MAP_ANONYMOUS | MAP_SHARED | effective_map_locked,
                 0, /* file */
                 0 /* offset */);

  if ( p == MAP_FAILED ) {
    auto e = errno;
    throw General_exception("%s",
       common::to_string(__FILE__, " allocate_region_memory mmap failed on DRAM for region allocation"
         , " alignment="
         , std::hex, alignment
         , " size=", std::dec, size, " :", strerror(e)).c_str()
       );
  }
#endif

/** 
 * Pool instance class
 * 
 */
class Pool_instance {


private:
  
  unsigned debug_level() const { return _debug_level; }

  void * allocate_region_memory(size_t alignment, size_t size);
  void free_region_memory(void *addr, const size_t size);
  
  static const Pool_instance *checked_pool(const Pool_instance * pool)
  {
    if ( pool == nullptr )
      throw Logic_exception("checked_pool bad param");

    return pool;
  }

  class Iterator {
  public:
    explicit Iterator(const Pool_instance * pool)
      : _pool(checked_pool(pool)),
        _mark(_pool->writes()),
        _iter(_pool->_map->begin()),
        _end(_pool->_map->end())
    {}

    bool is_end() const { return _iter == _end; }
    bool check_mark(uint32_t writes) const { return _mark == writes; }

    const Pool_instance *   _pool;
    uint32_t              _mark;
    map_t::const_iterator _iter;
    map_t::const_iterator _end;
  };

  using string_view = Map_store::string_view;
  using string_view_key = Map_store::string_view_key;
  using string_view_value = Map_store::string_view_value;
public:
  Pool_instance(const unsigned debug_level, const common::string_view name_, size_t nsize, unsigned flags_)
    : _debug_level(debug_level),
      _nsize(nsize < MIN_POOL ? MIN_POOL : nsize),
      _regions{{allocate_region_memory(MiB(2) /* alignment */, _nsize), _nsize}},
      _name(name_),
      _lb(0U),
      _map_lock{},
      _flags{flags_},
      _iterators{},
      _writes{}
  {
    /* use a pointer so we can make sure it gets stored before memory is freed */
    _map = new map_t({(_lb.add_managed_region(_regions[0].iov_base, _nsize, NUMA_ZONE), aam_t(_lb))});
    CPLOG(1, PREFIX "new pool instance");
  }

  ~Pool_instance() {

    if(_ref_count == 0) {
      CPLOG(1, PREFIX "freeing regions for pool (%s)", _name.c_str());

      /* destroy map before we release memory */
      delete _map;
      
      /* release memory */
      for(auto r : _regions) {
        free_region_memory(r.iov_base, r.iov_len);
      }
      CPLOG(2, PREFIX "all regions freed");
      _regions.clear();
    }
  }

  void add_ref() {
    _ref_count++;
  }

  void release_ref() {
    assert(_ref_count > 0);
    _ref_count--;
  }      

  const std::string & name() const { return _name; }
  
private:
  
  unsigned             _debug_level;
  unsigned             _ref_count = 0; 
  size_t               _nsize; /*< order important */
  std::vector<::iovec> _regions; /*< regions supporting pool */
  std::string          _name; /*< pool name */
  nupm::Rca_LB         _lb; /*< allocator for the pool */
  map_t *              _map; /*< hash table based map */
  common::RWLock       _map_lock; /*< read write lock */
  unsigned int         _flags;
  std::set<Iterator*>  _iterators;

  /*
    We use this counter to see if new writes have come in
    during an iteration.  This is essentially an optmistic
    locking strategy.
  */
  uint32_t _writes __attribute__((aligned(4)));

  inline void write_touch() { _writes++; }
  inline uint32_t writes() const { return _writes; }

  /* allocator adaptors over Rca_LB allocator */
  aac_t aac{_lb};
  aal_t aal{_lb};

public:
  status_t put(string_view_key key, const void *value,
               const size_t value_len, unsigned int flags);

  status_t get(string_view_key key, void *&out_value, size_t &out_value_len);

  status_t get_direct(string_view_key key, void *out_value,
                      size_t &out_value_len);

  status_t get_attribute(const IKVStore::Attribute attr,
                         std::vector<uint64_t> &out_attr,
                         const string_view_key key);

  status_t swap_keys(const string_view_key key0,
                     const string_view_key key1);

  status_t resize_value(string_view_key key,
                        const size_t new_size,
                        const size_t alignment);

  status_t lock(string_view_key key,
                IKVStore::lock_type_t type,
                void *&out_value,
                size_t &out_value_len,
                IKVStore::key_t& out_key,
                const char ** out_key_ptr);

  status_t unlock(IKVStore::key_t key_handle);

  status_t erase(string_view_key key);

  size_t count();

  status_t map(std::function<int(string_view_key key,
                                 string_view_value value)> function);

  status_t map(std::function<int(string_view_key key,
                                 string_view_value value,
                                 const common::tsc_time_t timestamp)> function,
               const common::epoch_time_t t_begin,
               const common::epoch_time_t t_end);

  status_t map_keys(std::function<int(string_view_key key)> function);

  status_t get_pool_regions(nupm::region_descriptor::address_map_t &out_regions);

  status_t grow_pool(const size_t increment_size, size_t &reconfigured_size);

  status_t free_pool_memory(const void *addr, const size_t size = 0);

  status_t allocate_pool_memory(const size_t size,
                                const size_t alignment,
                                void *&out_addr);

  IKVStore::pool_iterator_t open_pool_iterator();

  status_t deref_pool_iterator(IKVStore::pool_iterator_t iter,
                               const common::epoch_time_t t_begin,
                               const common::epoch_time_t t_end,
                               IKVStore::pool_reference_t& ref,
                               bool& time_match,
                               bool increment = true);

  status_t close_pool_iterator(IKVStore::pool_iterator_t iter);

};

struct Pool_session {
  Pool_session(Pool_instance *ph) : pool(ph) {
    pool->add_ref();
  }

  ~Pool_session() {
    pool->release_ref();
  }
  
  bool check() const { return canary == 0x45450101; }
  Pool_instance * pool;
  const unsigned canary = 0x45450101;
};

struct tls_cache_t {
  Pool_session *session;
};

std::mutex                                     _pool_sessions_lock;
std::set<Pool_session *>                       _pool_sessions;
std::unordered_map<std::string, Pool_instance *> _pools; /*< existing pools */
static __thread tls_cache_t tls_cache = {nullptr};

using Std_lock_guard = std::lock_guard<std::mutex>;

Pool_session *get_session(const IKVStore::pool_t pid) {
  auto session = reinterpret_cast<Pool_session *>(pid);

  if (session != tls_cache.session) {
    Std_lock_guard g(_pool_sessions_lock);

    if (_pool_sessions.count(session) == 0) return nullptr;

    tls_cache.session = session;
  }

  assert(session);
  return session;
}

status_t Pool_instance::put(const string_view_key key,
                          const void *value,
                          const size_t value_len,
                          unsigned int flags) {

  if (!value || !value_len || value_len > _nsize) {
    PWRN("Map_store: invalid parameters (value=%p, value_len=%lu)", value,
         value_len);
    return E_INVAL;
  }

#ifndef SINGLE_THREADED
  RWLock_guard guard(map_lock, RWLock_guard::WRITE);
#endif

  write_touch(); /* this could be early, but over-conservative is ok */

  string_t k(key.data(), key.length(), aac);

  auto i = _map->find(k);

  if (i != _map->end()) {

    if (flags & IKVStore::FLAGS_DONT_STOMP) {
      PWRN("put refuses to stomp (%*.s)", int(key.size()), common::pointer_cast<char>(common::pointer_cast<char>(key.data())));
      return IKVStore::E_KEY_EXISTS;
    }

    /* take lock */
    int rc;
    if((rc = (*_map)[k]._value_lock->write_trylock()) != 0) {
      PWRN("put refuses, already locked (%d)",rc);
      assert(rc == EBUSY);
      return E_LOCKED;
    }

    auto &p = i->second;

    if (p._length == value_len) {
      memcpy(p._ptr, value, value_len);
    }
    else {
      /* different size, reallocate */
      auto p_to_free = p._ptr;
      auto len_to_free = p._length;

      p._ptr = _lb.alloc(value_len, NUMA_ZONE, choose_alignment(value_len));

      memcpy(p._ptr, value, value_len);

      /* update entry */
      i->second._length = value_len;
      i->second._ptr = p._ptr;

      /* release old memory*/
      try {  _lb.free(p_to_free, NUMA_ZONE, len_to_free);      }
      catch(...) {  throw Logic_exception("unable to release old value memory");   }
    }

    wmb();
    i->second._tsc.update(); /* update timestamp */

    /* release lock */
    (*_map)[k]._value_lock->unlock();
  }
  else { /* key does not already exist */
    auto buffer = _lb.alloc(value_len,
                            NUMA_ZONE,
                            choose_alignment(value_len));

    memcpy(buffer, value, value_len);
    common::RWLock * p = new (aal.allocate(1, DEFAULT_ALIGNMENT)) common::RWLock();

    /* create map entry */
    _map->emplace(k, Value_type{buffer, value_len, p});
  }

  return S_OK;
}

status_t Pool_instance::get(const string_view_key key,
                          void *&out_value,
                          size_t &out_value_len) {
  CPLOG(1, PREFIX "get(%.*s,%p,%lu)", int(key.size()), common::pointer_cast<char>(key.data()), out_value, out_value_len);

#ifndef SINGLE_THREADED
  RWLock_guard guard(map_lock);
#endif
  string_t k(key.data(), aac);
  auto i = _map->find(k);

  if (i == _map->end()) return IKVStore::E_KEY_NOT_FOUND;

  out_value_len = i->second._length;

  /* result memory allocated with ::malloc */
  out_value = malloc(out_value_len);

  if ( out_value == nullptr )  {
    PWRN("Map_store: malloc failed");
    return IKVStore::E_TOO_LARGE;
  }
  
  memcpy(out_value, i->second._ptr, i->second._length);  
  return S_OK;
}

status_t Pool_instance::get_direct(const string_view_key key,
                                 void *out_value,
                                 size_t &out_value_len) {
  CPLOG(1, "Map_store GET: key=(%.*s) ", int(key.size()), common::pointer_cast<char>(key.data()));

  if (out_value == nullptr || out_value_len == 0)
    throw API_exception("invalid parameter");

#ifndef SINGLE_THREADED
  RWLock_guard guard(map_lock);
#endif
  string_t k(key.data(), key.size(), aac);
  auto i = _map->find(k);

  if (i == _map->end()) {
    if (debug_level()) PERR("Map_store: error key not found");
    return IKVStore::E_KEY_NOT_FOUND;
  }

  if (out_value_len < i->second._length) {
    if (debug_level()) PERR("Map_store: error insufficient buffer");

    return E_INSUFFICIENT_BUFFER;
  }

  out_value_len = i->second._length; /* update length */
  memcpy(out_value, i->second._ptr, i->second._length);

  return S_OK;
}

status_t Pool_instance::get_attribute(const IKVStore::Attribute attr,
                                    std::vector<uint64_t> &out_attr,
                                    const string_view_key key) {
  switch (attr) {
  case IKVStore::Attribute::MEMORY_TYPE: {
    out_attr.push_back(IKVStore::MEMORY_TYPE_DRAM);
    break;
  }
  case IKVStore::Attribute::VALUE_LEN: {
    if (key.data() == nullptr) return E_INVALID_ARG;
#ifndef SINGLE_THREADED
    RWLock_guard guard(map_lock);
#endif
    string_t k(key.data(), key.size(), aac);
    auto i = _map->find(k);
    if (i == _map->end()) return IKVStore::E_KEY_NOT_FOUND;
    out_attr.push_back(i->second._length);
    break;
  }
  case IKVStore::Attribute::WRITE_EPOCH_TIME: {
#ifndef SINGLE_THREADED
    RWLock_guard guard(map_lock);
#endif
    string_t k(key.data(), key.size(), aac);
    auto i = _map->find(k);
    if (i == _map->end()) return IKVStore::E_KEY_NOT_FOUND;
    out_attr.push_back(boost::numeric_cast<uint64_t>(i->second._tsc.to_epoch().seconds()));
    break;
  }
  case IKVStore::Attribute::COUNT: {
    out_attr.push_back(_map->size());
    break;
  }
  default:
    return E_INVALID_ARG;
  }

  return S_OK;
}



status_t Pool_instance::swap_keys(const string_view_key key0,
                                const string_view_key key1)
{
  string_t k0(key0.data(), key0.length(), aac);
  auto i0 = _map->find(k0);
  if(i0 == _map->end()) return IKVStore::E_KEY_NOT_FOUND;

  string_t k1(key1.data(), key1.length(), aac);
  auto i1 = _map->find(k1);
  if(i1 == _map->end()) return IKVStore::E_KEY_NOT_FOUND;

  /* lock both k-v pairs */
  auto& left = i0->second;
  if(left._value_lock->write_trylock() != 0)
    return E_LOCKED;

  auto& right = i1->second;
  if(right._value_lock->write_trylock() != 0) {
    left._value_lock->unlock();
    return E_LOCKED;
  }

  /* swap keys */
  auto tmp_ptr = left._ptr;
  auto tmp_len = left._length;
  left._ptr = right._ptr;
  left._length = right._length;
  right._ptr = tmp_ptr;
  right._length = tmp_len;

  /* release locks */
  left._value_lock->unlock();
  right._value_lock->unlock();

  return S_OK;
}

status_t Pool_instance::lock(const string_view_key key,
                           IKVStore::lock_type_t type,
                           void *&out_value,
                           size_t &out_value_len,
                           IKVStore::key_t& out_key,
                           const char ** out_key_ptr)
{

  void *buffer = nullptr;
  string_t k(key.data(), key.size(), aac);
  bool created = false;

  auto i = _map->find(k);

  CPLOG(1, PREFIX "lock looking for key:(%.*s)", int(key.size()), common::pointer_cast<char>(key.data()));

  if (i == _map->end()) { /* create value */

    write_touch();

    /* lock API has semantics of create on demand */
    if (out_value_len == 0) {
      out_key = IKVStore::KEY_NONE;
      CPLOG(1, PREFIX "could not on-demand allocate without length:(%.*s) %lu",
            int(key.size()), common::pointer_cast<char>(key.data()), out_value_len);
      return IKVStore::E_KEY_NOT_FOUND;
    }


    CPLOG(1, PREFIX "lock is on-demand allocating:(%.*s) %lu", int(key.size()), common::pointer_cast<char>(key.data()), out_value_len);

    buffer = _lb.alloc(out_value_len, NUMA_ZONE, choose_alignment(out_value_len));

    if (buffer == nullptr)
      throw General_exception("Pool_instance::lock on-demand create allocate_memory failed (len=%lu)",
                              out_value_len);
    created = true;

    CPLOG(1, PREFIX "creating on demand key=(%.*s) len=%lu",
          int(key.size()), common::pointer_cast<char>(key.data()),
          out_value_len);

    common::RWLock * p = new (aal.allocate(1, DEFAULT_ALIGNMENT)) common::RWLock();

    CPLOG(2, PREFIX "created RWLock at %p", reinterpret_cast<void*>(p));
    _map->emplace(k, Value_type{buffer, out_value_len, p});
  }

  CPLOG(1, PREFIX "lock call has got key");

  if (type == IKVStore::STORE_LOCK_READ) {
    if((*_map)[k]._value_lock->read_trylock() != 0) {
      if(debug_level())
        PWRN(PREFIX "key (%.*s) unable to take read lock", int(key.size()), common::pointer_cast<char>(key.data()));

      out_key = IKVStore::KEY_NONE;
      return E_LOCKED;
    }
  }
  else if (type == IKVStore::STORE_LOCK_WRITE) {

    write_touch();

    if((*_map)[k]._value_lock->write_trylock() != 0) {
      if(debug_level())
        PWRN("Map_store: key (%.*s) unable to take write lock", int(key.size()), common::pointer_cast<char>(key.data()));

      out_key = IKVStore::KEY_NONE;
      return E_LOCKED;
    }

  }
  else throw API_exception("invalid lock type");

  out_value = (*_map)[k]._ptr;
  out_value_len = (*_map)[k]._length;

  out_key = reinterpret_cast<IKVStore::key_t>((*_map)[k]._value_lock);

  /* C++11 standard: § 23.2.5/8

     The elements of an unordered associative container are organized
     into buckets. Keys with the same hash code appear in the same
     bucket. The number of buckets is automatically increased as
     elements are added to an unordered associative container, so that
     the average number of elements per bucket is kept below a
     bound. Rehashing invalidates iterators, changes ordering between
     elements, and changes which buckets elements appear in, but does
     not invalidate pointers or references to elements. For
     unordered_multiset and unordered_multimap, rehashing preserves
     the relative ordering of equivalent elements.
  */
  if(out_key_ptr) {
    auto element = _map->find(k);
    *out_key_ptr = common::pointer_cast<char>(element->first.data());
  }

  return created ? S_OK_CREATED : S_OK;
}

status_t Pool_instance::unlock(IKVStore::key_t key_handle) {

  if(key_handle == nullptr) {
    PWRN("Map_store: unlock argument key handle invalid (%p)",
         reinterpret_cast<void*>(key_handle));
    return E_INVAL;
  }

  /* TODO: how do we know key_handle is valid? */
  if(reinterpret_cast<common::RWLock *>(key_handle)->unlock() != 0) {
    PWRN("Map_store: bad parameter to unlock");
    return E_INVAL;
  }

  CPLOG(2, PREFIX "unlocked key (handle=%p)", reinterpret_cast<void*>(key_handle));
  return S_OK;
}

status_t Pool_instance::erase(const string_view_key key) {
#ifndef SINGLE_THREADED
  RWLock_guard guard(map_lock, RWLock_guard::WRITE);
#endif
  string_t k(key.data(), key.size(), aac);
  auto i = _map->find(k);

  if (i == _map->end()) return IKVStore::E_KEY_NOT_FOUND;

  if(i->second._value_lock->write_trylock() != 0) { /* check pair is not locked */
    if(debug_level())
      PWRN("Map_store: key (%.*s) unable to take write lock", int(key.size()), common::pointer_cast<char>(key.data()));

    return E_LOCKED;
  }


  write_touch();
  _map->erase(i);

  _lb.free(i->second._ptr, NUMA_ZONE, i->second._length);
  aal.deallocate(i->second._value_lock, 1, DEFAULT_ALIGNMENT);

  return S_OK;
}

size_t Pool_instance::count() {
#ifndef SINGLE_THREADED
  RWLock_guard guard(map_lock);
#endif
  return _map->size();
}

status_t Pool_instance::map(std::function<int(const string_view_key key,
                                            string_view_value value)> function)
{
#ifndef SINGLE_THREADED
  RWLock_guard guard(map_lock);
#endif

  for (auto &pair : *_map) {
    auto val = pair.second;
    function(pair.first, string_view_value(static_cast<string_view_value::value_type *>(val._ptr), val._length));
  }

  return S_OK;
}

status_t Pool_instance::map(std::function<int(string_view_key key,
                                            string_view_value value,
                                            const common::tsc_time_t timestamp)> function,
                          const common::epoch_time_t t_begin,
                          const common::epoch_time_t t_end)
{
#ifndef SINGLE_THREADED
  RWLock_guard guard(map_lock);
#endif

  common::tsc_time_t begin_tsc(t_begin);
  common::tsc_time_t end_tsc(t_end);

  for (auto &pair : *_map) {
    auto val = pair.second;

    if(val._tsc >= begin_tsc && (end_tsc == 0 || val._tsc <= end_tsc)) {
      if(function(pair.first,
                  string_view_value(static_cast<string_view_value::value_type *>(val._ptr), val._length),
                  val._tsc) < 0) {
        return S_MORE; /* break out of the loop if function returns < 0 */
      }
    }
  }

  return S_OK;
}


status_t Pool_instance::map_keys(std::function<int(string_view_key key)> function) {
#ifndef SINGLE_THREADED
  RWLock_guard guard(map_lock);
#endif

  for (auto &pair : *_map) function(pair.first);

  return S_OK;
}

<<<<<<< HEAD
status_t Pool_instance::resize_value(string_view_key key,
                                   const size_t new_size,
                                   const size_t alignment) {
=======
status_t Pool_instance::resize_value(const std::string &key,
                                     const size_t new_size,
                                     const size_t alignment)
{
>>>>>>> a4fe899d

  CPLOG(1, PREFIX "resize_value (key=%.*s, new_size=%lu, align=%lu",
        int(key.size()), common::pointer_cast<char>(key.data()), new_size, alignment);
  
  if (new_size == 0) return E_INVAL;

#ifndef SINGLE_THREADED
  RWLock_guard guard(map_lock);
#endif

  auto i = _map->find(string_t(key.data(), key.size(), aac));

  if (i == _map->end()) return IKVStore::E_KEY_NOT_FOUND;
  if (i->second._length == new_size) {
    CPLOG(2, PREFIX "resize_value request for same size!");
    return E_INVAL;
  }

  write_touch();

  /* perform resize */
  auto buffer = _lb.alloc(new_size, NUMA_ZONE, alignment);

  /* lock KV-pair */
  void *out_value;
  size_t out_value_len;
  IKVStore::key_t out_key_handle = IKVStore::KEY_NONE;
  status_t s = lock(key,
                    IKVStore::STORE_LOCK_WRITE,
                    out_value,
                    out_value_len,
                    out_key_handle,
                    nullptr);

  if (out_key_handle == IKVStore::KEY_NONE) {
    CPLOG(2, PREFIX "bad lock result");
    return E_INVAL;
  }

  CPLOG(2, PREFIX "resize_value locked key-value pair");

  size_t size_to_copy = std::min<size_t>(new_size, boost::numeric_cast<size_t>(i->second._length));

  memcpy(buffer, i->second._ptr, size_to_copy);

  /* free previous memory */
  _lb.free(i->second._ptr, NUMA_ZONE, i->second._length);

  i->second._ptr = buffer;
  i->second._length = new_size;

  /* release lock */
  if(unlock(out_key_handle) != S_OK)
    throw General_exception("unlock in resize failed");

  CPLOG(2, PREFIX "resize_value re-unlocked key-value pair");
  return s;
}

status_t Pool_instance::get_pool_regions(nupm::region_descriptor::address_map_t &out_regions) {

  if (_regions.empty())
    return E_INVAL;

  for (auto region : _regions)
    out_regions.push_back(nupm::region_descriptor::address_map_t::value_type
                          (common::make_byte_span(region.iov_base, region.iov_len)));
  return S_OK;
}

status_t Pool_instance::grow_pool(const size_t increment_size,
                                  size_t &reconfigured_size) {
  if (increment_size <= 0)
    return E_INVAL;

  reconfigured_size = _nsize + increment_size;
  void *new_region = allocate_region_memory(DEFAULT_ALIGNMENT, increment_size);
  _lb.add_managed_region(new_region, increment_size, NUMA_ZONE);
  _regions.push_back({new_region, increment_size});
  _nsize = reconfigured_size;
  return S_OK;
}

status_t Pool_instance::free_pool_memory(const void *addr, const size_t size) {

  if (!addr || _regions.empty())
    return E_INVAL;

  if(size)
    _lb.free(const_cast<void *>(addr), NUMA_ZONE, size);
  else
    _lb.free(const_cast<void *>(addr), NUMA_ZONE); //, size);

  /* the region memory is not freed, only memory in region */
  return S_OK;
}

status_t Pool_instance::allocate_pool_memory(const size_t size,
                                             const size_t alignment,
                                             void *&out_addr) {

  if (size == 0 || size > _nsize || _regions.empty()) {
    PWRN("Map_store: invalid allocate_pool_memory request");
    return E_INVAL;
  }

  try {
    /* we can't fully support alignment choice */
    out_addr = _lb.alloc(size,
                         NUMA_ZONE,
                         (alignment > 0) && (size % alignment == 0) ? alignment : choose_alignment(size));

    CPLOG(1, PREFIX "allocated pool memory (%p %lu)", out_addr, size);
  }
  catch(...) {
    PWRN("Map_store: unable to allocate (%lu) bytes aligned by %lu", size, choose_alignment(size));
    return E_INVAL;
  }

  return S_OK;
}


IKVStore::pool_iterator_t Pool_instance::open_pool_iterator()
{
  auto i = new Iterator(this);
  _iterators.insert(i);
  return reinterpret_cast<IKVStore::pool_iterator_t>(i);
}

status_t Pool_instance::deref_pool_iterator(IKVStore::pool_iterator_t iter,
                                          const common::epoch_time_t t_begin,
                                          const common::epoch_time_t t_end,
                                          IKVStore::pool_reference_t& ref,
                                          bool& time_match,
                                          bool increment)
{
  auto i = reinterpret_cast<Iterator*>(iter);
  if(_iterators.count(i) != 1) return E_INVAL;
  if(i->is_end()) return E_OUT_OF_BOUNDS;
  if(!i->check_mark(_writes)) return E_ITERATOR_DISTURBED;

  common::tsc_time_t begin_tsc(t_begin);
  common::tsc_time_t end_tsc(t_end);

  auto r = i->_iter;
  ref.key = r->first.data();
  ref.key_len = r->first.length();
  ref.value = r->second._ptr;
  ref.value_len = r->second._length;

  ref.timestamp = r->second._tsc.to_epoch();

  /* leave condition in timestamp cycles for better accuracy */
  time_match = (r->second._tsc >= begin_tsc) && (end_tsc == 0 || r->second._tsc <= end_tsc);

  if(increment) {
    try {
      i->_iter++;
    }
    catch(...) {
      return E_ITERATOR_DISTURBED;
    }
  }

  return S_OK;
}

status_t Pool_instance::close_pool_iterator(IKVStore::pool_iterator_t iter)
{
  auto i = reinterpret_cast<Iterator*>(iter);
  if(iter == nullptr || _iterators.erase(i) != 1) return E_INVAL;
  delete i;
  return S_OK;
}

void * Pool_instance::allocate_region_memory(size_t alignment, size_t size)
{
  assert(size > 0);

  void *p = mmap(reinterpret_cast<void*>(0x800000000), /* help debugging */
                 size,
                 PROT_READ | PROT_WRITE,
                 MAP_ANONYMOUS | MAP_SHARED | effective_map_locked,
                 0, /* file */
                 0 /* offset */);

  if ( p == MAP_FAILED ) {
    auto e = errno;
    std::ostringstream msg;
    msg << __FILE__ << " allocate_region_memory mmap failed on DRAM for region allocation"
        << " alignment="
        << std::hex << alignment
        << " size=" << std::dec << size << " :" << strerror(e);
    throw General_exception("%s", msg.str().c_str());
  }

  if(madvise(p, size, MADV_DONTFORK) != 0)
    throw General_exception("madvise 'don't fork' failed unexpectedly (%p %lu)", p, size);

  CPLOG(1, PREFIX "allocated_region_memory (%p,%lu)", p, size);
  return p;
}

void Pool_instance::free_region_memory(void *addr, const size_t size)
{
  CPLOG(1, PREFIX "freeing region memory (%p %lu)", addr, size);
  if(::munmap(addr, size))
    throw Logic_exception("munmap of region memory failed");
}



/** Main class */

Map_store::Map_store(const unsigned debug_level, common::string_view, common::string_view)
  : _debug_level(debug_level)
{
}

Map_store::~Map_store() {
  // TODO: seg faults?
#if 0
  Std_lock_guard g(_pool_sessions_lock);

  for(auto& s : _pool_sessions)
    delete s;

  for(auto& p : _pools)
    delete p.second;
#endif
}

IKVStore::pool_t Map_store::create_pool(common::string_view name_,
                                        const size_t nsize, unsigned int flags,
                                        uint64_t /*args*/,
                                        IKVStore::Addr /*base addr unused */) {
  if (flags & IKVStore::FLAGS_READ_ONLY)
    throw API_exception("read only create_pool not supported on map-store component");

  const std::string name(name_);

  Pool_session * session;
  {
    Std_lock_guard g(_pool_sessions_lock);

    auto iter = _pools.find(name);

    if (flags & IKVStore::FLAGS_CREATE_ONLY) {
      if (iter != _pools.end()) {
        return POOL_ERROR;
      }
    }

    Pool_instance * handle;
    if(iter != _pools.end()) {
      handle = iter->second;
      CPLOG(1, PREFIX "using existing pool instance");
    }
    else {
      handle = new Pool_instance(debug_level(), name, nsize, flags);
      CPLOG(1, PREFIX "creating new pool instance");
    }

    session = new Pool_session{handle};
    _pools[handle->name()] = handle;

    CPLOG(1, PREFIX "adding new session (%p)", common::p_fmt(session));

    _pool_sessions.insert(session); /* create a session too */
  }

  CPLOG(1, PREFIX "created pool OK: %.*s", int(name.size()), name.data());

  assert(session);
  return reinterpret_cast<IKVStore::pool_t>(session);
}

IKVStore::pool_t Map_store::open_pool(string_view name,
                                      unsigned int /*flags*/,
                                      component::IKVStore::Addr /* base_addr_unused */) {
  string_view key = name;

  Pool_instance *ph = nullptr;
  /* see if a pool exists that matches the key */
  for (auto &h : _pools) {
    if (h.first == key) {
      ph = h.second;
      break;
    }
  }

  if (ph == nullptr)
    return component::IKVStore::POOL_ERROR;

  auto new_session = new Pool_session(ph);
  CPLOG(1, PREFIX "opened pool(%p)", common::p_fmt(new_session));
  _pool_sessions.insert(new_session);

  return reinterpret_cast<IKVStore::pool_t>(new_session);
}

status_t Map_store::close_pool(const pool_t pid) {
  CPLOG(1, PREFIX "close_pool (%p)", reinterpret_cast<const void *>(pid));

  auto session = get_session(pid);
  if (debug_level() && !session) PWRN(PREFIX "close pool on invalid handle");
  if (!session) return IKVStore::E_POOL_NOT_FOUND;

  tls_cache.session = nullptr;
  Std_lock_guard g(_pool_sessions_lock);
  delete session;
  _pool_sessions.erase(session);
  CPLOG(1, PREFIX "closed pool (%lx)", pid);
  CPLOG(1, PREFIX "erased sescsion %p", common::p_fmt(session));

  return S_OK;
}

status_t Map_store::delete_pool(common::string_view poolname_) {
  Std_lock_guard g(_pool_sessions_lock);

  const std::string poolname(poolname_);
  // return S_OK;
  Pool_instance *ph = nullptr;
  /* see if a pool exists that matches the poolname */
  for (auto &h : _pools) {
    if (h.first == poolname) {
      ph = h.second;
      break;
    }
  }

  if (ph == nullptr) {
    CPWRN(1, PREFIX "delete_pool (%s) pool not found", poolname.c_str());
    return E_POOL_NOT_FOUND;
  }

  for (auto &s : _pool_sessions) {
    if (s->pool->name() == poolname) {
      PWRN(PREFIX "delete_pool (%s) pool delete failed because pool still "
           "open (%p)",
           poolname.c_str(), common::p_fmt(s));
      return E_ALREADY_OPEN;
    }
  }

  /* delete pool too */
  if (_pools.find(poolname) == _pools.end())
    throw Logic_exception("unable to delete pool session");

  _pools.erase(poolname);
  delete ph;
  
  return S_OK;
}

status_t Map_store::put(IKVStore::pool_t pid, string_view_key key,
                        const void *value, size_t value_len,
                        unsigned int flags) {
  auto session = get_session(pid);
  if (!session) return IKVStore::E_POOL_NOT_FOUND;

  return session->pool->put(key, value, value_len, flags);
}

status_t Map_store::get(const pool_t pid, string_view_key key,
                        void *&out_value, size_t &out_value_len) {
  auto session = get_session(pid);
  if (!session) return IKVStore::E_POOL_NOT_FOUND;

  return session->pool->get(key, out_value, out_value_len);
}

status_t Map_store::get_direct(const pool_t pid, string_view_key key,
                               void *out_value, size_t &out_value_len,
                               component::IKVStore::memory_handle_t /*handle*/) {
  auto session = get_session(pid);
  if (!session) return IKVStore::E_POOL_NOT_FOUND;

  return session->pool->get_direct(key, out_value, out_value_len);
}

status_t Map_store::put_direct(const pool_t pid, string_view_key key,
                               const void *value, const size_t value_len,
                               memory_handle_t /*memory_handle*/,
                               unsigned int flags) {
  return Map_store::put(pid, key, value, value_len, flags);
}

status_t Map_store::resize_value(const pool_t pool,
                                 string_view_key key,
                                 const size_t new_size,
                                 const size_t alignment) {
  auto session = get_session(pool);
  if (!session) return IKVStore::E_POOL_NOT_FOUND;

  return session->pool->resize_value(key, new_size, alignment);
}

status_t Map_store::get_attribute(const pool_t pool,
                                  const IKVStore::Attribute attr,
                                  std::vector<uint64_t> &out_attr,
                                  const string_view_key key) {
  auto session = get_session(pool);
  if (!session) return IKVStore::E_POOL_NOT_FOUND;

  return session->pool->get_attribute(attr, out_attr, key);
}

status_t Map_store::swap_keys(const pool_t           pool,
                              const string_view_key key0,
                              const string_view_key key1)
{
  auto session = get_session(pool);
  if (!session) return IKVStore::E_POOL_NOT_FOUND;

  return session->pool->swap_keys(key0, key1);
}


status_t Map_store::lock(const pool_t pid,
                         string_view_key key,
                         lock_type_t type,
                         void *&out_value,
                         size_t &out_value_len,
                         IKVStore::key_t &out_key,
                         const char ** out_key_ptr) {
  auto session = get_session(pid);
  if (!session) {
    out_key = IKVStore::KEY_NONE;
    PWRN(PREFIX "lock invalid pool id (%lx)", pid);
    return E_FAIL; /* same as hstore, but should be E_INVAL; */
  }

  auto rc = session->pool->lock(key, type, out_value, out_value_len, out_key, out_key_ptr);

  CPLOG(1, PREFIX "lock(%.*s, %p) rc=%d", int(key.size()), common::pointer_cast<char>(key.data()), reinterpret_cast<void*>(out_key), rc);

  return rc;
}

status_t Map_store::unlock(const pool_t pid,
                           key_t key_handle,
                           IKVStore::unlock_flags_t /* flags not used */) {
  auto session = get_session(pid);
  if (!session) return IKVStore::E_POOL_NOT_FOUND;

  CPLOG(1, PREFIX "unlock (key-handle=%p)", reinterpret_cast<void*>(key_handle));

  session->pool->unlock(key_handle);
  return S_OK;
}

status_t Map_store::erase(const pool_t pid, string_view_key key) {
  auto session = get_session(pid);
  if (!session) return IKVStore::E_POOL_NOT_FOUND;

  return session->pool->erase(key);
}

size_t Map_store::count(const pool_t pid) {
  auto session = get_session(pid);
  if (!session) return pool_t(IKVStore::E_POOL_NOT_FOUND);

  return session->pool->count();
}

status_t Map_store::free_memory(void *p) {
  ::free(p);
  return S_OK;
}

void Map_store::debug(const pool_t, unsigned, uint64_t) {}

int Map_store::get_capability(Capability cap) const {
  switch (cap) {
  case Capability::POOL_DELETE_CHECK:
    return 1;
  case Capability::POOL_THREAD_SAFE:
    return 1;
  case Capability::RWLOCK_PER_POOL:
    return 1;
  case Capability::WRITE_TIMESTAMPS:
    return 1;
  default:
    return -1;
  }
}

status_t Map_store::map(const IKVStore::pool_t pool,
                        std::function<int(string_view_key key,
                                          string_view_value value)>
                        function) {
  auto session = get_session(pool);
  if (!session) return IKVStore::E_POOL_NOT_FOUND;

  return session->pool->map(function);
}

status_t Map_store::map(const pool_t pool,
                        std::function<int(string_view_key key,
                                          string_view_value value,
                                          common::tsc_time_t timestamp)> function,
                        const common::epoch_time_t t_begin,
                        const common::epoch_time_t t_end)
{
  auto session = get_session(pool);
  if (!session) return IKVStore::E_POOL_NOT_FOUND;

  return session->pool->map(function, t_begin, t_end);
}


status_t Map_store::map_keys(const IKVStore::pool_t pool,
                             std::function<int(string_view_key key)> function) {
  auto session = get_session(pool);
  if (!session) return IKVStore::E_POOL_NOT_FOUND;

  return session->pool->map_keys(function);
}

status_t Map_store::get_pool_regions(const pool_t pool,
                                     nupm::region_descriptor &out_regions) {
  auto session = get_session(pool);
  if (!session) return IKVStore::E_POOL_NOT_FOUND;
  nupm::region_descriptor::address_map_t addr_map;
  auto status = session->pool->get_pool_regions(addr_map);
  out_regions = std::move(nupm::region_descriptor(addr_map));
  return status;
}
status_t Map_store::grow_pool(const pool_t pool, const size_t increment_size,
                              size_t &reconfigured_size) {
  PMAJOR("grow_pool (%zu)", increment_size);
  auto session = get_session(pool);
  if (!session) return IKVStore::E_POOL_NOT_FOUND;
  return session->pool->grow_pool(increment_size, reconfigured_size);
}

status_t Map_store::free_pool_memory(const pool_t pool, const void *addr,
                                     const size_t size) {
  auto session = get_session(pool);
  if (!session) return IKVStore::E_POOL_NOT_FOUND;

  return session->pool->free_pool_memory(addr, size);
}

status_t Map_store::allocate_pool_memory(const pool_t pool,
                                         const size_t size,
                                         const size_t alignment,
                                         void *&out_addr) {
  auto session = get_session(pool);
  if (!session) return IKVStore::E_POOL_NOT_FOUND;
  return session->pool->allocate_pool_memory(size, alignment > size ? size : alignment, out_addr);
}

IKVStore::pool_iterator_t Map_store::open_pool_iterator(const pool_t pool)
{
  auto session = get_session(pool);
  if (!session) return nullptr;
  auto i = session->pool->open_pool_iterator();
  return i;
}

status_t Map_store::deref_pool_iterator(const pool_t pool,
                                        IKVStore::pool_iterator_t iter,
                                        const common::epoch_time_t t_begin,
                                        const common::epoch_time_t t_end,
                                        pool_reference_t& ref,
                                        bool& time_match,
                                        bool increment)
{
  auto session = get_session(pool);
  if (!session) return E_INVAL;
  return session->pool->deref_pool_iterator(iter,
                                            t_begin,
                                            t_end,
                                            ref,
                                            time_match,
                                            increment);
}

status_t Map_store::close_pool_iterator(const pool_t pool,
                                        IKVStore::pool_iterator_t iter)
{
  auto session = get_session(pool);
  if (!session) return E_INVAL;
  return session->pool->close_pool_iterator(iter);
}


/**
 * Factory entry point
 *
 */
extern "C" void *factory_createInstance(component::uuid_t component_id) {
  if (component_id == Map_store_factory::component_id()) {
    return static_cast<void *>(new Map_store_factory());
  }
  else {
    return NULL;
  }
}

#pragma GCC diagnostic pop<|MERGE_RESOLUTION|>--- conflicted
+++ resolved
@@ -774,20 +774,14 @@
   return S_OK;
 }
 
-<<<<<<< HEAD
-status_t Pool_instance::resize_value(string_view_key key,
-                                   const size_t new_size,
-                                   const size_t alignment) {
-=======
-status_t Pool_instance::resize_value(const std::string &key,
+status_t Pool_instance::resize_value(const string_view_key key,
                                      const size_t new_size,
                                      const size_t alignment)
 {
->>>>>>> a4fe899d
 
   CPLOG(1, PREFIX "resize_value (key=%.*s, new_size=%lu, align=%lu",
         int(key.size()), common::pointer_cast<char>(key.data()), new_size, alignment);
-  
+
   if (new_size == 0) return E_INVAL;
 
 #ifndef SINGLE_THREADED
