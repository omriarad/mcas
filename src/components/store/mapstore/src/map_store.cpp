--- conflicted
+++ resolved
@@ -352,17 +352,10 @@
   return session;
 }
 
-<<<<<<< HEAD
-status_t Pool_instance::put(const string_view_key key,
-                          const void *value,
-                          const size_t value_len,
-                          unsigned int flags) {
-=======
-status_t Pool_instance::put(const std::string &key,
+status_t Pool_instance::put(string_view_key key,
 			    const void *value,
 			    const size_t value_len,
 			    unsigned int flags) {
->>>>>>> 59ae44ea
 
   if (!value || !value_len || value_len > _nsize) {
     PWRN("Map_store: invalid parameters (value=%p, value_len=%lu)", value, value_len);
