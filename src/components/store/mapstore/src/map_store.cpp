--- conflicted
+++ resolved
@@ -65,18 +65,11 @@
 
 class Key_hash;
 
-<<<<<<< HEAD
-using aac_t = nupm::allocator_adaptor<char, reconstituting_allocator_t>;
-using string_t = std::basic_string<common::byte, std::char_traits<common::byte>, aac_t>;
-using aam_t = nupm::allocator_adaptor<std::pair<string_t, Value_type>, reconstituting_allocator_t>;
-using aal_t = nupm::allocator_adaptor<common::RWLock, reconstituting_allocator_t>;
-=======
 /* allocator types using MM_plugin_cxx_allocator (see mm_plugin_itf.h) */
 using aac_t = MM_plugin_cxx_allocator<char>;
-using string_t = std::basic_string<char, std::char_traits<char>, aac_t>;
+using string_t = std::basic_string<common::byte, std::char_traits<common::byte>, aac_t>;
 using aam_t = MM_plugin_cxx_allocator<std::pair<string_t, Value_type>>;
 using aal_t = MM_plugin_cxx_allocator<common::RWLock>;
->>>>>>> ea2f2997
 using map_t = std::unordered_map<string_t, Value_type, Key_hash, std::equal_to<string_t>, aam_t>;
 
 
@@ -103,28 +96,7 @@
 {
   /* env variable USE_ODP to indicate On Demand Paging may be used
      and therefore mapped memory need not be pinned */
-<<<<<<< HEAD
   bool odp = common::env_value("USE_ODP", true);
-=======
-  char* p = getenv("USE_ODP");
-
-  bool odp = false;
-  if ( p != nullptr )
-    {
-      errno = 0;
-      odp = bool(std::strtoul(p,nullptr,10));
-
-      auto e = errno;
-      if ( e == 0 )
-        {
-          PLOG(PREFIX "%s: USE_ODP=%d (%s on-demand paging)", __FILE__, int(odp), odp ? "using" : "not using");
-        }
-      else
-        {
-          PLOG(PREFIX "%s: USE_ODP specification %s failed to parse: %s", __FILE__, p, ::strerror(e));
-        }
-    }
->>>>>>> ea2f2997
   return odp ? 0 : MAP_LOCKED;
 }
 
@@ -198,37 +170,23 @@
   using string_view_key = Map_store::string_view_key;
   using string_view_value = Map_store::string_view_value;
 public:
-<<<<<<< HEAD
-  Pool_instance(const unsigned debug_level, const common::string_view name_, size_t nsize, unsigned flags_)
-    : _debug_level(debug_level),
-      _nsize(nsize < MIN_POOL ? MIN_POOL : nsize),
-      _regions{{allocate_region_memory(MiB(2) /* alignment */, _nsize), _nsize}},
-      _name(name_),
-      _lb(0U),
-=======
   Pool_instance(const unsigned debug_level,
-                const std::string& mm_plugin_path,
-                const std::string& name_,
+                const common::string_view mm_plugin_path,
+                const common::string_view name_,
                 size_t nsize,
                 unsigned flags_)
     : _debug_level(debug_level),
       _nsize(nsize < MIN_POOL ? MIN_POOL : nsize),
       _regions{{allocate_region_memory(MiB(2) /* alignment */, _nsize), _nsize}},
-      _name{name_},
+      _name(name_),
       _mm_plugin(mm_plugin_path), /* plugin path for heap allocator */
->>>>>>> ea2f2997
       _map_lock{},
       _flags{flags_},
       _iterators{},
       _writes{}
   {
-<<<<<<< HEAD
     /* use a pointer so we can make sure it gets stored before memory is freed */
-    _map = new map_t({(_lb.add_managed_region(_regions[0].iov_base, _nsize, NUMA_ZONE), aam_t(_lb))});
-=======
-    /* use a pointer so we can make sure it gets dtored before memory is freed */
     _map = new map_t({(_mm_plugin.add_managed_region(_regions[0].iov_base, _nsize), aam_t(_mm_plugin))});
->>>>>>> ea2f2997
     CPLOG(1, PREFIX "new pool instance");
   }
 
@@ -646,22 +604,13 @@
     /* lock API has semantics of create on demand */
     if (inout_value_len == 0) {
       out_key = IKVStore::KEY_NONE;
-<<<<<<< HEAD
       CPLOG(1, PREFIX "could not on-demand allocate without length:(%.*s) %lu",
-            int(key.size()), common::pointer_cast<char>(key.data()), out_value_len);
-=======
-      CPLOG(1, PREFIX "could not on-demand allocate without length:(%s) %lu",
-            key.c_str(), inout_value_len);
->>>>>>> ea2f2997
+            int(key.size()), common::pointer_cast<char>(key.data()), inout_value_len);
       return IKVStore::E_KEY_NOT_FOUND;
     }
 
 
-<<<<<<< HEAD
-    CPLOG(1, PREFIX "lock is on-demand allocating:(%.*s) %lu", int(key.size()), common::pointer_cast<char>(key.data()), out_value_len);
-=======
-    CPLOG(1, PREFIX "lock is on-demand allocating:(%s) %lu", key.c_str(), inout_value_len);
->>>>>>> ea2f2997
+    CPLOG(1, PREFIX "lock is on-demand allocating:(%.*s) %lu", int(key.size()), common::pointer_cast<char>(key.data()), inout_value_len);
 
     if(alignment == 0)
       alignment = choose_alignment(inout_value_len);
@@ -674,15 +623,9 @@
                               inout_value_len);
     created = true;
 
-<<<<<<< HEAD
     CPLOG(1, PREFIX "creating on demand key=(%.*s) len=%lu",
           int(key.size()), common::pointer_cast<char>(key.data()),
-          out_value_len);
-=======
-    CPLOG(1, PREFIX "creating on demand key=(%s) len=%lu",
-          key.c_str(),
           inout_value_len);
->>>>>>> ea2f2997
 
     common::RWLock * p = new (aal.allocate(1)) common::RWLock();
 
@@ -1075,16 +1018,11 @@
 
 /** Main class */
 
-<<<<<<< HEAD
-Map_store::Map_store(const unsigned debug_level, common::string_view, common::string_view)
-  : _debug_level(debug_level)
-=======
 Map_store::Map_store(const unsigned debug_level,
-                     const std::string &mm_plugin_path,
-                     const std::string& /* owner */,
-                     const std::string& /* name */)
+                     const common::string_view mm_plugin_path,
+                     const common::string_view /* owner */,
+                     const common::string_view /* name */)
   : _debug_level(debug_level), _mm_plugin_path(mm_plugin_path)
->>>>>>> ea2f2997
 {
 }
 
@@ -1099,14 +1037,9 @@
   PLOG("~Map_store");
 }
 
-<<<<<<< HEAD
-IKVStore::pool_t Map_store::create_pool(common::string_view name_,
-                                        const size_t nsize, unsigned int flags,
-=======
-IKVStore::pool_t Map_store::create_pool(const std::string &name,
+IKVStore::pool_t Map_store::create_pool(const common::string_view name_,
                                         const size_t nsize,
                                         unsigned int flags,
->>>>>>> ea2f2997
                                         uint64_t /*args*/,
                                         IKVStore::Addr /*base addr unused */)
 {
