--- conflicted
+++ resolved
@@ -47,14 +47,10 @@
    * @param block_device Block device interface
    *
    */
-<<<<<<< HEAD
-  Map_store(const unsigned debug_level, common::string_view owner, common::string_view name);
-=======
   Map_store(const unsigned debug_level,
-            const std::string &mm_plugin_path,
-            const std::string &owner,
-            const std::string &name);
->>>>>>> ea2f2997
+            const common::string_view mm_plugin_path,
+            const common::string_view owner,
+            const common::string_view name);
 
   /**
    * Destructor
@@ -128,18 +124,12 @@
                              const string_view_key key0,
                              const string_view_key key1) override;
 
-<<<<<<< HEAD
-  virtual status_t lock(const pool_t pool, string_view_key key,
-                        lock_type_t type, void *&out_value,
-                        size_t &out_value_len,
-=======
   virtual status_t lock(const pool_t pool,
-                        const std::string &key,
+                        string_view_key key,
                         lock_type_t type,
                         void *&out_value,
                         size_t &inout_value_len,
                         size_t alignment,
->>>>>>> ea2f2997
                         IKVStore::key_t &out_key,
                         const char ** out_key_ptr) override;
 
