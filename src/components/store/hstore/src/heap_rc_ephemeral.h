--- conflicted
+++ resolved
@@ -64,16 +64,10 @@
 	explicit heap_rc_ephemeral(unsigned debug_level, string_view id, string_view backing_file);
 	virtual ~heap_rc_ephemeral() {}
 
-<<<<<<< HEAD
-	void add_managed_region(byte_span r_full, byte_span r_heap, unsigned numa_node) override;
+	void add_managed_region(byte_span r_full, byte_span r_heap) override;
 	nupm::region_descriptor get_managed_regions() const override { return _managed_regions; }
 	nupm::region_descriptor set_managed_regions(nupm::region_descriptor n) override { using std::swap; swap(n, _managed_regions); return n; }
 	std::size_t capacity() const override { return _capacity; };
-=======
-	void add_managed_region(byte_span r_full, byte_span r_heap, unsigned numa_node);
-	nupm::region_descriptor get_managed_regions() const { return _managed_regions; }
-	nupm::region_descriptor set_managed_regions(nupm::region_descriptor n) { using std::swap; swap(n, _managed_regions); return n; }
->>>>>>> 94176407
 
 	template <bool B>
 		void write_hist(byte_span pool_) const
@@ -102,14 +96,8 @@
 		}
 
 	std::size_t allocated() const {  return _allocated; }
-<<<<<<< HEAD
-	void inject_allocation(void *p, std::size_t sz, unsigned numa_node) override;
-	void *allocate(std::size_t sz, unsigned numa_node, std::size_t alignment);
-=======
-	std::size_t capacity() const { return _capacity; };
 	void inject_allocation(void *p, std::size_t sz) override;
 	void allocate(persistent_t<void *> &p, std::size_t sz, unsigned numa_node, std::size_t alignment);
->>>>>>> 94176407
 	void *allocate_tracked(std::size_t sz, unsigned numa_node, std::size_t alignment);
 	void free_tracked(const void *p, std::size_t sz, unsigned numa_node);
 	std::size_t free(persistent_t<void *> &p, std::size_t sz_);
