--- conflicted
+++ resolved
@@ -82,12 +82,8 @@
     ) -> std::unique_ptr<Pool> = 0;
 
     virtual void pool_delete(const pool_path &path) = 0;
-<<<<<<< HEAD
+    virtual std::list<std::string> names_list() const = 0;
     virtual const std::unique_ptr<nupm::dax_manager_abstract> & get_dax_manager() const = 0;
-=======
-    virtual std::list<std::string> names_list() const = 0;
-    virtual const std::unique_ptr<dax_manager> & get_dax_manager() const = 0;
->>>>>>> 5233efa4
   };
 
 #endif