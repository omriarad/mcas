/*
   Copyright [2017-2021] [IBM Corporation]
   Licensed under the Apache License, Version 2.0 (the "License");
   you may not use this file except in compliance with the License.
   You may obtain a copy of the License at
       http://www.apache.org/licenses/LICENSE-2.0
   Unless required by applicable law or agreed to in writing, software
   distributed under the License is distributed on an "AS IS" BASIS,
   WITHOUT WARRANTIES OR CONDITIONS OF ANY KIND, either express or implied.
   See the License for the specific language governing permissions and
   limitations under the License.
*/


#ifndef MCAS_HSTORE_HEAP_CC_H
#define MCAS_HSTORE_HEAP_CC_H

#include "heap.h"

#include "hstore_config.h"
#include "as_emplace.h"
#include "cptr.h"
#include "histogram_log2.h"
#include "hop_hash_log.h"
#include "persistent.h"
#include "persister_nupm.h"
#include "pin_control.h"
#include "trace_flags.h"
#include "valgrind_memcheck.h"

#include <ccpm/interfaces.h>
#include <common/byte_span.h>
#include <common/logging.h> /* log_source */
#include <common/string_view.h>
#include <nupm/region_descriptor.h>

#include <algorithm>
#include <array>
#include <cstddef> /* size_t, ptrdiff_t */
#include <memory>
#include <vector>

namespace nupm
{
	struct dax_manager_abstract;
}

namespace impl
{
	struct allocation_state_pin;
	struct allocation_state_extend;
}

struct heap_cc_ephemeral;

struct heap_cc
	: public heap
{
<<<<<<< HEAD
=======
	using byte_span = common::byte_span;
	using string_view = common::string_view;
private:
>>>>>>> 4fa147d0
	std::unique_ptr<heap_cc_ephemeral> _eph;
	pin_control<heap_cc> _pin_data;
	pin_control<heap_cc> _pin_key;

	void pin_data_arm(cptr &cptr) const;
	void pin_key_arm(cptr &cptr) const;
	char *pin_data_get_cptr() const;
	char *pin_key_get_cptr() const;
	void pin_data_disarm() const;
	void pin_key_disarm() const;

public:
	explicit heap_cc(
		unsigned debug_level
		, impl::allocation_state_emplace *ase
		, impl::allocation_state_pin *aspd
		, impl::allocation_state_pin *aspk
		, impl::allocation_state_extend *asx
		, byte_span pool0_full
		, byte_span pool0_heap
		, unsigned numa_node
		, string_view id_
		, string_view backing_file_
	);

	explicit heap_cc(
		unsigned debug_level
		, const std::unique_ptr<nupm::dax_manager_abstract> &dax_manager_
		, string_view id
		, string_view backing_file
		, const byte_span *iov_addl_first_
		, const byte_span *iov_addl_last_
		, impl::allocation_state_emplace *ase
		, impl::allocation_state_pin *aspd
		, impl::allocation_state_pin *aspk
		, impl::allocation_state_extend *asx
	);

	heap_cc(const heap_cc &) = delete;
	heap_cc &operator=(const heap_cc &) = delete;

	~heap_cc();

	static constexpr std::uint64_t magic_value() { return 0x7c84297de2de94a3; }

	auto grow(
		const std::unique_ptr<nupm::dax_manager_abstract> & dax_manager_
		, std::uint64_t uuid_
		, std::size_t increment_
	) -> std::size_t;

	void quiesce();

	void alloc(persistent_t<void *> &p, std::size_t sz, std::size_t alignment);
	void *alloc_tracked(std::size_t sz, std::size_t alignment);
	void inject_allocation(const void * p, std::size_t sz);
	void free(persistent_t<void *> &p, std::size_t sz);
	void free_tracked(const void *p, std::size_t sz);

	void emplace_arm() const;
	void emplace_disarm() const;

	impl::allocation_state_pin *aspd() const;
	impl::allocation_state_pin *aspk() const;

	const pin_control<heap_cc> &pin_control_data() const { return _pin_data; }
	const pin_control<heap_cc> &pin_control_key() const { return _pin_key; }
	void extend_arm() const;
	void extend_disarm() const;

	unsigned percent_used() const;

	bool is_reconstituted(const void *) const { return false; }

	nupm::region_descriptor regions() const;


	bool is_crash_consistent() const { return true; }
	bool can_reconstitute() const { return false; }
#if CW_TEST
	using heap::scratchpad;
#endif
};

#endif<|MERGE_RESOLUTION|>--- conflicted
+++ resolved
@@ -56,12 +56,7 @@
 struct heap_cc
 	: public heap
 {
-<<<<<<< HEAD
-=======
-	using byte_span = common::byte_span;
-	using string_view = common::string_view;
 private:
->>>>>>> 4fa147d0
 	std::unique_ptr<heap_cc_ephemeral> _eph;
 	pin_control<heap_cc> _pin_data;
 	pin_control<heap_cc> _pin_key;
