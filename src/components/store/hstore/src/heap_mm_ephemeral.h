--- conflicted
+++ resolved
@@ -33,11 +33,7 @@
 #include <vector>
 
 struct heap_mm_ephemeral
-<<<<<<< HEAD
-  : public heap_ephemeral
-=======
-	: private heap_ephemeral
->>>>>>> 4fa147d0
+	: public heap_ephemeral
 {
 private:
 	using byte_span = common::byte_span;
@@ -102,13 +98,9 @@
 	);
 	virtual ~heap_mm_ephemeral() {}
 
-<<<<<<< HEAD
-	std::size_t capacity() const override { return _capacity; }
-=======
 	virtual std::size_t allocated() const = 0;
 	virtual std::size_t capacity() const = 0;
 
->>>>>>> 4fa147d0
 	virtual void allocate(persistent_t<void *> &p, std::size_t sz, std::size_t alignment) = 0;
 	virtual std::size_t free(persistent_t<void *> &p_, std::size_t sz_) = 0;
 	virtual void free_tracked(const void *p, std::size_t sz) = 0;
@@ -120,17 +112,14 @@
 		swap(n, _managed_regions);
 		return n;
 	}
-<<<<<<< HEAD
+
 	void add_managed_region(byte_span r_full, byte_span r_heap) override;
-=======
-	void add_managed_region(byte_span r_full, byte_span r_heap);
 	void reconstitute_managed_region(
 		const byte_span r_full
 		, const byte_span r_heap
 		, ccpm::ownership_callback_t f
 	);
 	virtual void reconstitute_managed_region_to_heap(byte_span r_heap, ccpm::ownership_callback_t f) = 0;
->>>>>>> 4fa147d0
 	virtual bool is_crash_consistent() const = 0;
 	virtual bool can_reconstitute() const = 0;
 };
