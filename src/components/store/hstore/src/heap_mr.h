/*
   Copyright [2017-2021] [IBM Corporation]
   Licensed under the Apache License, Version 2.0 (the "License");
   you may not use this file except in compliance with the License.
   You may obtain a copy of the License at
       http://www.apache.org/licenses/LICENSE-2.0
   Unless required by applicable law or agreed to in writing, software
   distributed under the License is distributed on an "AS IS" BASIS,
   WITHOUT WARRANTIES OR CONDITIONS OF ANY KIND, either express or implied.
   See the License for the specific language governing permissions and
   limitations under the License.
*/


#ifndef MCAS_HSTORE_HEAP_MR_H
#define MCAS_HSTORE_HEAP_MR_H

#include "heap.h"

#include "hstore_config.h"

#include "histogram_log2.h"
#include "hop_hash_log.h"
#include "persistent.h"
#include "persister_nupm.h"
#include "pin_control.h"
#include "trace_flags.h"
#include "tracked_header.h"

#include <boost/icl/interval_set.hpp>
#include <common/byte_span.h>
#include <common/exceptions.h> /* General_exception */
#include <common/string_view.h>
#include <nupm/region_descriptor.h>

#include <algorithm>
#include <array>
#include <cstddef> /* size_t, ptrdiff_t */
#include <memory> /* unique_ptr */
#include <vector>

namespace nupm
{
	struct dax_manager_abstract;
}

namespace impl
{
	struct allocation_state_combined;
	struct allocation_state_emplace;
	struct allocation_state_extend;
	struct allocation_state_pin;
}

struct cptr;

struct heap_mm_ephemeral;

struct heap_mr
	: private heap
{
private:
	tracked_header _tracked_anchor;
	std::unique_ptr<heap_mm_ephemeral> _eph;
	pin_control<heap_mr> _pin_data;
	pin_control<heap_mr> _pin_key;

	void pin_data_arm(cptr &cptr) const;
	void pin_key_arm(cptr &cptr) const;
	char *pin_data_get_cptr() const;
	char *pin_key_get_cptr() const;
	void pin_data_disarm() const;
	void pin_key_disarm() const;

public:
	explicit heap_mr(
		unsigned debug_level
		, string_view plugin_path
		, impl::allocation_state_emplace *ase
		, impl::allocation_state_pin *aspd
		, impl::allocation_state_pin *aspk
		, impl::allocation_state_extend *asx
		, byte_span pool0_full
		, byte_span pool0_heap
		, unsigned numa_node
		, string_view id
		, string_view backing_file
	);
	explicit heap_mr(
		unsigned debug_level
		, string_view plugin_path
<<<<<<< HEAD
		, const std::unique_ptr<nupm::dax_manager_abstract> &dax_manager
		, string_view id
		, string_view backing_file
		, const std::uint64_t uuid
		, const byte_span *iov_addl_first
		, const byte_span *iov_addl_last
	);
#if 0
	/* allocation_state_combined offered, but not used */
	explicit heap_mr(
		const unsigned debug_level
		, string_view plugin_path
		, const std::unique_ptr<nupm::dax_manager_abstract> &dax_manager
		, const string_view id
		, const string_view backing_file
		, impl::allocation_state_combined const *
		, const byte_span *iov_addl_first_
		, const byte_span *iov_addl_last_
	)
		: heap_mr(debug_level, plugin_path, dax_manager, id, backing_file, iov_addl_first_, iov_addl_last_)
	{
	}
#endif
=======
		, const std::unique_ptr<dax_manager> &dax_manager
		, string_view id
		, string_view backing_file
		, const byte_span *iov_addl_first
		, const byte_span *iov_addl_last
		, impl::allocation_state_emplace *ase
		, impl::allocation_state_pin *aspd
		, impl::allocation_state_pin *aspk
		, impl::allocation_state_extend *asx
	);
>>>>>>> 94176407

	heap_mr(const heap_mr &) = delete;
	heap_mr &operator=(const heap_mr &) = delete;

	~heap_mr();

<<<<<<< HEAD
    static constexpr std::uint64_t magic_value() { return 0xc74892d72eed493a; }
=======
	static constexpr std::uint64_t magic_value() { return 0xc74892d72eed493a; }
>>>>>>> 94176407

	auto grow(
		const std::unique_ptr<nupm::dax_manager_abstract> & dax_manager
		, std::uint64_t uuid
		, std::size_t increment
	) -> std::size_t;

	void quiesce();

	void alloc(persistent_t<void *> &p, std::size_t sz, std::size_t alignment);
	void *alloc_tracked(std::size_t sz, std::size_t alignment);

	void inject_allocation(const void * p, std::size_t sz);

	void free(persistent_t<void *> &p, std::size_t sz);
	void free_tracked(const void *p, std::size_t sz);

	void extend_arm() const {};
	void extend_disarm() const {};
	void emplace_arm() const {};
	void emplace_disarm() const {};

	impl::allocation_state_pin *aspd() const;
	impl::allocation_state_pin *aspk() const;

	const pin_control<heap_mr> &pin_control_data() const { return _pin_data; }
	const pin_control<heap_mr> &pin_control_key() const { return _pin_key; }

	unsigned percent_used() const;

	bool is_reconstituted(const void * p) const;

	nupm::region_descriptor regions() const;

	bool is_crash_consistent() const;
	bool can_reconstitute() const;
};

#endif<|MERGE_RESOLUTION|>--- conflicted
+++ resolved
@@ -89,32 +89,7 @@
 	explicit heap_mr(
 		unsigned debug_level
 		, string_view plugin_path
-<<<<<<< HEAD
 		, const std::unique_ptr<nupm::dax_manager_abstract> &dax_manager
-		, string_view id
-		, string_view backing_file
-		, const std::uint64_t uuid
-		, const byte_span *iov_addl_first
-		, const byte_span *iov_addl_last
-	);
-#if 0
-	/* allocation_state_combined offered, but not used */
-	explicit heap_mr(
-		const unsigned debug_level
-		, string_view plugin_path
-		, const std::unique_ptr<nupm::dax_manager_abstract> &dax_manager
-		, const string_view id
-		, const string_view backing_file
-		, impl::allocation_state_combined const *
-		, const byte_span *iov_addl_first_
-		, const byte_span *iov_addl_last_
-	)
-		: heap_mr(debug_level, plugin_path, dax_manager, id, backing_file, iov_addl_first_, iov_addl_last_)
-	{
-	}
-#endif
-=======
-		, const std::unique_ptr<dax_manager> &dax_manager
 		, string_view id
 		, string_view backing_file
 		, const byte_span *iov_addl_first
@@ -124,18 +99,13 @@
 		, impl::allocation_state_pin *aspk
 		, impl::allocation_state_extend *asx
 	);
->>>>>>> 94176407
 
 	heap_mr(const heap_mr &) = delete;
 	heap_mr &operator=(const heap_mr &) = delete;
 
 	~heap_mr();
 
-<<<<<<< HEAD
-    static constexpr std::uint64_t magic_value() { return 0xc74892d72eed493a; }
-=======
 	static constexpr std::uint64_t magic_value() { return 0xc74892d72eed493a; }
->>>>>>> 94176407
 
 	auto grow(
 		const std::unique_ptr<nupm::dax_manager_abstract> & dax_manager
