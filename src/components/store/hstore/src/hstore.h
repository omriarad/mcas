--- conflicted
+++ resolved
@@ -111,9 +111,6 @@
    * Constructor
    *
    */
-<<<<<<< HEAD
-  hstore(unsigned debug_level, const string_view owner, const string_view name, std::unique_ptr<nupm::dax_manager_abstract> &&mgr);
-=======
   hstore(
 		unsigned debug_level
 #if HEAP_MM
@@ -121,9 +118,8 @@
 #endif
 		, string_view owner
 		, string_view name
-		, std::unique_ptr<dax_manager> &&mgr
+		, std::unique_ptr<nupm::dax_manager_abstract> &&mgr
 	);
->>>>>>> ea2f2997
 
   /**
    * Destructor
