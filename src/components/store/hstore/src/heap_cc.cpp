/*
   Copyright [2017-2021] [IBM Corporation]
   Licensed under the Apache License, Version 2.0 (the "License");
   you may not use this file except in compliance with the License.
   You may obtain a copy of the License at
       http://www.apache.org/licenses/LICENSE-2.0
   Unless required by applicable law or agreed to in writing, software
   distributed under the License is distributed on an "AS IS" BASIS,
   WITHOUT WARRANTIES OR CONDITIONS OF ANY KIND, either express or implied.
   See the License for the specific language governing permissions and
   limitations under the License.
*/

#include "heap_cc.h"

#include "as_pin.h"
#include "as_emplace.h"
#include "as_extend.h"
#include "clean_align.h"
#include "heap_cc_ephemeral.h"
#include <ccpm/cca.h>
#include <common/env.h>
<<<<<<< HEAD
#include <common/byte_span.h>
=======
>>>>>>> 94176407
#include <common/pointer_cast.h>
#include <common/string_view.h>
#include <common/utils.h> /* round_up */
#include <nupm/dax_manager_abstract.h>
#include <algorithm>
#include <cassert>
#include <memory> /* make_unique */
#include <stdexcept> /* range_error */
#include <utility>

namespace
{
<<<<<<< HEAD
#if HEAP_CONSISTENT
	bool leak_check = common::env_value("LEAK_CHECK", false);
#endif
=======
	bool leak_check = common::env_value("LEAK_CHECK", false);
>>>>>>> 94176407
}

namespace
{
	using byte_span = common::byte_span;
	using string_view = common::string_view;
	byte_span open_region(const std::unique_ptr<nupm::dax_manager_abstract> &dax_manager_, string_view id_, unsigned numa_node_)
	{
		auto file_and_iov = dax_manager_->open_region(id_, numa_node_);
		if ( file_and_iov.address_map().size() != 1 )
		{
			throw std::range_error("failed to re-open region " + std::string(id_));
		}
		return file_and_iov.address_map().front();
	}

	const ccpm::region_vector_t add_regions_full(
		ccpm::region_vector_t &&rv_
		, const byte_span pool0_heap_
		, const std::unique_ptr<nupm::dax_manager_abstract> &dax_manager_
		, unsigned numa_node_
		, const uint64_t uuid_
		, const byte_span *iov_addl_first_
		, const byte_span *iov_addl_last_
		, std::uint64_t *first_, std::uint64_t *last_
	)
	{
		auto v = std::move(rv_);
		for ( auto it = first_; it != last_; ++it )
		{
			auto r = open_region(dax_manager_, std::to_string(uuid_ + *it), numa_node_);
			if ( it == first_ )
			{
				(void) pool0_heap_;
				VALGRIND_MAKE_MEM_DEFINED(::base(pool0_heap_), ::size(pool0_heap_));
				VALGRIND_CREATE_MEMPOOL(::base(pool0_heap_), 0, true);
				for ( auto a = iov_addl_first_; a != iov_addl_last_; ++a )
				{
					VALGRIND_MAKE_MEM_DEFINED(::base(*a), ::size(*a));
					VALGRIND_CREATE_MEMPOOL(::base(*a), 0, true);
				}
			}
			else
			{
				VALGRIND_MAKE_MEM_DEFINED(::base(r), ::size(r));
				VALGRIND_CREATE_MEMPOOL(::base(r), 0, true);
			}
			v.push_back(r);
		}

		return v;
	}
}

/* When used with ADO, this space apparently needs a 2MiB alignment.
 * 4 KiB produces sometimes produces a disagreement between server and AOo mappings
 * which manifest as incorrect key and data values as seen on the ADO side.
 */
heap_cc::heap_cc(
	const unsigned debug_level_
	, impl::allocation_state_emplace *const ase_
	, impl::allocation_state_pin *const aspd_
	, impl::allocation_state_pin *const aspk_
	, impl::allocation_state_extend *const asx_
	, const byte_span pool0_full_
	, const byte_span pool0_heap_
	, const unsigned numa_node_
	, const string_view id_
	, const string_view backing_file_

)
	: heap(pool0_full_, pool0_heap_, numa_node_)
	, _eph(
		std::make_unique<heap_cc_ephemeral>(
			debug_level_
			, ase_
			, aspd_
			, aspk_
			, asx_
			, id_
			, backing_file_
			, std::vector<byte_span>(1, _pool0_full) // ccpm::region_vector_t(::base(_pool0_full), ::size(_pool0_heap))
			, pool0_heap_
		)
	)
	, _pin_data(&heap_cc::pin_data_arm, &heap_cc::pin_data_disarm, &heap_cc::pin_data_get_cptr)
	, _pin_key(&heap_cc::pin_key_arm, &heap_cc::pin_key_disarm, &heap_cc::pin_key_get_cptr)
{
	/* cursor now locates the best-aligned region */
	hop_hash_log<trace_heap_summary>::write(
		LOG_LOCATION
		, " pool ", ::base(_pool0_heap), " .. ", ::end(_pool0_heap)
		, " size ", ::size(_pool0_heap)
		, " new"
	);
	VALGRIND_CREATE_MEMPOOL(::base(_pool0_heap), 0, false);
}

#pragma GCC diagnostic push
#pragma GCC diagnostic ignored "-Winit-self"
#pragma GCC diagnostic ignored "-Wuninitialized"
heap_cc::heap_cc(
	const unsigned debug_level_
	, const std::unique_ptr<nupm::dax_manager_abstract> &dax_manager_
	, const string_view id_
	, const string_view backing_file_
	, const std::uint64_t uuid_
	, const byte_span *iov_addl_first_
	, const byte_span *iov_addl_last_
	, impl::allocation_state_emplace *const ase_
	, impl::allocation_state_pin *const aspd_
	, impl::allocation_state_pin *const aspk_
	, impl::allocation_state_extend *const asx_
)
	: heap(*this)
	, _eph(
		std::make_unique<heap_cc_ephemeral>(
			debug_level_
			, ase_
			, aspd_
			, aspk_
			, asx_
			, id_
			, backing_file_
			, add_regions_full(
				ccpm::region_vector_t(
					::data(_pool0_full), ::size(_pool0_full)
				)
				, _pool0_heap
				, dax_manager_
				, _numa_node
				, uuid_
				, iov_addl_first_
				, iov_addl_last_
				, &_more_region_uuids[0]
				, &_more_region_uuids[_more_region_uuids_size]
			)
			, _pool0_heap
			, [ase_, aspd_, aspk_, asx_] (const void *p) -> bool {
				/* To answer whether the map or the allocator owns pointer p?
				 * "true" means that the map (us, the callee) owns p
				 */
				auto cp = const_cast<void *>(p);
				return ase_->is_in_use(cp) || aspd_->is_in_use(p) || aspk_->is_in_use(p) || asx_->is_in_use(p, true);
			}
		)
	)
	, _pin_data(&heap_cc::pin_data_arm, &heap_cc::pin_data_disarm, &heap_cc::pin_data_get_cptr)
	, _pin_key(&heap_cc::pin_key_arm, &heap_cc::pin_key_disarm, &heap_cc::pin_key_get_cptr)
{
	hop_hash_log<trace_heap_summary>::write(
		LOG_LOCATION
		, " pool ", ::base(_pool0_heap), " .. ", ::end(_pool0_heap)
		, " size ", ::size(_pool0_heap)
		, " reconstituting"
	);
	VALGRIND_MAKE_MEM_DEFINED(::base(_pool0_heap), ::size(_pool0_heap));
	VALGRIND_CREATE_MEMPOOL(::base(_pool0_heap), 0, true);
}
#pragma GCC diagnostic pop

heap_cc::~heap_cc()
{
	quiesce();
}

auto heap_cc::regions() const -> nupm::region_descriptor
{
	return _eph->get_managed_regions();
}

<<<<<<< HEAD
=======
namespace
{
	std::size_t region_size(const std::vector<byte_span> &v)
	{
		return
			std::accumulate(
				v.begin()
				, v.end()
				, std::size_t(0)
				, [] (std::size_t s, byte_span iov) -> std::size_t
					{
						return s + ::size(iov);
					}
			);
	}
}

>>>>>>> 94176407
auto heap_cc::grow(
	const std::unique_ptr<nupm::dax_manager_abstract> & dax_manager_
	, std::uint64_t uuid_
	, std::size_t increment_
) -> std::size_t
{
<<<<<<< HEAD
	return heap::grow(_eph.get(), dax_manager_, uuid_, increment_);
=======
	if ( 0 < increment_ )
	{
		if ( _more_region_uuids_size == _more_region_uuids.size() )
		{
			throw std::bad_alloc(); /* max # of regions used */
		}
		const auto hstore_grain_size = std::size_t(1) << (HSTORE_LOG_GRAIN_SIZE);
		auto size = ( (increment_ - 1) / hstore_grain_size + 1 ) * hstore_grain_size;

		auto grown = false;
		{
			const auto old_regions = regions();
			const auto &old_region_list = old_regions.address_map();
			const auto old_list_size = old_region_list.size();
			const auto old_size = region_size(old_region_list);
			_eph->set_managed_regions(dax_manager_->resize_region(old_regions.id(),  _numa_node, old_size + increment_));
			const auto new_region_list = regions().address_map();
			const auto new_size = region_size(new_region_list);
			const auto new_list_size = new_region_list.size();

			if ( old_size <  new_size )
			{
				for ( auto i = old_list_size; i != new_list_size; ++i )
				{
					const auto &r = new_region_list[i];
					_eph->add_managed_region(r, r, _numa_node);
					hop_hash_log<trace_heap_summary>::write(
						LOG_LOCATION
						, " pool ", ::base(r), " .. ", ::end(r)
						, " size ", ::size(r)
						, " grow"
					);
				}
			}
			grown = true;
		}

		if ( ! grown )
		{
			auto uuid = _more_region_uuids_size == 0 ? uuid_ : _more_region_uuids[_more_region_uuids_size-1];
			auto uuid_next = uuid + 1;
			for ( ; uuid_next != uuid; ++uuid_next )
			{
				if ( uuid_next != 0 )
				{
					try
					{
						/* Note: crash between here and "Slot persist done" may cause dax_manager_
						 * to leak the region.
						 */
						std::vector<byte_span> rv = dax_manager_->create_region(std::to_string(uuid_next), _numa_node, size).address_map();
						{
							auto &slot = _more_region_uuids[_more_region_uuids_size];
							slot = uuid_next;
							persister_nupm::persist(&slot, sizeof slot);
							/* Slot persist done */
						}
						{
							++_more_region_uuids_size;
							persister_nupm::persist(&_more_region_uuids_size, _more_region_uuids_size);
						}
						for ( const auto & r : rv )
						{
							_eph->add_managed_region(r, r, _numa_node);
							hop_hash_log<trace_heap_summary>::write(
								LOG_LOCATION
								, " pool ", ::base(r), " .. ", ::end(r)
								, " size ", ::size(r)
								, " grow"
							);
						}
						break;
					}
					catch ( const std::bad_alloc & )
					{
						/* probably means that the uuid is in use */
					}
					catch ( const General_exception & )
					{
						/* probably means that the space cannot be allocated */
						throw std::bad_alloc();
					}
				}
			}
			if ( uuid_next == uuid )
			{
				throw std::bad_alloc(); /* no more UUIDs */
			}
		}
	}
	return _eph->capacity();
>>>>>>> 94176407
}

void heap_cc::quiesce()
{
	hop_hash_log<trace_heap_summary>::write(LOG_LOCATION, " size ", ::size(_pool0_heap), " allocated ", _eph->allocated());
	VALGRIND_DESTROY_MEMPOOL(::base(_pool0_heap));
	VALGRIND_MAKE_MEM_UNDEFINED(::base(_pool0_heap), ::size(_pool0_heap));
	_eph->write_hist<trace_heap_summary>(_pool0_heap);
	_eph.reset(nullptr);
}

void heap_cc::alloc(persistent_t<void *> &p_, std::size_t sz_, std::size_t align_)
{
	auto align = clean_align(align_, sizeof(void *));

	/* allocation must be multiple of alignment */
	auto sz = (sz_ + align - 1U)/align * align;

	try
	{
		if ( _eph->is_crash_consistent() )
		{
			if ( _eph->_aspd->is_armed() )
			{
			}
			else if ( _eph->_aspk->is_armed() )
			{
			}
			/* Note: order of testing is important. An extend arm+allocate) can occur while
			 * emplace is armed, but not vice-versa
			 */
			else if ( _eph->_asx->is_armed() )
			{
				_eph->_asx->record_allocation(&persistent_ref(p_), persister_nupm());
			}
			else if ( _eph->_ase->is_armed() )
			{
				_eph->_ase->record_allocation(&persistent_ref(p_), persister_nupm());
			}
			else
			{
				if ( leak_check )
				{
					PLOG(PREFIX "leaky allocation, size %zu", LOCATION, sz_);
				}
			}
		}

		/* IHeap interface does not support abstract pointers. Cast to regular pointer */
		/* ERROR: BAD use of eph (change to something like heap_mr) */
		_eph->allocate(p_, sz, align);
		/* We would like to carry the persistent_t through to the crash-consistent allocator,
		 * but for now just assume that the allocator has modifed p_, and call tick to indicate that.
		 */
		perishable::tick();

		VALGRIND_MEMPOOL_ALLOC(::base(_pool0_heap), p_, sz);
		/* size grows twice: once for aligment, and possibly once more in allocation */
		hop_hash_log<trace_heap>::write(LOG_LOCATION, "pool ", ::base(_pool0_heap), " addr ", p_, " size ", sz_, "->", sz);
	}
	catch ( const std::bad_alloc & )
	{
		_eph->write_hist<true>(_pool0_heap);
		/* Sometimes lack of space will cause heap to throw a bad_alloc. */
		throw;
	}
}

void *heap_cc::alloc_tracked(const std::size_t sz_, const std::size_t align_)
try
{
	void * p = nullptr;
	_eph->allocate(reinterpret_cast<persistent_t<void *> &>(p), sz_, align_);
	VALGRIND_MEMPOOL_ALLOC(::base(_pool0_heap), p, sz_);
	return p;
}
catch ( const std::bad_alloc & )
{
	return nullptr;
}

void heap_cc::inject_allocation(const void *, std::size_t)
{
	throw std::logic_error(std::string(__func__) + " not supported (and not needed) by crash-consistent heap");
}

void heap_cc::free(persistent_t<void *> &p_, std::size_t sz_)
{
	VALGRIND_MEMPOOL_FREE(::base(_pool0_heap), p_);
	auto sz = _eph->free(p_, sz_);
	hop_hash_log<trace_heap>::write(LOG_LOCATION, "pool ", ::base(_pool0_heap), " addr ", p_, " size ", sz_, "->", sz);
}

void heap_cc::free_tracked(
	const void * p_
	, std::size_t sz_
)
{
	VALGRIND_MEMPOOL_FREE(::base(_pool0_heap), p_);
	hop_hash_log<trace_heap>::write(LOG_LOCATION, "pool ", ::base(_pool0_heap), " addr ", p_, " size ", sz_);
	return _eph->free_tracked(p_, sz_, _numa_node);
}

unsigned heap_cc::percent_used() const
{
	return
		unsigned(
			_eph->capacity()
			? _eph->allocated() * 100U / _eph->capacity()
			: 100U
		);
}

void heap_cc::extend_arm() const
{
	_eph->_asx->arm(persister_nupm());
}

void heap_cc::extend_disarm() const
{
	_eph->_asx->disarm(persister_nupm());
}

void heap_cc::emplace_arm() const { _eph->_ase->arm(persister_nupm()); }
void heap_cc::emplace_disarm() const { _eph->_ase->disarm(persister_nupm()); }

impl::allocation_state_pin *heap_cc::aspd() const { return _eph->_aspd; }
impl::allocation_state_pin *heap_cc::aspk() const { return _eph->_aspk; }

void heap_cc::pin_data_arm(
	cptr &cptr_
) const
{
	if ( _eph->is_crash_consistent() )
	{
		_eph->_aspd->arm(cptr_, persister_nupm());
	}
}

void heap_cc::pin_key_arm(
	cptr &cptr_
) const
{
	if ( _eph->is_crash_consistent() )
	{
		_eph->_aspk->arm(cptr_, persister_nupm());
	}
}

char *heap_cc::pin_data_get_cptr() const
{
	assert( ! _eph->is_crash_consistent() || _eph->_aspd->is_armed());
	return
		_eph->is_crash_consistent()
		? _eph->_aspd->get_cptr()
		: nullptr
		;
}

char *heap_cc::pin_key_get_cptr() const
{
	assert( ! _eph->is_crash_consistent() || _eph->_aspk->is_armed());
	return
		_eph->is_crash_consistent()
		? _eph->_aspk->get_cptr()
		: nullptr
		;
}

void heap_cc::pin_data_disarm() const
{
	_eph->_aspd->disarm(persister_nupm());
}

void heap_cc::pin_key_disarm() const
{
	_eph->_aspk->disarm(persister_nupm());
}<|MERGE_RESOLUTION|>--- conflicted
+++ resolved
@@ -20,10 +20,7 @@
 #include "heap_cc_ephemeral.h"
 #include <ccpm/cca.h>
 #include <common/env.h>
-<<<<<<< HEAD
 #include <common/byte_span.h>
-=======
->>>>>>> 94176407
 #include <common/pointer_cast.h>
 #include <common/string_view.h>
 #include <common/utils.h> /* round_up */
@@ -31,30 +28,25 @@
 #include <algorithm>
 #include <cassert>
 #include <memory> /* make_unique */
+#include <numeric> /* accumulate */
 #include <stdexcept> /* range_error */
 #include <utility>
 
 namespace
 {
-<<<<<<< HEAD
-#if HEAP_CONSISTENT
 	bool leak_check = common::env_value("LEAK_CHECK", false);
-#endif
-=======
-	bool leak_check = common::env_value("LEAK_CHECK", false);
->>>>>>> 94176407
 }
 
 namespace
 {
 	using byte_span = common::byte_span;
 	using string_view = common::string_view;
-	byte_span open_region(const std::unique_ptr<nupm::dax_manager_abstract> &dax_manager_, string_view id_, unsigned numa_node_)
-	{
-		auto file_and_iov = dax_manager_->open_region(id_, numa_node_);
+	byte_span open_region(const std::unique_ptr<nupm::dax_manager_abstract> &dax_manager_, std::uint64_t uuid_, unsigned numa_node_)
+	{
+		auto file_and_iov = dax_manager_->open_region(std::to_string(uuid_), numa_node_);
 		if ( file_and_iov.address_map().size() != 1 )
 		{
-			throw std::range_error("failed to re-open region " + std::string(id_));
+			throw std::range_error("failed to re-open region " + std::to_string(uuid_));
 		}
 		return file_and_iov.address_map().front();
 	}
@@ -64,7 +56,6 @@
 		, const byte_span pool0_heap_
 		, const std::unique_ptr<nupm::dax_manager_abstract> &dax_manager_
 		, unsigned numa_node_
-		, const uint64_t uuid_
 		, const byte_span *iov_addl_first_
 		, const byte_span *iov_addl_last_
 		, std::uint64_t *first_, std::uint64_t *last_
@@ -73,7 +64,7 @@
 		auto v = std::move(rv_);
 		for ( auto it = first_; it != last_; ++it )
 		{
-			auto r = open_region(dax_manager_, std::to_string(uuid_ + *it), numa_node_);
+			auto r = open_region(dax_manager_, *it, numa_node_);
 			if ( it == first_ )
 			{
 				(void) pool0_heap_;
@@ -149,7 +140,6 @@
 	, const std::unique_ptr<nupm::dax_manager_abstract> &dax_manager_
 	, const string_view id_
 	, const string_view backing_file_
-	, const std::uint64_t uuid_
 	, const byte_span *iov_addl_first_
 	, const byte_span *iov_addl_last_
 	, impl::allocation_state_emplace *const ase_
@@ -174,7 +164,6 @@
 				, _pool0_heap
 				, dax_manager_
 				, _numa_node
-				, uuid_
 				, iov_addl_first_
 				, iov_addl_last_
 				, &_more_region_uuids[0]
@@ -214,127 +203,13 @@
 	return _eph->get_managed_regions();
 }
 
-<<<<<<< HEAD
-=======
-namespace
-{
-	std::size_t region_size(const std::vector<byte_span> &v)
-	{
-		return
-			std::accumulate(
-				v.begin()
-				, v.end()
-				, std::size_t(0)
-				, [] (std::size_t s, byte_span iov) -> std::size_t
-					{
-						return s + ::size(iov);
-					}
-			);
-	}
-}
-
->>>>>>> 94176407
 auto heap_cc::grow(
 	const std::unique_ptr<nupm::dax_manager_abstract> & dax_manager_
 	, std::uint64_t uuid_
 	, std::size_t increment_
 ) -> std::size_t
 {
-<<<<<<< HEAD
 	return heap::grow(_eph.get(), dax_manager_, uuid_, increment_);
-=======
-	if ( 0 < increment_ )
-	{
-		if ( _more_region_uuids_size == _more_region_uuids.size() )
-		{
-			throw std::bad_alloc(); /* max # of regions used */
-		}
-		const auto hstore_grain_size = std::size_t(1) << (HSTORE_LOG_GRAIN_SIZE);
-		auto size = ( (increment_ - 1) / hstore_grain_size + 1 ) * hstore_grain_size;
-
-		auto grown = false;
-		{
-			const auto old_regions = regions();
-			const auto &old_region_list = old_regions.address_map();
-			const auto old_list_size = old_region_list.size();
-			const auto old_size = region_size(old_region_list);
-			_eph->set_managed_regions(dax_manager_->resize_region(old_regions.id(),  _numa_node, old_size + increment_));
-			const auto new_region_list = regions().address_map();
-			const auto new_size = region_size(new_region_list);
-			const auto new_list_size = new_region_list.size();
-
-			if ( old_size <  new_size )
-			{
-				for ( auto i = old_list_size; i != new_list_size; ++i )
-				{
-					const auto &r = new_region_list[i];
-					_eph->add_managed_region(r, r, _numa_node);
-					hop_hash_log<trace_heap_summary>::write(
-						LOG_LOCATION
-						, " pool ", ::base(r), " .. ", ::end(r)
-						, " size ", ::size(r)
-						, " grow"
-					);
-				}
-			}
-			grown = true;
-		}
-
-		if ( ! grown )
-		{
-			auto uuid = _more_region_uuids_size == 0 ? uuid_ : _more_region_uuids[_more_region_uuids_size-1];
-			auto uuid_next = uuid + 1;
-			for ( ; uuid_next != uuid; ++uuid_next )
-			{
-				if ( uuid_next != 0 )
-				{
-					try
-					{
-						/* Note: crash between here and "Slot persist done" may cause dax_manager_
-						 * to leak the region.
-						 */
-						std::vector<byte_span> rv = dax_manager_->create_region(std::to_string(uuid_next), _numa_node, size).address_map();
-						{
-							auto &slot = _more_region_uuids[_more_region_uuids_size];
-							slot = uuid_next;
-							persister_nupm::persist(&slot, sizeof slot);
-							/* Slot persist done */
-						}
-						{
-							++_more_region_uuids_size;
-							persister_nupm::persist(&_more_region_uuids_size, _more_region_uuids_size);
-						}
-						for ( const auto & r : rv )
-						{
-							_eph->add_managed_region(r, r, _numa_node);
-							hop_hash_log<trace_heap_summary>::write(
-								LOG_LOCATION
-								, " pool ", ::base(r), " .. ", ::end(r)
-								, " size ", ::size(r)
-								, " grow"
-							);
-						}
-						break;
-					}
-					catch ( const std::bad_alloc & )
-					{
-						/* probably means that the uuid is in use */
-					}
-					catch ( const General_exception & )
-					{
-						/* probably means that the space cannot be allocated */
-						throw std::bad_alloc();
-					}
-				}
-			}
-			if ( uuid_next == uuid )
-			{
-				throw std::bad_alloc(); /* no more UUIDs */
-			}
-		}
-	}
-	return _eph->capacity();
->>>>>>> 94176407
 }
 
 void heap_cc::quiesce()
