/*
   Copyright [2017-2021] [IBM Corporation]
   Licensed under the Apache License, Version 2.0 (the "License");
   you may not use this file except in compliance with the License.
   You may obtain a copy of the License at
       http://www.apache.org/licenses/LICENSE-2.0
   Unless required by applicable law or agreed to in writing, software
   distributed under the License is distributed on an "AS IS" BASIS,
   WITHOUT WARRANTIES OR CONDITIONS OF ANY KIND, either express or implied.
   See the License for the specific language governing permissions and
   limitations under the License.
*/

#include "heap_cc.h"

#include "as_pin.h"
#include "as_emplace.h"
#include "as_extend.h"
#include "clean_align.h"
#include "heap_cc_ephemeral.h"
#include <ccpm/cca.h>
#include <common/env.h>
#include <common/byte_span.h>
#include <common/pointer_cast.h>
#include <common/string_view.h>
#include <common/utils.h> /* round_up */
#include <nupm/dax_manager_abstract.h>
#include <algorithm>
#include <cassert>
#include <memory> /* make_unique */
#include <stdexcept> /* range_error */
#include <utility>

namespace
{
<<<<<<< HEAD
#if USE_CC_HEAP == 4
	bool leak_check = common::env_value("LEAK_CHECK", false);
=======
#if HEAP_CONSISTENT
	auto leak_check_str = std::getenv("LEAK_CHECK");
	bool leak_check = bool(leak_check_str);
>>>>>>> ea2f2997
#endif
}

namespace
{
	using byte_span = common::byte_span;
	using string_view = common::string_view;
	byte_span open_region(const std::unique_ptr<nupm::dax_manager_abstract> &dax_manager_, string_view id_, unsigned numa_node_)
	{
		auto file_and_iov = dax_manager_->open_region(id_, numa_node_);
		if ( file_and_iov.address_map().size() != 1 )
		{
			throw std::range_error("failed to re-open region " + std::string(id_));
		}
		return file_and_iov.address_map().front();
	}

	const ccpm::region_vector_t add_regions_full(
		ccpm::region_vector_t &&rv_
		, const byte_span pool0_heap_
		, const std::unique_ptr<nupm::dax_manager_abstract> &dax_manager_
		, unsigned numa_node_
		, const uint64_t uuid_
		, const byte_span *iov_addl_first_
		, const byte_span *iov_addl_last_
		, std::uint64_t *first_, std::uint64_t *last_
	)
	{
		auto v = std::move(rv_);
		for ( auto it = first_; it != last_; ++it )
		{
			auto r = open_region(dax_manager_, std::to_string(uuid_ + *it), numa_node_);
			if ( it == first_ )
			{
				(void) pool0_heap_;
				VALGRIND_MAKE_MEM_DEFINED(::base(pool0_heap_), ::size(pool0_heap_));
				VALGRIND_CREATE_MEMPOOL(::base(pool0_heap_), 0, true);
				for ( auto a = iov_addl_first_; a != iov_addl_last_; ++a )
				{
					VALGRIND_MAKE_MEM_DEFINED(::base(*a), ::size(*a));
					VALGRIND_CREATE_MEMPOOL(::base(*a), 0, true);
				}
			}
			else
			{
				VALGRIND_MAKE_MEM_DEFINED(::base(r), ::size(r));
				VALGRIND_CREATE_MEMPOOL(::base(r), 0, true);
			}
			v.push_back(r);
		}

		return v;
	}
}

/* When used with ADO, this space apparently needs a 2MiB alignment.
 * 4 KiB produces sometimes produces a disagreement between server and AOo mappings
 * which manifest as incorrect key and data values as seen on the ADO side.
 */
heap_cc::heap_cc(
	const unsigned debug_level_
	, impl::allocation_state_emplace *const ase_
	, impl::allocation_state_pin *const aspd_
	, impl::allocation_state_pin *const aspk_
	, impl::allocation_state_extend *const asx_
	, const byte_span pool0_full_
	, const byte_span pool0_heap_
	, const unsigned numa_node_
	, const string_view id_
	, const string_view backing_file_

)
	: heap(pool0_full_, pool0_heap_, numa_node_)
	, _eph(
		std::make_unique<heap_cc_ephemeral>(
			debug_level_
			, ase_
			, aspd_
			, aspk_
			, asx_
			, id_
			, backing_file_
			, std::vector<byte_span>(1, _pool0_full) // ccpm::region_vector_t(::base(_pool0_full), ::size(_pool0_heap))
			, pool0_heap_
		)
	)
{
	/* cursor now locates the best-aligned region */
	hop_hash_log<trace_heap_summary>::write(
		LOG_LOCATION
		, " pool ", ::base(_pool0_heap), " .. ", ::end(_pool0_heap)
		, " size ", ::size(_pool0_heap)
		, " new"
	);
	VALGRIND_CREATE_MEMPOOL(::base(_pool0_heap), 0, false);
}

#pragma GCC diagnostic push
#pragma GCC diagnostic ignored "-Winit-self"
#pragma GCC diagnostic ignored "-Wuninitialized"
heap_cc::heap_cc(
	const unsigned debug_level_
	, const std::unique_ptr<nupm::dax_manager_abstract> &dax_manager_
	, const string_view id_
	, const string_view backing_file_
	, const std::uint64_t uuid_
	, const byte_span *iov_addl_first_
	, const byte_span *iov_addl_last_
	, impl::allocation_state_emplace *const ase_
	, impl::allocation_state_pin *const aspd_
	, impl::allocation_state_pin *const aspk_
	, impl::allocation_state_extend *const asx_
)
	: heap(*this)
	, _eph(
		std::make_unique<heap_cc_ephemeral>(
			debug_level_
			, ase_
			, aspd_
			, aspk_
			, asx_
			, id_
			, backing_file_
			, add_regions_full(
				ccpm::region_vector_t(
					::data(_pool0_full), ::size(_pool0_full)
				)
				, _pool0_heap
				, dax_manager_
				, _numa_node
				, uuid_
				, iov_addl_first_
				, iov_addl_last_
				, &_more_region_uuids[0]
				, &_more_region_uuids[_more_region_uuids_size]
			)
			, _pool0_heap
			, [ase_, aspd_, aspk_, asx_] (const void *p) -> bool {
				/* To answer whether the map or the allocator owns pointer p?
				 * Guessing that true means that the map owns p
				 */
				auto cp = const_cast<void *>(p);
				return ase_->is_in_use(cp) || aspd_->is_in_use(p) || aspk_->is_in_use(p) || asx_->is_in_use(p);
			}
		)
	)
{
	hop_hash_log<trace_heap_summary>::write(
		LOG_LOCATION
		, " pool ", ::base(_pool0_heap), " .. ", ::end(_pool0_heap)
		, " size ", ::size(_pool0_heap)
		, " reconstituting"
	);
	VALGRIND_MAKE_MEM_DEFINED(::base(_pool0_heap), ::size(_pool0_heap));
	VALGRIND_CREATE_MEMPOOL(::base(_pool0_heap), 0, true);
}
#pragma GCC diagnostic pop

heap_cc::~heap_cc()
{
	quiesce();
}

auto heap_cc::regions() const -> nupm::region_descriptor
{
	return _eph->get_primary_region();
}

auto heap_cc::grow(
	const std::unique_ptr<nupm::dax_manager_abstract> & dax_manager_
	, std::uint64_t uuid_
	, std::size_t increment_
) -> std::size_t
{
	return heap::grow(_eph.get(), dax_manager_, uuid_, increment_);
}

void heap_cc::quiesce()
{
	hop_hash_log<trace_heap_summary>::write(LOG_LOCATION, " size ", ::size(_pool0_heap), " allocated ", _eph->_allocated);
	VALGRIND_DESTROY_MEMPOOL(::base(_pool0_heap));
	VALGRIND_MAKE_MEM_UNDEFINED(::base(_pool0_heap), ::size(_pool0_heap));
	_eph->write_hist<trace_heap_summary>(_pool0_heap);
	_eph.reset(nullptr);
}

void heap_cc::alloc(persistent_t<void *> *p_, std::size_t sz_, std::size_t align_)
{
	auto align = clean_align(align_, sizeof(void *));

	/* allocation must be multiple of alignment */
	auto sz = (sz_ + align - 1U)/align * align;

	try {
#if HEAP_CONSISTENT
		if ( _eph->_aspd->is_armed() )
		{
		}
		else if ( _eph->_aspk->is_armed() )
		{
		}
		/* Note: order of testing is important. An extend arm+allocate) can occur while
		 * emplace is armed, but not vice-versa
		 */
		else if ( _eph->_asx->is_armed() )
		{
			_eph->_asx->record_allocation(&persistent_ref(*p_), persister_nupm());
		}
		else if ( _eph->_ase->is_armed() )
		{
			_eph->_ase->record_allocation(&persistent_ref(*p_), persister_nupm());
		}
		else
		{
			if ( leak_check )
			{
				PLOG(PREFIX "leaky allocation, size %zu", LOCATION, sz_);
			}
		}
#endif
		/* IHeap interface does not support abstract pointers. Cast to regular pointer */
		_eph->_heap->allocate(*reinterpret_cast<void **>(p_), sz, align);
		/* We would like to carry the persistent_t through to the crash-conssitent allocator,
		 * but for now just assume that the allocator has modifed p_, and call tick to indicate that.
		 */
		perishable::tick();

		VALGRIND_MEMPOOL_ALLOC(::base(_pool0_heap), p_, sz);
		/* size grows twice: once for aligment, and possibly once more in allocation */
		hop_hash_log<trace_heap>::write(LOG_LOCATION, "pool ", ::base(_pool0_heap), " addr ", p_, " size ", sz_, "->", sz);
		_eph->_allocated += sz;
		_eph->_hist_alloc.enter(sz);
	}
	catch ( const std::bad_alloc & )
	{
		_eph->write_hist<true>(_pool0_heap);
		/* Sometimes lack of space will cause heap to throw a bad_alloc. */
		throw;
	}
}

void heap_cc::free(persistent_t<void *> *p_, std::size_t sz_)
{
	VALGRIND_MEMPOOL_FREE(::base(_pool0_heap), p_);
	auto sz = _eph->free(p_, sz_);
	hop_hash_log<trace_heap>::write(LOG_LOCATION, "pool ", ::base(_pool0_heap), " addr ", p_, " size ", sz_, "->", sz);
}

unsigned heap_cc::percent_used() const
{
	return
		unsigned(
			_eph->_capacity
			? _eph->_allocated * 100U / _eph->_capacity
			: 100U
		);
}

void heap_cc::extend_arm() const
{
	_eph->_asx->arm(persister_nupm());
}

void heap_cc::extend_disarm() const
{
	_eph->_asx->disarm(persister_nupm());
}

void heap_cc::emplace_arm() const { _eph->_ase->arm(persister_nupm()); }
void heap_cc::emplace_disarm() const { _eph->_ase->disarm(persister_nupm()); }

impl::allocation_state_pin &heap_cc::aspd() const { return *_eph->_aspd; }
impl::allocation_state_pin &heap_cc::aspk() const { return *_eph->_aspk; }

void heap_cc::pin_data_arm(
	cptr &cptr_
) const
{
#if HEAP_CONSISTENT
	_eph->_aspd->arm(cptr_, persister_nupm());
#else
	(void)cptr_;
#endif
}

void heap_cc::pin_key_arm(
	cptr &cptr_
) const
{
#if HEAP_CONSISTENT
	_eph->_aspk->arm(cptr_, persister_nupm());
#else
	(void)cptr_;
#endif
}

char *heap_cc::pin_data_get_cptr() const
{
#if HEAP_CONSISTENT
	assert(_eph->_aspd->is_armed());
	return _eph->_aspd->get_cptr();
#else
	return nullptr;
#endif
}
char *heap_cc::pin_key_get_cptr() const
{
#if HEAP_CONSISTENT
	assert(_eph->_aspk->is_armed());
	return _eph->_aspk->get_cptr();
#else
	return nullptr;
#endif
}

void heap_cc::pin_data_disarm() const
{
	_eph->_aspd->disarm(persister_nupm());
}

void heap_cc::pin_key_disarm() const
{
	_eph->_aspk->disarm(persister_nupm());
}<|MERGE_RESOLUTION|>--- conflicted
+++ resolved
@@ -33,14 +33,8 @@
 
 namespace
 {
-<<<<<<< HEAD
-#if USE_CC_HEAP == 4
+#if HEAP_CONSISTENT
 	bool leak_check = common::env_value("LEAK_CHECK", false);
-=======
-#if HEAP_CONSISTENT
-	auto leak_check_str = std::getenv("LEAK_CHECK");
-	bool leak_check = bool(leak_check_str);
->>>>>>> ea2f2997
 #endif
 }
 
@@ -206,7 +200,7 @@
 
 auto heap_cc::regions() const -> nupm::region_descriptor
 {
-	return _eph->get_primary_region();
+	return _eph->get_managed_regions();
 }
 
 auto heap_cc::grow(
