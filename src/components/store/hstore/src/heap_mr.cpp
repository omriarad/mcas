/*
   Copyright [2017-2021] [IBM Corporation]
   Licensed under the Apache License, Version 2.0 (the "License");
   you may not use this file except in compliance with the License.
   You may obtain a copy of the License at
       http://www.apache.org/licenses/LICENSE-2.0
   Unless required by applicable law or agreed to in writing, software
   distributed under the License is distributed on an "AS IS" BASIS,
   WITHOUT WARRANTIES OR CONDITIONS OF ANY KIND, either express or implied.
   See the License for the specific language governing permissions and
   limitations under the License.
*/

#include "heap_mr.h"

#include "clean_align.h"
#include "heap_mr_ephemeral.h"
#include "hstore_config.h"
#include "tracked_header.h"
#include "valgrind_memcheck.h"
#include <common/utils.h>
#include <nupm/dax_manager_abstract.h>
#include <algorithm> /* max */
#include <cinttypes>
#include <memory> /* make_unique */
#include <numeric> /* acccumulate */
#include <stdexcept> /* range_error */
#include <string> /* to_string */

namespace
{
	using byte_span = common::byte_span;
	auto open_region(const std::unique_ptr<dax_manager> &dax_manager_, std::uint64_t uuid_) -> byte_span
	{
		auto & iovs = dax_manager_->open_region(std::to_string(uuid_), 0).address_map();
		if ( iovs.size() != 1 )
		{
			throw std::range_error("failed to re-open region " + std::to_string(uuid_));
		}
		return iovs.front();
	}
}

/* When used with ADO, this space apparently needs a 2MiB alignment.
 * 4 KiB alignment sometimes produces a disagreement between server and ADO mappings,
 * which manifests as incorrect key and data values as seen on the ADO side.
 */
heap_mr::heap_mr(
	unsigned debug_level_
	, const string_view plugin_path_
	, impl::allocation_state_emplace *
	, impl::allocation_state_pin *
	, impl::allocation_state_pin *
	, impl::allocation_state_extend *
	, byte_span pool0_full_
	, byte_span pool0_heap_
	, unsigned numa_node_
	, const string_view id_
	, const string_view backing_file_
)
	: heap(pool0_full_, pool0_heap_, numa_node_)
	, _tracked_anchor(debug_level_, &_tracked_anchor, &_tracked_anchor, sizeof(_tracked_anchor), sizeof(_tracked_anchor))
	, _eph(new heap_mr_ephemeral(debug_level_, plugin_path_, id_, backing_file_))
	, _pin_data(&heap_mr::pin_data_arm, &heap_mr::pin_data_disarm, &heap_mr::pin_data_get_cptr)
	, _pin_key(&heap_mr::pin_key_arm, &heap_mr::pin_key_disarm, &heap_mr::pin_key_get_cptr)
{
	void *last = ::end(pool0_heap_);
	if ( 0 < debug_level_ )
	{
		PLOG("%s: split %p .. %p) into segments", __func__, ::base(pool0_heap_), last);

		PLOG("%s: pool0 full %p: 0x%zx", __func__, ::base(_pool0_full), ::size(_pool0_full));
		PLOG("%s: pool0 heap %p: 0x%zx", __func__, ::base(_pool0_heap), ::size(_pool0_heap));
	}
	/* cursor now locates the best-aligned region */
	_eph->add_managed_region(_pool0_full, _pool0_heap);
	hop_hash_log<trace_heap_summary>::write(
		LOG_LOCATION
		, " pool ", ::base(_pool0_full), " .. ", ::end(_pool0_full)
		, " size ", ::size(_pool0_full)
		, " new"
	);
	VALGRIND_CREATE_MEMPOOL(::base(_pool0_heap), 0, false);
	persister_nupm::persist(this, sizeof(*this));
}

namespace
{
	using byte_span = common::byte_span;
	using string_view = common::string_view;
	byte_span open_region(const std::unique_ptr<nupm::dax_manager_abstract> &dax_manager_, string_view id_, unsigned numa_node_)
	{
		auto iovs = dax_manager_->open_region(id_, numa_node_).address_map();
		if ( iovs.size() != 1 )
		{
			throw std::range_error("failed to re-open region " + std::string(id_));
		}
		return iovs.front();
	}
}

#pragma GCC diagnostic push
#pragma GCC diagnostic ignored "-Winit-self"
#pragma GCC diagnostic ignored "-Wuninitialized"
heap_mr::heap_mr(
	unsigned debug_level_
	, const string_view plugin_path_
	, const std::unique_ptr<nupm::dax_manager_abstract> &dax_manager_
	, const string_view id_
    , const string_view backing_file_
    , const std::uint64_t uuid_
	, const byte_span *iov_addl_first_
	, const byte_span *iov_addl_last_
	, impl::allocation_state_emplace *
	, impl::allocation_state_pin *
	, impl::allocation_state_pin *
	, impl::allocation_state_extend *
)
	: heap(*this)
	, _tracked_anchor(this->_tracked_anchor)
	, _eph(std::make_unique<heap_mr_ephemeral>(debug_level_, plugin_path_, id_, backing_file_))
	, _pin_data(&heap_mr::pin_data_arm, &heap_mr::pin_data_disarm, &heap_mr::pin_data_get_cptr)
	, _pin_key(&heap_mr::pin_key_arm, &heap_mr::pin_key_disarm, &heap_mr::pin_key_get_cptr)
{
	_eph->add_managed_region(_pool0_full, _pool0_heap);
	hop_hash_log<trace_heap_summary>::write(
		LOG_LOCATION
		, " pool ", ::base(_pool0_full), " .. ", ::end(_pool0_full)
		, " size ", ::size(_pool0_full)
		, " reconstituting"
	);

	VALGRIND_MAKE_MEM_DEFINED(::base(_pool0_heap), ::size(_pool0_heap));
	VALGRIND_CREATE_MEMPOOL(::base(_pool0_heap), 0, true);

	for ( auto r = iov_addl_first_; r != iov_addl_last_; ++r )
	{
		_eph->add_managed_region(*r, *r);
	}

	for ( std::size_t i = 0; i != _more_region_uuids_size; ++i )
	{
<<<<<<< HEAD
		auto r = open_region(dax_manager_, std::to_string(uuid_ + _more_region_uuids[i]), _numa_node);
		_eph->add_managed_region(r, r, _numa_node);
=======
		auto r = open_region(dax_manager_, _more_region_uuids[i]);
		_eph->add_managed_region(r, r);
>>>>>>> 94176407
		VALGRIND_MAKE_MEM_DEFINED(::base(r), ::size(r));
		VALGRIND_CREATE_MEMPOOL(::base(r), 0, true);
	}
	if ( auto eph = dynamic_cast<heap_mr_ephemeral *>(_eph.get()) )
	{
		_tracked_anchor.recover(debug_level_, eph);
	}
}
#pragma GCC diagnostic pop

heap_mr::~heap_mr()
{
	quiesce();
}

auto heap_mr::regions() const -> nupm::region_descriptor
{
	return _eph->get_managed_regions();
}

<<<<<<< HEAD
=======
namespace
{
	using byte_span = common::byte_span;
	std::size_t region_size(const std::vector<byte_span> &v)
	{
		return
			std::accumulate(
				v.begin()
				, v.end()
				, std::size_t(0)
				, [] (std::size_t s, byte_span iov) -> std::size_t
					{
						return s + ::size(iov);
					}
			);
	}
}

>>>>>>> 94176407
auto heap_mr::grow(
	const std::unique_ptr<nupm::dax_manager_abstract> & dax_manager_
	, std::uint64_t uuid_
	, std::size_t increment_
) -> std::size_t
{
<<<<<<< HEAD
	return heap::grow(_eph.get(), dax_manager_, uuid_, increment_);
=======
	if ( 0 < increment_ )
	{
		if ( _more_region_uuids_size == _more_region_uuids.size() )
		{
			throw std::bad_alloc(); /* max # of regions used */
		}
		const auto hstore_grain_size = std::size_t(1) << (HSTORE_LOG_GRAIN_SIZE);
		auto size = ( (increment_ - 1) / hstore_grain_size + 1 ) * hstore_grain_size;

		auto grown = false;
		{
			const auto old_regions = regions();
			const auto &old_region_list = old_regions.address_map();
			const auto old_list_size = old_region_list.size();
			const auto old_size = region_size(old_region_list);
			_eph->set_managed_regions(dax_manager_->resize_region(old_regions.id(),  _numa_node, old_size + increment_));
			const auto new_region_list = regions().address_map();
			const auto new_size = region_size(new_region_list);
			const auto new_list_size = new_region_list.size();

			if ( old_size <  new_size )
			{
				for ( auto i = old_list_size; i != new_list_size; ++i )
				{
					const auto &r = new_region_list[i];
					_eph->add_managed_region(r, r);
					hop_hash_log<trace_heap_summary>::write(
						LOG_LOCATION
						, " pool ", ::base(r), " .. ", ::end(r)
						, " size ", ::size(r)
						, " grow"
					);
				}
			}
			grown = true;
		}

		if ( ! grown )
		{
			auto uuid = _more_region_uuids_size == 0 ? uuid_ : _more_region_uuids[_more_region_uuids_size-1];
			auto uuid_next = uuid + 1;
			for ( ; uuid_next != uuid; ++uuid_next )
			{
				if ( uuid_next != 0 )
				{
					try
					{
						/* Note: crash between here and "Slot persist done" may cause dax_manager_
						 * to leak the region.
						 */
						auto rv = dax_manager_->create_region(std::to_string(uuid_next), _numa_node, size).address_map();
						{
							auto &slot = _more_region_uuids[_more_region_uuids_size];
							slot = uuid_next;
							persister_nupm::persist(&slot, sizeof slot);
							/* Slot persist done */
						}
						{
							++_more_region_uuids_size;
							persister_nupm::persist(&_more_region_uuids_size, _more_region_uuids_size);
						}
						for ( const auto &r : rv )
						{
							_eph->add_managed_region(r, r);
							hop_hash_log<trace_heap_summary>::write(
								LOG_LOCATION
								, " pool ", ::base(r), " .. ", ::end(r)
								, " size ", ::size(r)
								, " grow"
							);
						}
						break;
					}
					catch ( const std::bad_alloc & )
					{
						/* probably means that the uuid is in use */
					}
					catch ( const General_exception & )
					{
						/* probably means that the space cannot be allocated */
						throw std::bad_alloc();
					}
				}
			}
			if ( uuid_next == uuid )
			{
				throw std::bad_alloc(); /* no more UUIDs */
			}
		}
	}
	return _eph->capacity();
>>>>>>> 94176407
}

void heap_mr::quiesce()
{
	auto eph = dynamic_cast<heap_mr_ephemeral *>(_eph.get());
	if ( eph )
	{
		hop_hash_log<trace_heap_summary>::write(LOG_LOCATION, " size ", ::size(_pool0_heap), " allocated ", eph->allocated());
	}
	_eph->write_hist<trace_heap_summary>(_pool0_heap);
	VALGRIND_DESTROY_MEMPOOL(::base(_pool0_heap));
	VALGRIND_MAKE_MEM_UNDEFINED(::base(_pool0_heap), ::size(_pool0_heap));
	_eph.reset(nullptr);
}

namespace
{
	/* Round up to (ceiling) power of 2, from Hacker's Delight 3-2 */
	std::size_t clp2(std::size_t sz_)
	{
		if ( sz_ != 0 )
		{
			--sz_;
			sz_ |= sz_ >> 1;
			sz_ |= sz_ >> 2;
			sz_ |= sz_ >> 4;
			sz_ |= sz_ >> 8;
			sz_ |= sz_ >> 16;
			sz_ |= sz_ >> 32;
		}
		return sz_ + 1;
	}
}

void heap_mr::alloc(persistent_t<void *> &p_, std::size_t sz_, std::size_t align_)
{
	auto align = clean_align(align_, sizeof(void *));

	auto sz = sz_;

	if ( sz < align )
	{
		/* round up only to a power of 2, so Rca_LB will find the element
		 * on free.
		 */
		sz = clp2(sz);
		assert( (sz & (sz - 1)) == 0 );
		/* Allocation must be a multiple of alignment. In the case,
		 * adjust alignment. */
		align = std::max(sizeof(void *), sz);
	}

	/* In any case, sz must be a multiple of alignment. */
	sz = (sz + align - 1U)/align * align;

	try {
		/* Good use of eph */
		_eph->allocate(p_, sz, align);
		/* Note: allocation exception from Rca_LB is General_exception, which does not derive
		 * from std::bad_alloc.
		 */

		VALGRIND_MEMPOOL_ALLOC(::base(_pool0_heap), p_, sz);
		hop_hash_log<trace_heap>::write(LOG_LOCATION, "pool ", ::base(_pool0_full), " addr ", p_, " align ", align_, " -> ", align, " size ", sz_, " -> ", sz);
	}
	catch ( const std::bad_alloc & )
	{
		_eph->write_hist<true>(_pool0_heap);
		/* Sometimes lack of space will cause heap to throw a bad_alloc. */
		throw;
	}
	catch ( const General_exception &e )
	{
		_eph->write_hist<true>(_pool0_heap);
		/* Sometimes lack of space will cause heap to throw a General_exception with this explanation. */
		/* Convert to bad_alloc. */
		if ( e.cause() == string_view("region allocation out-of-space") )
		{
			throw std::bad_alloc();
		}
		throw;
	}
}

void *heap_mr::alloc_tracked(const std::size_t sz_, const std::size_t align_)
{
	/* alignment: enough for tracked_header prefix, and a power of 2 */
	auto align = clp2(std::max(clean_align(align_), sizeof(tracked_header)));

	/* size: a multiple of alignment */
	auto sz = round_up(sz_ + align, align);

	try {
		void *p = nullptr;
		_eph->allocate(p, sz, align);
		/* Note: allocation exception from Rca_LB is General_exception, which does not derive
		 * from std::bad_alloc.
		 */

		VALGRIND_MEMPOOL_ALLOC(::base(_pool0_heap), p, sz);
		hop_hash_log<trace_heap>::write(LOG_LOCATION, "pool ", ::base(_pool0_full), " addr ", p, " align ", align_, " -> ", align, " size ", sz_, " -> ", sz);
		tracked_header *h = new (static_cast<char *>(p) + align - sizeof(tracked_header))
			tracked_header(_eph->debug_level(), &_tracked_anchor, _tracked_anchor._next, sz, align);
		persister_nupm::persist(h, sizeof *h);

		_tracked_anchor._next->_prev = h; /* _prev, need not flush */
		_tracked_anchor._next = h; /* _next, must flush */
		persister_nupm::persist(&_tracked_anchor._next, sizeof _tracked_anchor._next);

#if 0
		PLOG(
			"%s: TH %p prev %p next %p size %zu align %zu"
			, __func__
			, common::p_fmt(h)
			, common::p_fmt(h->_prev)
			, common::p_fmt(h->_next)
			, h->_size
			, h->_align
		);
#endif
		return h + 1;
	}
	catch ( const std::bad_alloc & )
	{
		_eph->write_hist<true>(_pool0_heap);
		/* Sometimes lack of space will cause heap to throw a bad_alloc. */
		throw;
	}
	catch ( const General_exception &e )
	{
		_eph->write_hist<true>(_pool0_heap);
		/* Sometimes lack of space will cause heap to throw a General_exception with this explanation. */
		/* Convert to bad_alloc. */
		if ( e.cause() == string_view("region allocation out-of-space") )
		{
			throw std::bad_alloc();
		}
		throw;
	}
}

void heap_mr::inject_allocation(const void * p, std::size_t sz_)
{
	auto alignment = sizeof(void *);
	sz_ = std::max(sz_, alignment);
	auto sz = (sz_ + alignment - 1U)/alignment * alignment;
	/* NOTE: inject_allocation should take a const void* */
	auto &eph = dynamic_cast<heap_mr_ephemeral &>(*_eph);
	eph.inject_allocation(const_cast<void *>(p), sz);
	VALGRIND_MEMPOOL_ALLOC(::base(_pool0_heap), p, sz);
	hop_hash_log<trace_heap>::write(LOG_LOCATION, "pool ", ::base(_pool0_heap), " addr ", p, " size ", sz);
}

void heap_mr::free(void *&p_, std::size_t sz_)
{
	auto sz = std::max(sz_, sizeof(void *));
	VALGRIND_MEMPOOL_FREE(::base(_pool0_heap), p_);
	hop_hash_log<trace_heap>::write(LOG_LOCATION, "pool ", ::base(_pool0_heap), " addr ", p_, " size ", sz);
	_eph->free(p_, sz);
}

void heap_mr::free_tracked(
	const void *p_
	, std::size_t sz_
)
{
	tracked_header *h = static_cast<tracked_header *>(const_cast<void *>(p_))-1;
	auto align = h->_align;
	/* size: a multiple of alignment */
	auto sz = round_up(sz_ + align, align);
	if ( 3 < _eph->debug_level() )
	{
		PLOG(
			"%s: TH %p prev %p next %p size %zu align %zu"
			, __func__
			, common::p_fmt(h)
			, common::p_fmt(h->_prev)
			, common::p_fmt(h->_next)
			, h->_size
			, h->_align
		);
	}
	h->_next->_prev = h->_prev; /* _prev, need not flush */
	h->_prev->_next = h->_next; /* _next, must flush */
	persister_nupm::persist(&h->_prev->_next, sizeof h->_prev->_next);

	auto p = static_cast<const char *>(p_) - h->_align;
	assert(sz == h->_size);
	VALGRIND_MEMPOOL_FREE(::base(_pool0_heap), p);
	hop_hash_log<trace_heap>::write(LOG_LOCATION, "pool ", ::base(_pool0_heap), " addr ", p, " size ", sz);
	return _eph->free_tracked(p, sz);
}

unsigned heap_mr::percent_used() const
{
	auto eph = dynamic_cast<heap_mr_ephemeral *>(_eph.get());
    return ( eph  && _eph->capacity() != 0 ) ? unsigned(eph->allocated() * 100U / eph->capacity()) :  0xFFFFU;
}

bool heap_mr::is_reconstituted(const void * p_) const
{
	auto eph = dynamic_cast<heap_mr_ephemeral *>(_eph.get());
	return eph && eph->is_reconstituted(p_);
}

impl::allocation_state_pin *heap_mr::aspd() const
{
	throw std::logic_error(__func__ + std::string(" call without crash-consistent heap"));
}

impl::allocation_state_pin *heap_mr::aspk() const
{
	throw std::logic_error(__func__ + std::string(" call without crash-consistent heap"));
}

char *heap_mr::pin_data_get_cptr() const
{
	return nullptr;
}

char *heap_mr::pin_key_get_cptr() const
{
	return nullptr;
}

void heap_mr::pin_data_arm(
	cptr & // cptr_
) const
{
}

void heap_mr::pin_key_arm(
	cptr & // cptr_
) const
{
}

void heap_mr::pin_data_disarm() const
{
}

void heap_mr::pin_key_disarm() const
{
}

bool heap_mr::is_crash_consistent() const { return _eph->is_crash_consistent(); }
bool heap_mr::can_reconstitute() const { return _eph->can_reconstitute(); }<|MERGE_RESOLUTION|>--- conflicted
+++ resolved
@@ -140,13 +140,8 @@
 
 	for ( std::size_t i = 0; i != _more_region_uuids_size; ++i )
 	{
-<<<<<<< HEAD
-		auto r = open_region(dax_manager_, std::to_string(uuid_ + _more_region_uuids[i]), _numa_node);
-		_eph->add_managed_region(r, r, _numa_node);
-=======
 		auto r = open_region(dax_manager_, _more_region_uuids[i]);
 		_eph->add_managed_region(r, r);
->>>>>>> 94176407
 		VALGRIND_MAKE_MEM_DEFINED(::base(r), ::size(r));
 		VALGRIND_CREATE_MEMPOOL(::base(r), 0, true);
 	}
@@ -167,36 +162,15 @@
 	return _eph->get_managed_regions();
 }
 
-<<<<<<< HEAD
-=======
-namespace
-{
-	using byte_span = common::byte_span;
-	std::size_t region_size(const std::vector<byte_span> &v)
-	{
-		return
-			std::accumulate(
-				v.begin()
-				, v.end()
-				, std::size_t(0)
-				, [] (std::size_t s, byte_span iov) -> std::size_t
-					{
-						return s + ::size(iov);
-					}
-			);
-	}
-}
-
->>>>>>> 94176407
 auto heap_mr::grow(
 	const std::unique_ptr<nupm::dax_manager_abstract> & dax_manager_
 	, std::uint64_t uuid_
 	, std::size_t increment_
 ) -> std::size_t
 {
-<<<<<<< HEAD
 	return heap::grow(_eph.get(), dax_manager_, uuid_, increment_);
-=======
+/* check that the base heap::grow is consistent with the following deleted code */
+#if 0
 	if ( 0 < increment_ )
 	{
 		if ( _more_region_uuids_size == _more_region_uuids.size() )
@@ -288,7 +262,7 @@
 		}
 	}
 	return _eph->capacity();
->>>>>>> 94176407
+#endif
 }
 
 void heap_mr::quiesce()
