--- conflicted
+++ resolved
@@ -53,16 +53,6 @@
 	, const std::vector<byte_span> rv_full_
 	, const byte_span pool0_heap_
 )
-<<<<<<< HEAD
-	: heap_ephemeral(debug_level_)
-	, _heap(std::move(p_))
-	, _managed_regions((_heap->add_regions(ccpm::region_span(&*ccpm::region_vector_t(pool0_heap_).begin(), 1)), id_), backing_file_, rv_full_)
-	, _capacity(
-		::size(pool0_heap_)
-		+
-		::size(
-			std::accumulate(
-=======
 	: heap_mm_ephemeral(
 		debug_level_
 		, nupm::region_descriptor((p_->add_regions(ccpm::region_span(&*ccpm::region_vector_t(pool0_heap_).begin(), 1)), id_), backing_file_, rv_full_)
@@ -70,7 +60,6 @@
 			+
 			::size(
 				std::accumulate(
->>>>>>> 94176407
 /* Note: rv_full_ must contain at least the first element, representing pool 0 */
 					rv_full_.begin() + 1
 					, rv_full_.end()
