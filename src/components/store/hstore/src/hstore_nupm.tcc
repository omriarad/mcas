/*
   Copyright [2017-2021] [IBM Corporation]
   Licensed under the Apache License, Version 2.0 (the "License");
   you may not use this file except in compliance with the License.
   You may obtain a copy of the License at
       http://www.apache.org/licenses/LICENSE-2.0
   Unless required by applicable law or agreed to in writing, software
   distributed under the License is distributed on an "AS IS" BASIS,
   WITHOUT WARRANTIES OR CONDITIONS OF ANY KIND, either express or implied.
   See the License for the specific language governing permissions and
   limitations under the License.
*/

#include "hstore_config.h"
#include "alloc_key.h" /* AK_ACTUAL */
#include "persister_nupm.h"
#include "pool_path.h"
#include "region.h"
#include "session.h"

#include <nupm/dax_manager_abstract.h>
#include <city.h> /* CityHash */

#include <cinttypes> /* PRIx64 */
<<<<<<< HEAD
#include <cstring> /* strerror */
=======
#include <cstdlib> /* getenv */
>>>>>>> 5233efa4

template <typename Region, typename Table, typename Allocator, typename LockType>
  unsigned hstore_nupm<Region, Table, Allocator, LockType>::name_to_numa_node(const common::string_view name)
  {
    if ( 0 == name.size() )
    {
      return 0;
    }
    auto c = name[name.size()-1];
    if ( ! std::isprint(c) )
    {
      throw std::domain_error("last character of name (unprintable) does not look like a numa node ID");
    }
    if ( c < '0' || '8' < c )
    {
#if 0
      throw std::domain_error(std::string("last character of name '") + name + "' does not look like a numa node ID");
#else
      /* current test cases do not always supply a node number - default to 0 */
      c = '0';
#endif
    }
    return unsigned(c - '0');
  }

template <typename Region, typename Table, typename Allocator, typename LockType>
	hstore_nupm<Region, Table, Allocator, LockType>::hstore_nupm(
		unsigned debug_level_
#if HEAP_MM
		, const common::string_view plugin_path_
#endif
		, const common::string_view // owner_
		, const common::string_view name_
		, std::unique_ptr<nupm::dax_manager_abstract> mgr_
	)
    : pool_manager<::open_pool<non_owner<region_type>>>(
		debug_level_
	)
#if HEAP_MM
		, _plugin_path(plugin_path_)
#endif
    , _dax_manager(std::move(mgr_))
    , _numa_node(name_to_numa_node(name_))
  {}

template <typename Region, typename Table, typename Allocator, typename LockType>
  hstore_nupm<Region, Table, Allocator, LockType>::~hstore_nupm()
  {
  }

template <typename Region, typename Table, typename Allocator, typename LockType>
  void hstore_nupm<Region, Table, Allocator, LockType>::pool_create_check(std::size_t)
  {
  }

template <typename Region, typename Table, typename Allocator, typename LockType>
  auto hstore_nupm<Region, Table, Allocator, LockType>::pool_create_1(
    const pool_path &path_
    , std::size_t size_
  ) -> nupm::region_descriptor
  {
    auto size = size_;

	/*
	 * In order to give the heap a well-aligned space, the size actually allocated
	 * to a heap may be as little as 3/4 of the area provided to the heap.
	 * The constant 3/4 is embedded in the heap_rc class.
	 *
	 * Ask for enough space to contain the header and to compensate for inefficiency
	 * due to heap alignment.
	 *
	 * The additional size is not needed by the ccpm allocator, but we will not know
	 * the allocator type until pool_create_2.
	 */
	size = size_ * 4 / 3;

	/*
	 * The first part of pool space is the header, which is a region_type.
	 */
	size += sizeof(region_type);

#if defined HSTORE_LOG_GRAIN_SIZE
    /* _dax_manager will allocate a region of some granularity But there is no mechanism for it to
     * tell us that. Round request up to a grain size, if specified, to avoid wasting space.
     */
	const std::size_t hstore_grain_size = std::size_t(1) << (HSTORE_LOG_GRAIN_SIZE);
    size = round_up(size_,hstore_grain_size);
#endif
    /* Attempt to create a new pool. */
    try
    {
      CPLOG(1, PREFIX "id %s: creating region length 0x%zx", LOCATION, path_.str().c_str(), size);
      auto v = _dax_manager->create_region(path_.str(), _numa_node, size);
      /* Guess that nullptr indicate a failure */
      if ( v.address_map().empty() )
      {
        CPLOG(0, PREFIX ": fail: %.*s size %zu", LOCATION, int(path_.str().size()), path_.str().c_str(), size);
        throw pool_error("create_region fail: '" + path_.str() + "'", pool_ec::region_fail);
      }
      CPLOG(1, PREFIX "id %s: created region at %p:0x%zx", LOCATION, path_.str().c_str(), ::base(v.address_map().front()), ::size(v.address_map().front()));
      return v;
    }
    catch ( const General_exception &e )
    {
      throw pool_error("create_region fail: '" + path_.str() + "' " + e.cause(), pool_ec::region_fail_general_exception);
    }
    catch ( const std::bad_alloc& e)
    {
      /* Note: nupm::DM_region_header::allocate_region uses bad_alloc to signal attempt to create an existing region */
      throw pool_error("create_region fail: '" + path_.str() + "'", pool_ec::region_fail);
    }
    catch ( const API_exception &e )
    {
      throw pool_error("create_region fail: '" + path_.str() + "' " + e.cause(), pool_ec::region_fail_api_exception);
    }
  }

template <typename Region, typename Table, typename Allocator, typename LockType>
  auto hstore_nupm<Region, Table, Allocator, LockType>::pool_create_2(
    AK_ACTUAL
    const nupm::region_descriptor & rac_
    , component::IKVStore::flags_t flags_
    , std::size_t expected_obj_count_
  ) -> std::unique_ptr<open_pool_handle>
  {
    if ( flags_ != 0 )
    {
      throw pool_error("unsupported flags " + std::to_string(flags_), pool_ec::pool_unsupported_mode);
    }

    /* Attempt to create a new pool. */
    try
    {
      open_pool_handle h(
        new (::base(rac_.address_map().front()))
        region_type(
          AK_REF this->debug_level()
#if HEAP_MM
					, _plugin_path	
#endif
          /* Note: Consider moving dax_uuid_hash computation to the callee */
          , CityHash64(rac_.id().data(), rac_.id().size())
          , ::size(rac_.address_map().front())
          , expected_obj_count_
          , _numa_node
          , rac_.id() // backing file
          , rac_.data_file() // backing file
        )
      );
			return std::make_unique<session<open_pool_handle, allocator_t, table_t, lock_type_t>>(
				AK_REF
				this->debug_level()
				, std::move(h)
				, construction_mode::create
			);
		}
		catch ( const General_exception &e )
		{
			throw pool_error(std::string("create_region 2a fail: ") + e.cause(), pool_ec::region_fail_general_exception);
		}
		catch ( const std::bad_alloc& e)
		{
			throw pool_error("create_region fail 2b (bad alloc): ", pool_ec::region_fail_general_exception);
		}
		catch ( const API_exception &e )
		{
			throw pool_error(std::string("create_region fail: ") + e.cause(), pool_ec::region_fail_api_exception);
		}
	  }

  template <typename Region, typename Table, typename Allocator, typename LockType>
  auto hstore_nupm<Region, Table, Allocator, LockType>::pool_open_1(
    const pool_path &path_
  ) -> nupm::region_descriptor
  {
    auto iovs = _dax_manager->open_region(path_.str(), _numa_node);

    if ( iovs.address_map().empty() )
    {
      throw pool_error("in Devdax_manger::open_region faili: " + path_.str(), pool_ec::region_fail);
    }

    return iovs;
  }

  template <typename Region, typename Table, typename Allocator, typename LockType>
  auto hstore_nupm<Region, Table, Allocator, LockType>::pool_open_2(
    AK_ACTUAL
    const nupm::region_descriptor & ra_
    , component::IKVStore::flags_t flags_
  ) -> std::unique_ptr<open_pool_handle>
  {
    if ( flags_ != 0 )
    {
      throw pool_error("unsupported flags " + std::to_string(flags_), pool_ec::pool_unsupported_mode);
    }

    auto iov_first = ra_.address_map().begin();
    const auto iov_last = ra_.address_map().end();
    assert(iov_first != iov_last);
    ++iov_first;
    open_pool_handle
      h(
        new (::base(ra_.address_map().front()))
          region_type(
            this->debug_level()
#if HEAP_MM
						, _plugin_path	
#endif
            , _dax_manager
            , ra_.id()
            , ra_.data_file()
            , &*iov_first, &*iov_last
          )
      );
#if 0
    PLOG(PREFIX "in open_2 region at %p", LOCATION, ra_.address_map().front().iov_base);
#endif
    /* open_pool_handle is a managed region * */
		auto s =
			std::make_unique<session<open_pool_handle, allocator_t, table_t, lock_type_t>>(
				AK_REF
	            this->debug_level()
				, std::move(h)
				, construction_mode::reconstitute
			);
		return s;
	}

template <typename Region, typename Table, typename Allocator, typename LockType>
  void hstore_nupm<Region, Table, Allocator, LockType>::pool_close_check(const string_view)
  {
  }

template <typename Region, typename Table, typename Allocator, typename LockType>
  void hstore_nupm<Region, Table, Allocator, LockType>::pool_delete(const pool_path &path_)
  {
    _dax_manager->erase_region(path_.str(), _numa_node);
  }

template <typename Region, typename Table, typename Allocator, typename LockType>
  auto hstore_nupm<Region, Table, Allocator, LockType>::pool_get_regions(const open_pool_handle &pool_) const
  -> nupm::region_descriptor
  {
    return pool_->get_regions();
  }

template <typename Region, typename Table, typename Allocator, typename LockType>
  auto hstore_nupm<Region, Table, Allocator, LockType>::names_list() const
  -> std::list<std::string>
  {
    return _dax_manager->names_list(_numa_node);
  }<|MERGE_RESOLUTION|>--- conflicted
+++ resolved
@@ -22,11 +22,6 @@
 #include <city.h> /* CityHash */
 
 #include <cinttypes> /* PRIx64 */
-<<<<<<< HEAD
-#include <cstring> /* strerror */
-=======
-#include <cstdlib> /* getenv */
->>>>>>> 5233efa4
 
 template <typename Region, typename Table, typename Allocator, typename LockType>
   unsigned hstore_nupm<Region, Table, Allocator, LockType>::name_to_numa_node(const common::string_view name)
