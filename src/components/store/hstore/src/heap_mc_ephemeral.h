/*
   Copyright [2017-2021] [IBM Corporation]
   Licensed under the Apache License, Version 2.0 (the "License");
   you may not use this file except in compliance with the License.
   You may obtain a copy of the License at
       http://www.apache.org/licenses/LICENSE-2.0
   Unless required by applicable law or agreed to in writing, software
   distributed under the License is distributed on an "AS IS" BASIS,
   WITHOUT WARRANTIES OR CONDITIONS OF ANY KIND, either express or implied.
   See the License for the specific language governing permissions and
   limitations under the License.
*/

#ifndef MCAS_HSTORE_HEAP_MC_EPHEMERAL_H
#define MCAS_HSTORE_HEAP_MC_EPHEMERAL_H

<<<<<<< HEAD
#include "heap_ephemeral.h"
=======
#include "heap_mm_ephemeral.h"
>>>>>>> 94176407

#include "hstore_config.h"
#include "histogram_log2.h"
#include "hop_hash_log.h"
#include <mm_plugin_itf.h>
#include "persistent.h"

#include <ccpm/cca.h> /* ctor_args */
#include <ccpm/interfaces.h> /* ownership_callback, (IHeap_expandable, region_vector_t) */
#include <common/byte_span.h>
#include <common/string_view.h>
#include <nupm/region_descriptor.h>
#include <gsl/span>

#include <algorithm> /* min, swap */
#include <cstddef> /* size_t */
#include <functional> /* function */
#include <memory> /* unique_ptr */
#include <vector>

namespace impl
{
	struct allocation_state_pin;
	struct allocation_state_emplace;
	struct allocation_state_extend;
}

struct heap_mc_ephemeral
<<<<<<< HEAD
  : public heap_ephemeral
=======
  : public heap_mm_ephemeral
>>>>>>> 94176407
{
private:
	using byte_span = common::byte_span;
	using string_view = common::string_view;
	std::unique_ptr<
		ccpm::IHeap_expandable
	> _heap;
#if 0 // MM does not support allocation query
	std::size_t _allocated;
#endif
	impl::allocation_state_emplace *_ase;
	impl::allocation_state_pin *_aspd;
	impl::allocation_state_pin *_aspk;
	impl::allocation_state_extend *_asx;

	static constexpr unsigned log_min_alignment = 3U; /* log (sizeof(void *)) */
	static_assert(sizeof(void *) == 1U << log_min_alignment, "log_min_alignment does not match sizeof(void *)");
	/* Rca_LB seems not to allocate at or above about 2GiB. Limit reporting to 16 GiB. */
	static constexpr unsigned hist_report_upper_bound = 34U;
	explicit heap_mc_ephemeral(
		unsigned debug_level_
		, impl::allocation_state_emplace *ase
		, impl::allocation_state_pin *aspd
		, impl::allocation_state_pin *aspk
		, impl::allocation_state_extend *asx
		, std::unique_ptr<ccpm::IHeap_expandable> p
		, string_view id
		, string_view backing_file
		, const std::vector<byte_span> rv_full
		, const byte_span pool0_heap
	);
<<<<<<< HEAD

	void add_managed_region(const byte_span r_full, const byte_span r_heap, unsigned numa_node) override;
	nupm::region_descriptor get_managed_regions() const override { return _managed_regions; }
	nupm::region_descriptor set_managed_regions(nupm::region_descriptor n) override
	{
		using std::swap;
		swap(n, _managed_regions);
		return n;
	}
	std::size_t capacity() const override { return _capacity; };
=======
>>>>>>> 94176407

public:
	friend struct heap_mc;
	friend struct heap_mm;

	using common::log_source::debug_level;
	/* heap_mc version */
	explicit heap_mc_ephemeral(
		unsigned debug_level
		, common::string_view plugin_path
		, impl::allocation_state_emplace *ase
		, impl::allocation_state_pin *aspd
		, impl::allocation_state_pin *aspk
		, impl::allocation_state_extend *asx
		, string_view id
		, string_view backing_file
		, const std::vector<byte_span> rv_full
		, byte_span pool0_heap_
	);
	/* heap_mm version */
	explicit heap_mc_ephemeral(
		unsigned debug_level
		, MM_plugin_wrapper &&pw
		, impl::allocation_state_emplace *ase
		, impl::allocation_state_pin *aspd
		, impl::allocation_state_pin *aspk
		, impl::allocation_state_extend *asx
		, string_view id
		, string_view backing_file
		, const std::vector<byte_span> rv_full
		, byte_span pool0_heap_
	);

	/* heap_mc version */
	explicit heap_mc_ephemeral(
		unsigned debug_level
		, common::string_view plugin_path
		, impl::allocation_state_emplace *ase
		, impl::allocation_state_pin *aspd
		, impl::allocation_state_pin *aspk
		, impl::allocation_state_extend *asx
		, string_view id
		, string_view backing_file
		, const std::vector<byte_span> rv_full
		, byte_span pool0_heap
		, ccpm::ownership_callback_t f
	);
	/* heap_mm version */
	explicit heap_mc_ephemeral(
		unsigned debug_level
		, MM_plugin_wrapper &&pw
		, impl::allocation_state_emplace *ase
		, impl::allocation_state_pin *aspd
		, impl::allocation_state_pin *aspk
		, impl::allocation_state_extend *asx
		, string_view id
		, string_view backing_file
		, const std::vector<byte_span> rv_full
		, byte_span pool0_heap
		, ccpm::ownership_callback_t f
	);
	void allocate(persistent_t<void *> &p, std::size_t sz, std::size_t alignment) override;
	std::size_t free(persistent_t<void *> &p_, std::size_t sz_) override;
	void free_tracked(const void *p, std::size_t sz) override;
	heap_mc_ephemeral(const heap_mc_ephemeral &) = delete;
	heap_mc_ephemeral& operator=(const heap_mc_ephemeral &) = delete;
<<<<<<< HEAD
=======
	void add_managed_region_to_heap(byte_span r_heap) override;
	bool is_crash_consistent() const override;
	bool can_reconstitute() const override;
>>>>>>> 94176407
};

#endif<|MERGE_RESOLUTION|>--- conflicted
+++ resolved
@@ -14,11 +14,7 @@
 #ifndef MCAS_HSTORE_HEAP_MC_EPHEMERAL_H
 #define MCAS_HSTORE_HEAP_MC_EPHEMERAL_H
 
-<<<<<<< HEAD
-#include "heap_ephemeral.h"
-=======
 #include "heap_mm_ephemeral.h"
->>>>>>> 94176407
 
 #include "hstore_config.h"
 #include "histogram_log2.h"
@@ -47,11 +43,7 @@
 }
 
 struct heap_mc_ephemeral
-<<<<<<< HEAD
-  : public heap_ephemeral
-=======
   : public heap_mm_ephemeral
->>>>>>> 94176407
 {
 private:
 	using byte_span = common::byte_span;
@@ -83,19 +75,6 @@
 		, const std::vector<byte_span> rv_full
 		, const byte_span pool0_heap
 	);
-<<<<<<< HEAD
-
-	void add_managed_region(const byte_span r_full, const byte_span r_heap, unsigned numa_node) override;
-	nupm::region_descriptor get_managed_regions() const override { return _managed_regions; }
-	nupm::region_descriptor set_managed_regions(nupm::region_descriptor n) override
-	{
-		using std::swap;
-		swap(n, _managed_regions);
-		return n;
-	}
-	std::size_t capacity() const override { return _capacity; };
-=======
->>>>>>> 94176407
 
 public:
 	friend struct heap_mc;
@@ -162,12 +141,9 @@
 	void free_tracked(const void *p, std::size_t sz) override;
 	heap_mc_ephemeral(const heap_mc_ephemeral &) = delete;
 	heap_mc_ephemeral& operator=(const heap_mc_ephemeral &) = delete;
-<<<<<<< HEAD
-=======
 	void add_managed_region_to_heap(byte_span r_heap) override;
 	bool is_crash_consistent() const override;
 	bool can_reconstitute() const override;
->>>>>>> 94176407
 };
 
 #endif