--- conflicted
+++ resolved
@@ -38,11 +38,7 @@
 }
 
 struct heap_cc_ephemeral
-<<<<<<< HEAD
-  : public heap_ephemeral
-=======
 	: private heap_ephemeral
->>>>>>> 4fa147d0
 {
 private:
 	using byte_span = common::byte_span;
@@ -132,10 +128,6 @@
 	heap_cc_ephemeral(const heap_cc_ephemeral &) = delete;
 	heap_cc_ephemeral& operator=(const heap_cc_ephemeral &) = delete;
 
-<<<<<<< HEAD
-	std::size_t allocated() const { return _allocated; }
-	std::size_t capacity() const override { return _capacity; }
-	void add_managed_region(byte_span r_full, byte_span r_heap) override;
 	nupm::region_descriptor get_managed_regions() const override
 	{
 		return _managed_regions;
@@ -146,11 +138,10 @@
 		swap(n, _managed_regions);
 		return n;
 	}
-=======
+
 	std::size_t capacity() const; // { return _capacity; }
 	std::size_t allocated() const; // { return _allocated; }
-	void add_managed_region(byte_span r_full, byte_span r_heap, unsigned numa_node);
->>>>>>> 4fa147d0
+	void add_managed_region(byte_span r_full, byte_span r_heap);
 	void allocate(persistent_t<void *> &p, std::size_t sz, std::size_t alignment);
 	std::size_t free(persistent_t<void *> &p_, std::size_t sz_);
 	void free_tracked(const void *p, std::size_t sz, unsigned numa_node);
