/*
   Copyright [2017-2021] [IBM Corporation]
   Licensed under the Apache License, Version 2.0 (the "License");
   you may not use this file except in compliance with the License.
   You may obtain a copy of the License at
       http://www.apache.org/licenses/LICENSE-2.0
   Unless required by applicable law or agreed to in writing, software
   distributed under the License is distributed on an "AS IS" BASIS,
   WITHOUT WARRANTIES OR CONDITIONS OF ANY KIND, either express or implied.
   See the License for the specific language governing permissions and
   limitations under the License.
*/


#ifndef MCAS_HSTORE_PERSIST_FIXED_STRING_H
#define MCAS_HSTORE_PERSIST_FIXED_STRING_H

#include "alloc_key.h" /* AK_FORMAL, AK_ACTUAL */
#include "hstore_config.h"
#include "cptr.h"
#include "fixed_string.h"
#include "lock_state.h"
#include "persistent.h"
#include "perishable_expiry.h"
#include <common/pointer_cast.h>
#include <common/perf/tm.h>

#include <array>
#include <cassert>
#include <cstddef> /* size_t */
#include <cstring> /* memcpy */
#include <memory> /* allocator_traits */
#include <tuple> /* make_from_tuple */

#include <common/byte.h>
struct fixed_data_location_t {};
constexpr fixed_data_location_t fixed_data_location = fixed_data_location_t();

template <typename T, std::size_t SmallLimit>
	struct inline_t
	{
		using value_type = T;
		using pointer = value_type *;
		using const_pointer = const value_type *;
		std::array<value_type, SmallLimit-1> value;
	private:
		/* _size == SmallLimit => data is stored out-of-line */
		unsigned char _size; /* discriminant */
	public:
		inline_t(std::size_t size_)
			: value{}
			/* note: as of C++17, can use std::clamp */
			, _size((assert(size_ < SmallLimit || int(value[7]) == 0)  , static_cast<unsigned char>(size_ < SmallLimit ? size_ : SmallLimit)) )
		{
		}

		inline_t(fixed_data_location_t)
			: value{}
			, _size((assert(int(value[7]) == 0), static_cast<unsigned char>(SmallLimit)))

		{
		}

		bool is_inline() const { return _size < SmallLimit; }

		unsigned int size() const { return _size; }

		void clear()
		{
			_size = 0;
		}

		void set_fixed()
		{
			assert(int(value[7]) == 0);
			_size = SmallLimit;
		}

		template <typename C>
			void assign(
				common::basic_string_view<C> source_
				, std::size_t fill_len_
			)
			{
				persisted_zero_n(
					persisted_copy(
						source_
						, common::pointer_cast<value_type>(&value[0])
					)
					, fill_len_
				);

				auto full_size = static_cast<unsigned char>(source_.length() * sizeof(C));
				assert(full_size < SmallLimit);
				_size = full_size;
			}

		const_pointer const_data() const { return static_cast<const_pointer>(&value[0]); }
		pointer data() { return static_cast<pointer>(&value[0]); }
	};

template <typename T, std::size_t SmallSize, typename Allocator>
	bool operator==(
		const inline_t<T, SmallSize> &a
		, const inline_t<T, SmallSize> &b
	)
	{
		assert(a.is_inline() || b.is_inline());
		return a.size() == b.size() && std::equal(a.const_data(), a.const_data() + a.size(), b.const_data());
	}

template <typename T, typename AllocatorChar, typename PtrT, typename Cptr, typename ElementType>
	struct outline_t
		: public AllocatorChar
		/* Ideally, this would be private */
		, public Cptr
	{
		using value_type = T;
		using ptr_t = PtrT;
		using cptr_type = Cptr;
		using element_type = ElementType;
		using allocator_char_type = AllocatorChar;
		allocator_char_type &al()
		{
			return static_cast<allocator_char_type &>(*this);
		}

		const allocator_char_type &al() const
		{
			return static_cast<const allocator_char_type &>(*this);
		}

		auto *ptr() const
		{
			return
				static_cast<typename persistent_traits<ptr_t>::value_type>(
					static_cast<void *>(persistent_load(this->P))
				);
		}

		template <typename C, typename AL>
			void assign(
				AK_ACTUAL
				common::basic_string_view<C> source_
				, std::size_t fill_len_
				, std::size_t alignment_
				, lock_state lock_
				, AL al_
			)
			{
				auto data_size =
					(source_.size() + fill_len_) * sizeof(value_type);
				using local_allocator_char_type =
					typename std::allocator_traits<AL>::template rebind_alloc<char>;
				this->P = nullptr;
				local_allocator_char_type(al_).allocate(
					AK_REF
					this->P
					, element_type::front_skip_element_count(alignment_)
						+ data_size
					, alignment_
				);
				new (ptr())
					element_type(source_, fill_len_, alignment_, lock_);
				new (&al()) allocator_char_type(al_);
				ptr()->persist_this(al_);
			}

		void clear()
		{
			if (
				ptr()
				&&
				ptr()->ref_count() != 0
				&&
				ptr()->dec_ref(__LINE__, "clear") == 0
			)
			{
				auto sz = ptr()->alloc_element_count();
				ptr()->~element_type();
				this->deallocate(this->P, sz);
			}
		}

		std::size_t size() const { return ptr()->size(); }
	};

template <typename T, std::size_t SmallLimit, typename Allocator>
	union persist_fixed_string
	{
		using allocator_type = Allocator;
#if MCAS_HSTORE_USE_PMEM_PERSIST
		/* cache-line aligned, for better pmem_mem* performance.
		 * Aligning only longer elements might be an even better
		 * strategy.
		 */
		static constexpr std::size_t default_alignment = 64;
#else
		static constexpr std::size_t default_alignment = 8;
#endif
		using cptr_type = ::cptr;
		using value_type = T;
		using pointer = value_type *;
		using const_pointer = const value_type *;
	private:
		using element_type = fixed_string<value_type>;
		using allocator_type_element =
			typename std::allocator_traits<Allocator>::
				template rebind_alloc<element_type>;

		using allocator_traits_type = std::allocator_traits<allocator_type_element>;
		using allocator_char_type =
			typename allocator_traits_type::
				template rebind_alloc<char>;

		using ptr_t = persistent_t<typename allocator_traits_type::pointer>;

		/* First of two members of the union: _inline, for strings which are (a) moveable and (b) not more than SmallLimit bytes long */
		using inline_type = inline_t<value_type, SmallLimit>;
		inline_type _inline;
		/* Second of two members of the union: _outline, for strings which (a) may not be moved, or (b) are more than SmallLimit bytes long */
		using outline_type = outline_t<value_type, allocator_char_type, ptr_t, cptr_type, element_type>;
		outline_type _outline;
	public:
		template <typename U>
			using rebind = persist_fixed_string<U, SmallLimit, Allocator>;
		static_assert(
			sizeof _outline <= sizeof _inline.value
			, "outline_type overlays _inline.size"
		);

		/* ERROR: caller needs to persist */
		persist_fixed_string()
			: _inline(0)
		{
			_outline.P = nullptr;
		}

		template <typename C, typename AL>
			persist_fixed_string(
				AK_ACTUAL
				const fixed_data_location_t &f_
				, common::basic_string_view<C> source_
				, std::size_t fill_len_
				, std::size_t alignment_
				, lock_state lock_
				, AL al_
			)
				: _inline( f_ )
			{
				_outline.assign(AK_REF source_, fill_len_, alignment_, lock_, al_);
			}

		template <typename C, typename AL>
			persist_fixed_string(
				AK_ACTUAL
				common::basic_string_view<C> source_
				, lock_state lock_
				, AL al_
			)
				: persist_fixed_string(AK_REF source_, 0U, default_alignment, lock_, al_)
			{
			}

		template <typename C, typename AL>
			persist_fixed_string(
				AK_ACTUAL
				const fixed_data_location_t &f_
				, common::basic_string_view<C> source_
				, lock_state lock_
				, AL al_
			)
				: persist_fixed_string(AK_REF f_, source_, 0U, default_alignment, lock_, al_)
			{
			}

		template <typename IT, typename AL>
			persist_fixed_string(
				AK_ACTUAL
				IT first_, IT last_
				, lock_state lock_
				, AL al_
			)
				: persist_fixed_string(AK_REF common::basic_string_view<common::byte>(first_, std::size_t(last_-first_)), 0U, default_alignment, lock_, al_)
			{}

		template <typename C, typename AL>
			persist_fixed_string(
				AK_ACTUAL
				common::basic_string_view<C> source_
				, std::size_t fill_len_
				, std::size_t alignment_
				, lock_state lock_
				, AL al_
			)
				: _inline(
					static_cast<std::size_t>(source_.length() + fill_len_) * sizeof(value_type)
				)
			{
				if ( is_inline() )
				{
					persisted_zero_n(
						persisted_copy(
							source_
							, common::pointer_cast<value_type>(&_inline.value[0])
						)
						, fill_len_
					);
				}
				else
				{
					auto data_size =
						static_cast<std::size_t>(source_.length() + fill_len_) * sizeof(value_type);
					using local_allocator_char_type =
						typename std::allocator_traits<AL>::template rebind_alloc<char>;
					new (&_outline.al()) allocator_char_type(al_);
					new (&_outline.P) cptr_type{nullptr};
					local_allocator_char_type(al_).allocate(
						AK_REF
						_outline.P
						, element_type::front_skip_element_count(alignment_)
							+ data_size
						, alignment_
					);
					new (_outline.ptr())
						element_type(source_, fill_len_, alignment_, lock_);
					_outline.ptr()->persist_this(al_);
				}
			}

		template <typename AL>
			persist_fixed_string(
				AK_ACTUAL
				const fixed_data_location_t &f_
				, std::size_t data_len_
				, std::size_t alignment_
				, lock_state lock_
				, AL al_
			)
				: _inline(f_)
			{
				auto data_size = data_len_ * sizeof(value_type);
				new (&_outline.al()) allocator_char_type(al_);
				new (&_outline.P) cptr_type{nullptr};
				al_.allocate(
					AK_REF
					_outline.P
					, element_type::front_skip_element_count(alignment_)
					+ data_size
					, alignment_
				);
				new (_outline.ptr()) element_type(data_size, alignment_, lock_);
			}

		/* Needed because the persist_fixed_string arguments are sometimes conveyed via
		 * forward_as_tuple, and the string is an element of a tuple, and std::tuple
		 * (unlike pair) does not support piecewise_construct.
		 */
#if 0 && 201703L <= __cplusplus /* this may work, some day */
		template <typename Tuple>
			persist_fixed_string(
				Tuple &&t
			);
			: persist_fixed_string(std::make_from_tuple<persist_fixed_string<T, SmallLimit, Allocator>>(std::move(t)))
		{}
#else
		template <typename IT, typename AL>
			persist_fixed_string(
				std::tuple<AK_FORMAL IT&, IT&&, lock_state &&, AL>&& p_
			)
				: persist_fixed_string(
					std::get<0>(p_)
					, std::get<1>(p_)
					, std::get<2>(p_)
					, std::get<3>(p_)
#if AK_USED
					, std::get<4>(p_)
#endif
				)
			{}

		/* Needed because the persist_fixed_string arguments are sometimes conveyed via
		 * forward_as_tuple, and the string is an element of a tuple, and std::tuple
		 * (unlike pair) does not support piecewise_construct.
		 */
		template <typename View, typename AL>
			persist_fixed_string(
				std::tuple<AK_FORMAL View&&, lock_state &&, AL>&& p_
			)
				: persist_fixed_string(
					std::get<0>(p_)
					, std::get<1>(p_)
					, std::get<2>(p_)
#if AK_USED
					, std::get<3>(p_)
#endif
				)
			{}

		/* Needed because the persist_fixed_string arguments are sometimes conveyed via
		 * forward_as_tuple, and the string is an element of a tuple, and std::tuple
		 * (unlike pair) does not support piecewise_construct.
		 */

		template <typename AL>
			persist_fixed_string(
				std::tuple<AK_FORMAL const std::size_t &, lock_state &&, AL>&& p_
			)
				: persist_fixed_string(
					std::get<0>(p_)
					, std::get<1>(p_)
					, std::get<2>(p_)
#if AK_USED
					, std::get<3>(p_)
#endif
				)
			{}

		/* Needed because the persist_fixed_string arguments are sometimes conveyed via
		 * forward_as_tuple, and the string is an element of a tuple, and std::tuple
		 * (unlike pair) does not support piecewise_construct.
		 */

		template <typename AL>
			persist_fixed_string(
				std::tuple<AK_FORMAL const fixed_data_location_t &, const std::size_t &, lock_state &&, AL>&& p_
			)
				: persist_fixed_string(
					std::get<0>(p_)
					, std::get<1>(p_)
					, std::get<2>(p_)
					, std::get<3>(p_)
#if AK_USED
					, std::get<4>(p_)
#endif
				)
			{
			}

		template <typename AL>
			persist_fixed_string(
				std::tuple<AK_FORMAL const fixed_data_location_t &, const std::size_t &, const std::size_t &, lock_state &&, AL>&& p_
			)
				: persist_fixed_string(
					std::get<0>(p_)
					, std::get<1>(p_)
					, std::get<2>(p_)
					, std::get<3>(p_)
					, std::get<4>(p_)
#if AK_USED
					, std::get<5>(p_)
#endif
				)
			{
			}
#endif
		template <typename AL>
			persist_fixed_string(
				AK_ACTUAL
				const fixed_data_location_t &f_
				, std::size_t data_len_
				, lock_state lock_
				, AL al_
			)
				: persist_fixed_string(AK_REF f_, data_len_, default_alignment, lock_, al_)
			{
			}

		template <typename C, typename AL>
			persist_fixed_string &assign(
				AK_ACTUAL
				common::basic_string_view<C> source_
				, std::size_t fill_len_
				, std::size_t alignment_
				, lock_state lock_
				, AL al_
			)
			{
				this->clear();

				if ( (source_.length() + fill_len_) * sizeof(C) < SmallLimit )
				{
					_inline.assign(source_, fill_len_);
				}
				else
				{
					_outline.assign(AK_REF source_, fill_len_, alignment_, lock_, al_);
					_inline.set_fixed();
				}
				return *this;
			}

		template <typename C, typename AL>
			persist_fixed_string & assign(
				AK_ACTUAL
				common::basic_string_view<C> source_
				, lock_state lock_
				, AL al_
			)
			{
				return assign(AK_REF source_, 0, default_alignment, lock_, al_);
			}

		void clear()
		{
			if ( is_inline() )
			{
				_inline.clear();
			}
			else
			{
				_outline.clear();
				_inline.clear();
			}
		}

		persist_fixed_string(const persist_fixed_string &other)
			: _inline(other._inline)
		{
			if ( this != &other )
			{
				if ( ! is_inline() )
				{
					new (&_outline.al()) allocator_char_type(other._outline.al());
					new (&_outline.P) cptr_type{other._outline.P};
					if ( _outline.ptr() )
					{
						_outline.ptr()->inc_ref(__LINE__, "ctor &");
					}
				}
			}
		}

		persist_fixed_string(persist_fixed_string &&other) noexcept
			: _inline(other._inline)
		{
			if ( this != &other )
			{
				if ( ! is_inline() )
				{
					new (&_outline.al()) allocator_type_element(other._outline.al());
					new (&_outline.P) ptr_t(other._outline.ptr());
					other._outline.P = nullptr;
				}
			}
		}

		/* Note: To handle "issue 41" updates, this operation must be restartable
		 * - must not alter "other" until this is persisted.
		 */
		persist_fixed_string &operator=(const persist_fixed_string &other)
		{
			if ( is_inline() )
			{
				if ( other.is_inline() )
				{
					/* _inline <- _inline */
					_inline = other._inline;
				}
				else
				{
					/* _inline <- _outline */
					_inline = inline_type(fixed_data_location);
					new (&_outline.al()) allocator_type_element(other._outline.al());
					new (&_outline.P) ptr_t(other._outline.ptr());
					_outline.ptr()->inc_ref(__LINE__, "=&");
				}
			}
			else
			{
				/* _outline <- ? */
				if (
					_outline.ptr()
					&&
					_outline.ptr()->ref_count() != 0
					&&
					_outline.ptr()->dec_ref(__LINE__, "=&") == 0
				)
				{
					auto sz = _outline.ptr()->alloc_element_count();
					_outline.ptr()->~element_type();
					_outline.al().deallocate(_outline.P, sz);
				}
				_outline.al().~allocator_char_type();

				if ( other.is_inline() )
				{
					/* _outline <- _inline */
					_inline = other._inline;
				}
				else
				{
					/* _outline <- _outline */
					_outline.P = other._outline.P;
					_outline.ptr()->inc_ref(__LINE__, "=&");
					new (&_outline.al()) allocator_type_element(other._outline.al());
				}
			}
			return *this;
		}

		persist_fixed_string &operator=(persist_fixed_string &&other) noexcept
		{
			if ( is_inline() )
			{
				if ( other.is_inline() )
				{
					/* _inline <- _inline */
					_inline = other._inline;
				}
				else
				{
					/* _inline <- _outline */
					_inline = inline_type(fixed_data_location);
					new (&_outline.al()) allocator_type_element(other._outline.al());
					new (&_outline.cptr) cptr_type(other._outline.cptr);
					other._outline.cptr = nullptr;
				}
			}
			else
			{
				/* _outline <- ? */
				if (
					_outline.ptr()
					&&
					_outline.ptr()->ref_count() != 0
					&&
					_outline.ptr()->dec_ref(__LINE__, "=&&") == 0
				)
				{
					auto sz = _outline.ptr()->alloc_element_count();
					_outline.ptr()->~element_type();
					_outline.al().deallocate(_outline.cptr, sz);
				}
				_outline.al().~allocator_char_type();

				if ( other.is_inline() )
				{
					/* _outline <- _inline */
					_inline = other._inline;
				}
				else
				{
					/* _outline <- _outline */
					_outline.cptr = other._outline.cptr;
					new (&_outline.al()) allocator_type_element(other._outline.al());
					other._outline.cptr = nullptr;
				}
			}
			return *this;
		}

		~persist_fixed_string() noexcept(! TEST_HSTORE_PERISHABLE)
		{
			if ( ! perishable_expiry::is_current() )
			{
				if ( is_inline() )
				{
				}
				else
				{
					if ( _outline.ptr() && _outline.ptr()->dec_ref(__LINE__, "~") == 0 )
					{
						auto sz = _outline.ptr()->alloc_element_count();
						_outline.ptr()->~element_type();
						_outline.al().deallocate(_outline.P, sz);
					}
					_outline.al().~allocator_char_type();
				}
			}
		}

		void deconstitute() const
		{
			if ( ! is_inline() && _outline.al().pool()->can_reconstitute() )
			{
				/* used only by the table_base destructor, at which time
				 * the reference count should be 1. There is not much point
				 * in decreasing the reference count except to mirror
				 * reconstitute.
				 */
				if ( _outline.ptr()->dec_ref(__LINE__, "deconstitute") == 0 )
				{
					_outline.al().~allocator_char_type();
				}
			}
		}

		template <typename AL>
			void reconstitute(AL al_)
			{
				if ( ! is_inline() )
				{
					/* restore the allocator
					 * ERROR: If the allocator should contain only a pointer to persisted memory,
					 * it would not need restoration. Arrange that.
					 */
					new (&const_cast<persist_fixed_string *>(this)->_outline.al()) allocator_char_type(al_);
					if ( al_.pool()->can_reconstitute() )
					{
						using reallocator_char_type =
							typename std::allocator_traits<AL>::template rebind_alloc<char>;
						auto alr = reallocator_char_type(al_);
						if ( alr.is_reconstituted(_outline.P) )
						{
							/* The data has already been reconstituted. Increase the reference
							 * count. */
							_outline.ptr()->inc_ref(__LINE__, "reconstitute");
						}
						else
						{
							/* The data is not yet reconstituted. Reconstitute it.
							 * Although the original may have had a refcount
							 * greater than one, we have not yet seen the
							 * second reference, so the refcount must be set to one.
							 */
							alr.reconstitute(
								_outline.ptr()->alloc_element_count() * sizeof(T), _outline.P
							);
							new (_outline.P)
								element_type( size(), _outline.ptr()->alignment(), lock_state::free );
						}
						reset_lock();
					}
					else
					{
<<<<<<< HEAD
						/* The data is not yet reconstituted. Reconstitute it.
						 * Although the original may have had a refcount
						 * greater than one, we have not yet seen the
						 * second reference, so the refcount must be set to one.
						 */
						alr.reconstitute(
							_outline.ptr()->alloc_element_count() * sizeof(value_type), _outline.P
						);
						new (_outline.P)
							element_type( size(), _outline.ptr()->alignment(), lock_state::free );
=======
						reset_lock_with_pending_retries();
>>>>>>> 94176407
					}
				}
			}

		bool is_inline() const
		{
			return _inline.is_inline();
		}

		std::size_t size() const
		{
			return is_inline() ? _inline.size() : _outline.size();
		}

		/* performance help for size matching: precondition: both elements are inline */
		bool inline_match(const persist_fixed_string<value_type, SmallLimit, Allocator> &other_) const
		{
			assert(is_inline() && other_.is_inline());
			return _inline == other_._inline;
		}

		bool general_match(const persist_fixed_string<value_type, SmallLimit, Allocator> &other) const
		{
			return size() == other.size() && std::equal(data(), data() + size(), other.data());
		}

		auto outline_size() const
		{
			assert(!is_inline());
			return _outline.size();
		}

		/* There used to be one way to look at data: the current location.
		 * There are now two ways:
		 *   data (when you don't care whether a following operation will move the data) and
		 *   data_fixed (when the location must not change for the lifetime of the object,
		 *     even if the object (key or value) moves)
		 */
		const_pointer data_fixed() const
		{
			assert( ! is_inline() );
			return _outline.ptr()->data();
		}

		pointer data_fixed()
		{
			assert( !is_inline() );
			return _outline.ptr()->data();
		}

		const_pointer data() const
		{
			return
				is_inline()
				? static_cast<const_pointer>(&_inline.value[0])
				: data_fixed()
				;
		}

		pointer data()
		{
			return
				is_inline()
				? static_cast<pointer>(&_inline.value[0])
				: data_fixed()
				;
		}

		/* inline items do not have a lock, but behave as if they do, to permit operations
		 * like put to work with the knowledge that the lock() calls cannot lock-like operations  */

		/* lockable and ! inline are the same thing, at the moment */
		bool is_fixed() const { return ! is_inline(); }
		bool lockable() const { return ! is_inline(); }
		bool try_lock_shared() const { return lockable() && _outline.ptr()->try_lock_shared(); }
		bool try_lock_exclusive() const { return lockable() && _outline.ptr()->try_lock_exclusive(); }
		bool is_locked_exclusive() const { return lockable() && _outline.ptr()->is_locked_exclusive(); }
		bool is_locked() const { return lockable() && _outline.ptr()->is_locked(); }
		template <typename AL>
			void flush_if_locked_exclusive(TM_ACTUAL AL al_) const
			{
				if ( lockable() && _outline.ptr()->is_locked_exclusive() )
				{
#if 0
					PLOG("FLUSH %p: %zu", _outline.ptr()->data(), _outline.size());
#endif
					TM_SCOPE()
					_outline.ptr()->persist_this(al_);
				}
				else
				{
#if 0
					PLOG("FLUSH %p: no (shared)", _outline.ptr()->data());
#endif
				}
			}

		void unlock_indefinite() const
		{
			if ( lockable() )
			{
				_outline.ptr()->unlock_indefinite();
			}
		}

		void unlock_exclusive() const
		{
			if ( lockable() )
			{
				_outline.ptr()->unlock_exclusive();
			}
		}

		void unlock_shared() const
		{
			if ( lockable() )
			{
				_outline.ptr()->unlock_shared();
			}
		}

		void reset_lock() const { if ( lockable() ) { _outline.ptr()->reset_lock(); } }
		/* The "crash consistent" version resets the lock before using allocation_states to
		 * ensure that the string is in a consistent state. Reset the lock carefully: the
		 * string lockable() may be inconsistent with _outline.ptr().
		 */
		void reset_lock_with_pending_retries() const
		{
			if ( lockable() && _outline.ptr() ) { _outline.ptr()->reset_lock(); }
		}

		cptr_type &get_cptr()
		{
			return _outline;
		}
		template <typename AL>
			void set_cptr(const cptr_type::c_element_type &ptr, AL al_)
			{
				auto &cp = get_cptr();
				cp = cptr{ptr};
				al_.persist(&cp, sizeof cp);
			}

		template <typename AL>
			void pin(
				AK_ACTUAL
				char *old_cptr, AL al_
			)
			{
				persist_fixed_string temp{};
				/* reconstruct the original inline value, which is "this" but with data bits from the original cptr */
#pragma GCC diagnostic push
#if 9 <= __GNUC__
#pragma GCC diagnostic ignored "-Wclass-memaccess"
#endif
				std::memcpy(&temp, this, sizeof temp);
#pragma GCC diagnostic pop
				temp._outline.P = persistent_t<char *>{old_cptr};
				hop_hash_log<false>::write(LOG_LOCATION, "size to copy ", old_cptr, " old cptr was ", old_cptr, " value ", std::string(common::pointer_cast<char>(temp.data()), temp.size()));
				_outline.assign(AK_REF common::basic_string_view<value_type>(temp.data(), temp.size()), 0, default_alignment, lock_state::free, al_);
				_inline.set_fixed();
				hop_hash_log<false>::write(LOG_LOCATION, "result size ", this->size(), " value ", std::string(common::pointer_cast<char>(this->data_fixed()), this->size()));
			}

		static persist_fixed_string *pfs_from_cptr_ref(cptr_type &cptr_)
		{
			return common::pointer_cast<persist_fixed_string>(static_cast<outline_type *>(&cptr_));
		}
	};

template <typename T, std::size_t SmallSize, typename Allocator>
	bool operator==(
		const persist_fixed_string<T, SmallSize, Allocator> &a
		, const persist_fixed_string<T, SmallSize, Allocator> &b
	)
	{
		return
			a.size() == b.size()
			&&
			std::equal(a.data(), a.data() + a.size(), b.data())
		;
	}

#endif<|MERGE_RESOLUTION|>--- conflicted
+++ resolved
@@ -724,20 +724,7 @@
 					}
 					else
 					{
-<<<<<<< HEAD
-						/* The data is not yet reconstituted. Reconstitute it.
-						 * Although the original may have had a refcount
-						 * greater than one, we have not yet seen the
-						 * second reference, so the refcount must be set to one.
-						 */
-						alr.reconstitute(
-							_outline.ptr()->alloc_element_count() * sizeof(value_type), _outline.P
-						);
-						new (_outline.P)
-							element_type( size(), _outline.ptr()->alignment(), lock_state::free );
-=======
 						reset_lock_with_pending_retries();
->>>>>>> 94176407
 					}
 				}
 			}
