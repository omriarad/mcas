/*
   Copyright [2017-2021] [IBM Corporation]
   Licensed under the Apache License, Version 2.0 (the "License");
   you may not use this file except in compliance with the License.
   You may obtain a copy of the License at
       http://www.apache.org/licenses/LICENSE-2.0
   Unless required by applicable law or agreed to in writing, software
   distributed under the License is distributed on an "AS IS" BASIS,
   WITHOUT WARRANTIES OR CONDITIONS OF ANY KIND, either express or implied.
   See the License for the specific language governing permissions and
   limitations under the License.
*/


#ifndef MCAS_HSTORE_PERSIST_FIXED_STRING_H
#define MCAS_HSTORE_PERSIST_FIXED_STRING_H

#include "alloc_key.h" /* AK_FORMAL, AK_ACTUAL */
#include "hstore_config.h"
#include "cptr.h"
#include "fixed_string.h"
#include "lock_state.h"
#include "persistent.h"
#include "perishable_expiry.h"
#include <common/pointer_cast.h>
#include <common/perf/tm.h>

#include <array>
#include <cassert>
#include <cstddef> /* size_t */
#include <cstring> /* memcpy */
#include <memory> /* allocator_traits */
#include <tuple> /* make_from_tuple */

#include <common/byte.h>
struct fixed_data_location_t {};
constexpr fixed_data_location_t fixed_data_location = fixed_data_location_t();

template <typename T, std::size_t SmallLimit>
	struct inline_t
	{
		using value_type = T;
		using pointer = value_type *;
		using const_pointer = const value_type *;
		std::array<value_type, SmallLimit-1> value;
	private:
		/* _size == SmallLimit => data is stored out-of-line */
		unsigned char _size; /* discriminant */
	public:
		inline_t(std::size_t size_)
			: value{}
			/* note: as of C++17, can use std::clamp */
			, _size((assert(size_ < SmallLimit || int(value[7]) == 0)  , static_cast<unsigned char>(size_ < SmallLimit ? size_ : SmallLimit)) )
		{
		}

		inline_t(fixed_data_location_t)
			: value{}
			, _size((assert(int(value[7]) == 0), static_cast<unsigned char>(SmallLimit)))

		{
		}

		bool is_inline() const { return _size < SmallLimit; }

		unsigned int size() const { return _size; }

		void clear()
		{
			_size = 0;
		}

		void set_fixed()
		{
			assert(int(value[7]) == 0);
			_size = SmallLimit;
		}

		template <typename C>
			void assign(
				common::basic_string_view<C> source_
				, std::size_t fill_len_
			)
			{
				persisted_zero_n(
					persisted_copy(
						source_
						, common::pointer_cast<value_type>(&value[0])
					)
					, fill_len_
				);

				auto full_size = static_cast<unsigned char>(source_.length() * sizeof(C));
				assert(full_size < SmallLimit);
				_size = full_size;
			}

		const_pointer const_data() const { return static_cast<const_pointer>(&value[0]); }
		pointer data() { return static_cast<pointer>(&value[0]); }
	};

template <typename T, std::size_t SmallSize, typename Allocator>
	bool operator==(
		const inline_t<T, SmallSize> &a
		, const inline_t<T, SmallSize> &b
	)
	{
		assert(a.is_inline() || b.is_inline());
		return a.size() == b.size() && std::equal(a.const_data(), a.const_data() + a.size(), b.const_data());
	}

template <typename T, typename AllocatorChar, typename PtrT, typename Cptr, typename ElementType>
	struct outline_t
		: public AllocatorChar
		/* Ideally, this would be private */
		, public Cptr
	{
		using value_type = T;
		using ptr_t = PtrT;
		using cptr_type = Cptr;
		using element_type = ElementType;
		using allocator_char_type = AllocatorChar;
		allocator_char_type &al()
		{
			return static_cast<allocator_char_type &>(*this);
		}

		const allocator_char_type &al() const
		{
			return static_cast<const allocator_char_type &>(*this);
		}

		auto *ptr() const
		{
			return
				static_cast<typename persistent_traits<ptr_t>::value_type>(
					static_cast<void *>(persistent_load(this->P))
				);
		}

		template <typename C, typename AL>
			void assign(
				AK_ACTUAL
				common::basic_string_view<C> source_
				, std::size_t fill_len_
				, std::size_t alignment_
				, lock_state lock_
				, AL al_
			)
			{
				auto data_size =
					(source_.size() + fill_len_) * sizeof(value_type);
				using local_allocator_char_type =
					typename std::allocator_traits<AL>::template rebind_alloc<char>;
				this->P = nullptr;
				local_allocator_char_type(al_).allocate(
					AK_REF
					this->P
					, element_type::front_skip_element_count(alignment_)
						+ data_size
					, alignment_
				);
				new (ptr())
					element_type(source_, fill_len_, alignment_, lock_);
				new (&al()) allocator_char_type(al_);
				ptr()->persist_this(al_);
			}

		void clear()
		{
			if (
				ptr()
				&&
				ptr()->ref_count() != 0
				&&
				ptr()->dec_ref(__LINE__, "clear") == 0
			)
			{
				auto sz = ptr()->alloc_element_count();
				ptr()->~element_type();
				this->deallocate(this->P, sz);
			}
		}

		std::size_t size() const { return ptr()->size(); }
	};

template <typename T, std::size_t SmallLimit, typename Allocator>
	union persist_fixed_string
	{
		using allocator_type = Allocator;
#if MCAS_HSTORE_USE_PMEM_PERSIST
		/* cache-line aligned, for better pmem_mem* performance.
		 * Aligning only longer elements might be an even better
		 * strategy.
		 */
		static constexpr std::size_t default_alignment = 64;
#else
		static constexpr std::size_t default_alignment = 8;
#endif
		using cptr_type = ::cptr;
		using value_type = T;
		using pointer = value_type *;
		using const_pointer = const value_type *;
	private:
		using element_type = fixed_string<value_type>;
		using allocator_type_element =
			typename std::allocator_traits<Allocator>::
				template rebind_alloc<element_type>;

		using allocator_traits_type = std::allocator_traits<allocator_type_element>;
		using allocator_char_type =
			typename allocator_traits_type::
				template rebind_alloc<char>;

		using ptr_t = persistent_t<typename allocator_traits_type::pointer>;

		/* First of two members of the union: _inline, for strings which are (a) moveable and (b) not more than SmallLimit bytes long */
		using inline_type = inline_t<value_type, SmallLimit>;
		inline_type _inline;
		/* Second of two members of the union: _outline, for strings which (a) may not be moved, or (b) are more than SmallLimit bytes long */
		using outline_type = outline_t<value_type, allocator_char_type, ptr_t, cptr_type, element_type>;
		outline_type _outline;
	public:
		template <typename U>
			using rebind = persist_fixed_string<U, SmallLimit, Allocator>;
		static_assert(
			sizeof _outline <= sizeof _inline.value
			, "outline_type overlays _inline.size"
		);

		/* ERROR: caller needs to persist */
		persist_fixed_string()
			: _inline(0)
		{
			_outline.P = nullptr;
		}

		template <typename C, typename AL>
			persist_fixed_string(
				AK_ACTUAL
				const fixed_data_location_t &f_
				, common::basic_string_view<C> source_
				, std::size_t fill_len_
				, std::size_t alignment_
				, lock_state lock_
				, AL al_
			)
				: _inline( f_ )
			{
				_outline.assign(AK_REF source_, fill_len_, alignment_, lock_, al_);
			}

		template <typename C, typename AL>
			persist_fixed_string(
				AK_ACTUAL
				common::basic_string_view<C> source_
				, lock_state lock_
				, AL al_
			)
				: persist_fixed_string(AK_REF source_, 0U, default_alignment, lock_, al_)
			{
			}

		template <typename C, typename AL>
			persist_fixed_string(
				AK_ACTUAL
				const fixed_data_location_t &f_
				, common::basic_string_view<C> source_
				, lock_state lock_
				, AL al_
			)
				: persist_fixed_string(AK_REF f_, source_, 0U, default_alignment, lock_, al_)
			{
			}

#if 0
/usr/include/c++/10/tuple:1689:70: error: no matching function for call to

persist_fixed_string<std::byte, 24, deallocator_cc<char, persister_nupm> >::persist_fixed_string(
  const std::byte*
  , const std::byte*
  , lock_state
  , allocator_cc<char, persister_nupm>
)
#else
		template <typename IT, typename AL>
			persist_fixed_string(
				AK_ACTUAL
				IT first_, IT last_
				, lock_state lock_
				, AL al_
			)
				: persist_fixed_string(AK_REF common::basic_string_view<common::byte>(first_, std::size_t(last_-first_)), 0U, default_alignment, lock_, al_)
			{}
#endif

		template <typename C, typename AL>
			persist_fixed_string(
				AK_ACTUAL
				common::basic_string_view<C> source_
				, std::size_t fill_len_
				, std::size_t alignment_
				, lock_state lock_
				, AL al_
			)
				: _inline(
					static_cast<std::size_t>(source_.length() + fill_len_) * sizeof(value_type)
				)
			{
				if ( is_inline() )
				{
					persisted_zero_n(
						persisted_copy(
							source_
							, common::pointer_cast<value_type>(&_inline.value[0])
						)
						, fill_len_
					);
				}
				else
				{
					auto data_size =
						static_cast<std::size_t>(source_.length() + fill_len_) * sizeof(value_type);
					using local_allocator_char_type =
						typename std::allocator_traits<AL>::template rebind_alloc<char>;
					new (&_outline.al()) allocator_char_type(al_);
					new (&_outline.P) cptr_type{nullptr};
					local_allocator_char_type(al_).allocate(
						AK_REF
						_outline.P
						, element_type::front_skip_element_count(alignment_)
							+ data_size
						, alignment_
					);
					new (_outline.ptr())
						element_type(source_, fill_len_, alignment_, lock_);
					_outline.ptr()->persist_this(al_);
				}
			}

		template <typename AL>
			persist_fixed_string(
				AK_ACTUAL
				const fixed_data_location_t &f_
				, std::size_t data_len_
				, std::size_t alignment_
				, lock_state lock_
				, AL al_
			)
				: _inline(f_)
			{
				auto data_size = data_len_ * sizeof(value_type);
				new (&_outline.al()) allocator_char_type(al_);
				new (&_outline.P) cptr_type{nullptr};
				al_.allocate(
					AK_REF
					_outline.P
					, element_type::front_skip_element_count(alignment_)
					+ data_size
					, alignment_
				);
				new (_outline.ptr()) element_type(data_size, alignment_, lock_);
			}

		/* Needed because the persist_fixed_string arguments are sometimes conveyed via
		 * forward_as_tuple, and the string is an element of a tuple, and std::tuple
		 * (unlike pair) does not support piecewise_construct.
		 */
#if 0 && 201703L <= __cplusplus /* this may work, some day */
		template <typename Tuple>
			persist_fixed_string(
				Tuple &&t
			);
			: persist_fixed_string(std::make_from_tuple<persist_fixed_string<T, SmallLimit, Allocator>>(std::move(t)))
		{}
#else
		template <typename IT, typename AL>
			persist_fixed_string(
				std::tuple<AK_FORMAL IT&, IT&&, lock_state &&, AL>&& p_
			)
				: persist_fixed_string(
					std::get<0>(p_)
					, std::get<1>(p_)
					, std::get<2>(p_)
					, std::get<3>(p_)
#if AK_USED
					, std::get<4>(p_)
#endif
				)
			{}

		/* Needed because the persist_fixed_string arguments are sometimes conveyed via
		 * forward_as_tuple, and the string is an element of a tuple, and std::tuple
		 * (unlike pair) does not support piecewise_construct.
		 */
<<<<<<< HEAD
		template <typename View, typename AL>
			persist_fixed_string(
				std::tuple<AK_FORMAL View&&, lock_state &&, AL>&& p_
			)
				: persist_fixed_string(
					std::get<0>(p_)
					, std::get<1>(p_)
					, std::get<2>(p_)
#if AK_USED
					, std::get<3>(p_)
#endif
				)
			{}

		/* Needed because the persist_fixed_string arguments are sometimes conveyed via
		 * forward_as_tuple, and the string is an element of a tuple, and std::tuple
		 * (unlike pair) does not support piecewise_construct.
		 */
=======

>>>>>>> ea2f2997
		template <typename AL>
			persist_fixed_string(
				std::tuple<AK_FORMAL const std::size_t &, lock_state &&, AL>&& p_
			)
				: persist_fixed_string(
					std::get<0>(p_)
					, std::get<1>(p_)
					, std::get<2>(p_)
#if AK_USED
					, std::get<3>(p_)
#endif
				)
			{}

		/* Needed because the persist_fixed_string arguments are sometimes conveyed via
		 * forward_as_tuple, and the string is an element of a tuple, and std::tuple
		 * (unlike pair) does not support piecewise_construct.
		 */

		template <typename AL>
			persist_fixed_string(
				std::tuple<AK_FORMAL const fixed_data_location_t &, const std::size_t &, lock_state &&, AL>&& p_
			)
				: persist_fixed_string(
					std::get<0>(p_)
					, std::get<1>(p_)
					, std::get<2>(p_)
					, std::get<3>(p_)
#if AK_USED
					, std::get<4>(p_)
#endif
				)
			{
			}

		template <typename AL>
			persist_fixed_string(
				std::tuple<AK_FORMAL const fixed_data_location_t &, const std::size_t &, const std::size_t &, lock_state &&, AL>&& p_
			)
				: persist_fixed_string(
					std::get<0>(p_)
					, std::get<1>(p_)
					, std::get<2>(p_)
					, std::get<3>(p_)
					, std::get<4>(p_)
#if AK_USED
					, std::get<5>(p_)
#endif
				)
			{
			}
#endif
		template <typename AL>
			persist_fixed_string(
				AK_ACTUAL
				const fixed_data_location_t &f_
				, std::size_t data_len_
				, lock_state lock_
				, AL al_
			)
				: persist_fixed_string(AK_REF f_, data_len_, default_alignment, lock_, al_)
			{
			}

		template <typename C, typename AL>
			persist_fixed_string &assign(
				AK_ACTUAL
				common::basic_string_view<C> source_
				, std::size_t fill_len_
				, std::size_t alignment_
				, lock_state lock_
				, AL al_
			)
			{
				this->clear();

				if ( (source_.length() + fill_len_) * sizeof(C) < SmallLimit )
				{
					_inline.assign(source_, fill_len_);
				}
				else
				{
					_outline.assign(AK_REF source_, fill_len_, alignment_, lock_, al_);
					_inline.set_fixed();
				}
				return *this;
			}

		template <typename C, typename AL>
			persist_fixed_string & assign(
				AK_ACTUAL
				common::basic_string_view<C> source_
				, lock_state lock_
				, AL al_
			)
			{
				return assign(AK_REF source_, 0, default_alignment, lock_, al_);
			}

		void clear()
		{
			if ( is_inline() )
			{
				_inline.clear();
			}
			else
			{
				_outline.clear();
				_inline.clear();
			}
		}

		persist_fixed_string(const persist_fixed_string &other)
			: _inline(other._inline)
		{
			if ( this != &other )
			{
				if ( ! is_inline() )
				{
					new (&_outline.al()) allocator_char_type(other._outline.al());
					new (&_outline.P) cptr_type{other._outline.P};
					if ( _outline.ptr() )
					{
						_outline.ptr()->inc_ref(__LINE__, "ctor &");
					}
				}
			}
		}

		persist_fixed_string(persist_fixed_string &&other) noexcept
			: _inline(other._inline)
		{
			if ( this != &other )
			{
				if ( ! is_inline() )
				{
					new (&_outline.al()) allocator_type_element(other._outline.al());
					new (&_outline.P) ptr_t(other._outline.ptr());
					other._outline.P = nullptr;
				}
			}
		}

		/* Note: To handle "issue 41" updates, this operation must be restartable
		 * - must not alter "other" until this is persisted.
		 */
		persist_fixed_string &operator=(const persist_fixed_string &other)
		{
			if ( is_inline() )
			{
				if ( other.is_inline() )
				{
					/* _inline <- _inline */
					_inline = other._inline;
				}
				else
				{
					/* _inline <- _outline */
					_inline = inline_type(fixed_data_location);
					new (&_outline.al()) allocator_type_element(other._outline.al());
					new (&_outline.P) ptr_t(other._outline.ptr());
					_outline.ptr()->inc_ref(__LINE__, "=&");
				}
			}
			else
			{
				/* _outline <- ? */
				if (
					_outline.ptr()
					&&
					_outline.ptr()->ref_count() != 0
					&&
					_outline.ptr()->dec_ref(__LINE__, "=&") == 0
				)
				{
					auto sz = _outline.ptr()->alloc_element_count();
					_outline.ptr()->~element_type();
					_outline.al().deallocate(_outline.P, sz);
				}
				_outline.al().~allocator_char_type();

				if ( other.is_inline() )
				{
					/* _outline <- _inline */
					_inline = other._inline;
				}
				else
				{
					/* _outline <- _outline */
					_outline.P = other._outline.P;
					_outline.ptr()->inc_ref(__LINE__, "=&");
					new (&_outline.al()) allocator_type_element(other._outline.al());
				}
			}
			return *this;
		}

		persist_fixed_string &operator=(persist_fixed_string &&other) noexcept
		{
			if ( is_inline() )
			{
				if ( other.is_inline() )
				{
					/* _inline <- _inline */
					_inline = other._inline;
				}
				else
				{
					/* _inline <- _outline */
					_inline = inline_type(fixed_data_location);
					new (&_outline.al()) allocator_type_element(other._outline.al());
					new (&_outline.cptr) cptr_type(other._outline.cptr);
					other._outline.cptr = nullptr;
				}
			}
			else
			{
				/* _outline <- ? */
				if (
					_outline.ptr()
					&&
					_outline.ptr()->ref_count() != 0
					&&
					_outline.ptr()->dec_ref(__LINE__, "=&&") == 0
				)
				{
					auto sz = _outline.ptr()->alloc_element_count();
					_outline.ptr()->~element_type();
					_outline.al().deallocate(_outline.cptr, sz);
				}
				_outline.al().~allocator_char_type();

				if ( other.is_inline() )
				{
					/* _outline <- _inline */
					_inline = other._inline;
				}
				else
				{
					/* _outline <- _outline */
					_outline.cptr = other._outline.cptr;
					new (&_outline.al()) allocator_type_element(other._outline.al());
					other._outline.cptr = nullptr;
				}
			}
			return *this;
		}

		~persist_fixed_string() noexcept(! TEST_HSTORE_PERISHABLE)
		{
			if ( ! perishable_expiry::is_current() )
			{
				if ( is_inline() )
				{
				}
				else
				{
					if ( _outline.ptr() && _outline.ptr()->dec_ref(__LINE__, "~") == 0 )
					{
						auto sz = _outline.ptr()->alloc_element_count();
						_outline.ptr()->~element_type();
						_outline.al().deallocate(_outline.P, sz);
					}
					_outline.al().~allocator_char_type();
				}
			}
		}

		void deconstitute() const
		{
#if HEAP_RECONSTITUTE
			if ( ! is_inline() )
			{
				/* used only by the table_base destructor, at which time
				 * the reference count should be 1. There is not much point
				 * in decreasing the reference count except to mirror
				 * reconstitute.
				 */
				if ( _outline.ptr()->dec_ref(__LINE__, "deconstitute") == 0 )
				{
					_outline.al().~allocator_char_type();
				}
			}
#endif
		}

		template <typename AL>
			void reconstitute(AL al_)
			{
				if ( ! is_inline() )
				{
					/* restore the allocator
					 * ERROR: If the allocator should contain only a pointer to persisted memory,
					 * it would not need restoration. Arrange that.
					 */
					new (&const_cast<persist_fixed_string *>(this)->_outline.al()) allocator_char_type(al_);
#if HEAP_RECONSTITUTE
					using reallocator_char_type =
						typename std::allocator_traits<AL>::template rebind_alloc<char>;
					auto alr = reallocator_char_type(al_);
					if ( alr.is_reconstituted(_outline.P) )
					{
						/* The data has already been reconstituted. Increase the reference
						 * count. */
						_outline.ptr()->inc_ref(__LINE__, "reconstitute");
					}
					else
					{
						/* The data is not yet reconstituted. Reconstitute it.
						 * Although the original may have had a refcount
						 * greater than one, we have not yet seen the
						 * second reference, so the refcount must be set to one.
						 */
						alr.reconstitute(
							_outline.ptr()->alloc_element_count() * sizeof(value_type), _outline.P
						);
						new (_outline.P)
							element_type( size(), _outline.ptr()->alignment(), lock_state::free );
					}
					reset_lock();
#else
					reset_lock_with_pending_retries();
#endif
				}
			}

		bool is_inline() const
		{
			return _inline.is_inline();
		}

		std::size_t size() const
		{
			return is_inline() ? _inline.size() : _outline.size();
		}

		/* performance help for size matching: precondition: both elements are inline */
		bool inline_match(const persist_fixed_string<value_type, SmallLimit, Allocator> &other_) const
		{
			assert(is_inline() && other_.is_inline());
			return _inline == other_._inline;
		}

		bool general_match(const persist_fixed_string<value_type, SmallLimit, Allocator> &other) const
		{
			return size() == other.size() && std::equal(data(), data() + size(), other.data());
		}

		auto outline_size() const
		{
			assert(!is_inline());
			return _outline.size();
		}

		/* There used to be one way to look at data: the current location.
		 * There are now two ways:
		 *   data (when you don't care whether a following operation will move the data) and
		 *   data_fixed (when the location must not change for the lifetime of the object,
		 *     even if the object (key or value) moves)
		 */
		const_pointer data_fixed() const
		{
			assert( ! is_inline() );
			return _outline.ptr()->data();
		}

		pointer data_fixed()
		{
			assert( !is_inline() );
			return _outline.ptr()->data();
		}

		const_pointer data() const
		{
			return
				is_inline()
				? static_cast<const_pointer>(&_inline.value[0])
				: data_fixed()
				;
		}

		pointer data()
		{
			return
				is_inline()
				? static_cast<pointer>(&_inline.value[0])
				: data_fixed()
				;
		}

		/* inline items do not have a lock, but behave as if they do, to permit operations
		 * like put to work with the knowledge that the lock() calls cannot lock-like operations  */

		/* lockable and ! inline are the same thing, at the moment */
		bool is_fixed() const { return ! is_inline(); }
		bool lockable() const { return ! is_inline(); }
		bool try_lock_shared() const { return lockable() && _outline.ptr()->try_lock_shared(); }
		bool try_lock_exclusive() const { return lockable() && _outline.ptr()->try_lock_exclusive(); }
		bool is_locked_exclusive() const { return lockable() && _outline.ptr()->is_locked_exclusive(); }
		bool is_locked() const { return lockable() && _outline.ptr()->is_locked(); }
		template <typename AL>
			void flush_if_locked_exclusive(TM_ACTUAL AL al_) const
			{
				if ( lockable() && _outline.ptr()->is_locked_exclusive() )
				{
#if 0
					PLOG("FLUSH %p: %zu", _outline.ptr()->data(), _outline.size());
#endif
					TM_SCOPE()
					_outline.ptr()->persist_this(al_);
				}
				else
				{
#if 0
					PLOG("FLUSH %p: no (shared)", _outline.ptr()->data());
#endif
				}
			}

		void unlock_indefinite() const
		{
			if ( lockable() )
			{
				_outline.ptr()->unlock_indefinite();
			}
		}

		void unlock_exclusive() const
		{
			if ( lockable() )
			{
				_outline.ptr()->unlock_exclusive();
			}
		}

		void unlock_shared() const
		{
			if ( lockable() )
			{
				_outline.ptr()->unlock_shared();
			}
		}

		void reset_lock() const { if ( lockable() ) { _outline.ptr()->reset_lock(); } }
		/* The "crash consistent" version resets the lock before using allocation_states to
		 * ensure that the string is in a consistent state. Reset the lock carefully: the
		 * string lockable() may be inconsistent with _outline.ptr().
		 */
		void reset_lock_with_pending_retries() const
		{
			if ( lockable() && _outline.ptr() ) { _outline.ptr()->reset_lock(); }
		}

		cptr_type &get_cptr()
		{
			return _outline;
		}
		template <typename AL>
			void set_cptr(const cptr_type::c_element_type &ptr, AL al_)
			{
				auto &cp = get_cptr();
				cp = cptr{ptr};
				al_.persist(&cp, sizeof cp);
			}

		template <typename AL>
			void pin(
				AK_ACTUAL
				char *old_cptr, AL al_
			)
			{
				persist_fixed_string temp{};
				/* reconstruct the original inline value, which is "this" but with data bits from the original cptr */
#pragma GCC diagnostic push
#if 9 <= __GNUC__
#pragma GCC diagnostic ignored "-Wclass-memaccess"
#endif
				std::memcpy(&temp, this, sizeof temp);
#pragma GCC diagnostic pop
				temp._outline.P = persistent_t<char *>{old_cptr};
				hop_hash_log<false>::write(LOG_LOCATION, "size to copy ", old_cptr, " old cptr was ", old_cptr, " value ", std::string(common::pointer_cast<char>(temp.data()), temp.size()));
				_outline.assign(AK_REF common::basic_string_view<value_type>(temp.data(), temp.size()), 0, default_alignment, lock_state::free, al_);
				_inline.set_fixed();
				hop_hash_log<false>::write(LOG_LOCATION, "result size ", this->size(), " value ", std::string(common::pointer_cast<char>(this->data_fixed()), this->size()));
			}

		static persist_fixed_string *pfs_from_cptr_ref(cptr_type &cptr_)
		{
			return common::pointer_cast<persist_fixed_string>(static_cast<outline_type *>(&cptr_));
		}
	};

template <typename T, std::size_t SmallSize, typename Allocator>
	bool operator==(
		const persist_fixed_string<T, SmallSize, Allocator> &a
		, const persist_fixed_string<T, SmallSize, Allocator> &b
	)
	{
		return
			a.size() == b.size()
			&&
			std::equal(a.data(), a.data() + a.size(), b.data())
		;
	}

#endif<|MERGE_RESOLUTION|>--- conflicted
+++ resolved
@@ -274,16 +274,6 @@
 			{
 			}
 
-#if 0
-/usr/include/c++/10/tuple:1689:70: error: no matching function for call to
-
-persist_fixed_string<std::byte, 24, deallocator_cc<char, persister_nupm> >::persist_fixed_string(
-  const std::byte*
-  , const std::byte*
-  , lock_state
-  , allocator_cc<char, persister_nupm>
-)
-#else
 		template <typename IT, typename AL>
 			persist_fixed_string(
 				AK_ACTUAL
@@ -293,7 +283,6 @@
 			)
 				: persist_fixed_string(AK_REF common::basic_string_view<common::byte>(first_, std::size_t(last_-first_)), 0U, default_alignment, lock_, al_)
 			{}
-#endif
 
 		template <typename C, typename AL>
 			persist_fixed_string(
@@ -394,7 +383,6 @@
 		 * forward_as_tuple, and the string is an element of a tuple, and std::tuple
 		 * (unlike pair) does not support piecewise_construct.
 		 */
-<<<<<<< HEAD
 		template <typename View, typename AL>
 			persist_fixed_string(
 				std::tuple<AK_FORMAL View&&, lock_state &&, AL>&& p_
@@ -413,9 +401,7 @@
 		 * forward_as_tuple, and the string is an element of a tuple, and std::tuple
 		 * (unlike pair) does not support piecewise_construct.
 		 */
-=======
-
->>>>>>> ea2f2997
+
 		template <typename AL>
 			persist_fixed_string(
 				std::tuple<AK_FORMAL const std::size_t &, lock_state &&, AL>&& p_
