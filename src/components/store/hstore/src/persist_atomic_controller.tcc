--- conflicted
+++ resolved
@@ -16,14 +16,11 @@
 #include "hstore_kv_types.h"
 #include "monitor_emplace.h"
 #include <common/perf/tm.h>
-<<<<<<< HEAD
 #if MCAS_HSTORE_USE_PMEM_PERSIST
 #include <libpmem.h>
 #endif
 #include <boost/align/aligned_allocator.hpp>
-=======
 #include <gsl/pointers>
->>>>>>> 94176407
 #include <algorithm> /* copy, move */
 #include <array>
 #include <stdexcept> /* out_of_range */
@@ -98,15 +95,10 @@
 		monitor_emplace<allocator_type> m(*this);
 
 		/* Identify the element owner for the allocations to be freed */
-		if ( _persist->ase() )
-		{
-<<<<<<< HEAD
-			auto pe = static_cast<allocator_type *>(this);
-			_persisted->ase().em_record_owner_addr_and_bitmask(&_persisted->mod_owner, 1, *pe);
-=======
+		if ( _persisted->ase() )
+		{
 			auto pe = gsl::not_null<allocator_type *>(this);
-			_persist->ase()->em_record_owner_addr_and_bitmask(&_persist->mod_owner, 1, *pe);
->>>>>>> 94176407
+			_persisted->ase()->em_record_owner_addr_and_bitmask(&_persisted->mod_owner, 1, *pe);
 		}
 
 		/* Atomic set of initiative to clear elements owned by persist->mod_owner */
@@ -293,37 +285,15 @@
 
 			if ( al_.pool()->is_crash_consistent() )
 			{
-<<<<<<< HEAD
-				auto pe = static_cast<allocator_type *>(this);
-				_persisted->ase().em_record_owner_addr_and_bitmask(&_persisted->mod_owner, 1, *pe);
-			}
-#endif
+				auto pe = gsl::not_null<allocator_type *>(this);
+				_persisted->ase()->em_record_owner_addr_and_bitmask(&_persisted->mod_owner, 1, *pe);
+			}
 			_persisted->mod_key.assign(AK_REF key, lock_state::free, al_);
-/*
-no matching function for call to ‘persist_fixed_string<std::byte, 24, deallocator_cc<char, persister_nupm> >::assign(
-const string_view_key&
-, lock_state
-, impl::hop_hash_base<persist_fixed_string<std::byte, 24, deallocator_cc<char, persister_nupm> >, std::tuple<persist_fixed_string<std::byte, 24, deallocator_cc<char, persister_nupm> >, common::Timestamp<common::Timepoint> >, pstr_hash<persist_fixed_string<std::byte, 24, deallocator_cc<char, persister_nupm> > >, pstr_equal<persist_fixed_string<std::byte, 24, deallocator_cc<char, persister_nupm> > >, allocator_cc<std::pair<const persist_fixed_string<std::byte, 24, deallocator_cc<char, persister_nupm> >, std::tuple<persist_fixed_string<std::byte, 24, deallocator_cc<char, persister_nupm> >, common::Timestamp<common::Timepoint> > >, persister_nupm>, dummy::shared_mutex>::allocator_type&
-) const’
-
-*/
 			_persisted->mod_mapped.assign(AK_REF value_, zeros_extend_, alignment_, lock_, al_);
 			_persisted->map = map_;
 			this->persist(&_persisted->map, sizeof _persisted->map);
 			_persisted->mod_owner = 1;
 			this->persist(&_persisted->mod_owner, sizeof _persisted->mod_owner);
-=======
-				auto pe = gsl::not_null<allocator_type *>(this);
-				_persist->ase()->em_record_owner_addr_and_bitmask(&_persist->mod_owner, 1, *pe);
-			}
-
-			_persist->mod_key.assign(AK_REF key.begin(), key.end(), lock_state::free, al_);
-			_persist->mod_mapped.assign(AK_REF data_, data_ + data_len_, zeros_extend_, alignment_, lock_, al_);
-			_persist->map = map_;
-			this->persist(&_persist->map, sizeof _persist->map);
-			_persist->mod_owner = 1;
-			this->persist(&_persist->mod_owner, sizeof _persist->mod_owner);
->>>>>>> 94176407
 		}
 
 		/* 8-byte atomic write */
