/*
   Copyright [2018-2021] [IBM Corporation]
   Licensed under the Apache License, Version 2.0 (the "License");
   you may not use this file except in compliance with the License.
   You may obtain a copy of the License at
       http://www.apache.org/licenses/LICENSE-2.0
   Unless required by applicable law or agreed to in writing, software
   distributed under the License is distributed on an "AS IS" BASIS,
   WITHOUT WARRANTIES OR CONDITIONS OF ANY KIND, either express or implied.
   See the License for the specific language governing permissions and
   limitations under the License.
*/

#include "hstore_config.h"
#include "alloc_key.h" /* AK_ACTUAL */
#include "hstore_kv_types.h"
#include "monitor_emplace.h"
#include <common/perf/tm.h>
#if MCAS_HSTORE_USE_PMEM_PERSIST
#include <libpmem.h>
#endif
#include <boost/align/aligned_allocator.hpp>
#include <algorithm> /* copy, move */
#include <array>
#include <stdexcept> /* out_of_range */
#include <string>
#include <vector>

struct perishable_expiry;

/* NOTE: assumes a valid map, so must be constructed *after* the map
 */
template <typename Table>
	impl::persist_atomic_controller<Table>::persist_atomic_controller(
			persist_type &persist_
			, allocator_type al_
			, construction_mode mode_
		)
			: allocator_type(al_)
			, _persisted(&persist_)
#if 0
			, _tick_expired(false)
#endif
		{
			if ( mode_ == construction_mode::reconstitute )
			{
#if USE_CC_HEAP == 3
				/* reconstitute allocated memory */
				_persisted->mod_key.reconstitute(allocator_type(*this));
				_persisted->mod_mapped.reconstitute(allocator_type(*this));
				if ( 0 < _persisted->mod_size )
				{
					allocator_type(*this).reconstitute(std::size_t(_persisted->mod_size), _persisted->mod_ctl);
				}
				else
				{
				}
#endif
			}
			try
			{
				TM_ROOT()
				do_op(TM_REF0);
			}
			catch ( const std::range_error & )
			{
			}
		}

template <typename Table>
	auto impl::persist_atomic_controller<Table>::do_op(TM_ACTUAL0) -> void
	{
		if ( _persisted->mod_size != 0 )
		{
			if ( 0 < _persisted->mod_size )
			{
				do_update(TM_REF0);
			}
			else if ( -2 == _persisted->mod_size )
			{
				do_swap();
			}
			else /* Issue 41-style replacement */
			{
				do_replace();
			}
		}
	}

template <typename Table>
	auto impl::persist_atomic_controller<Table>::do_finish() -> void
	{
		_persisted->mod_size = 0;
		persist_range(&_persisted->mod_size, &_persisted->mod_size + 1, "atomic size");

		monitor_emplace<allocator_type> m(*this);

		/* Identify the element owner for the allocations to be freed */
#if USE_CC_HEAP == 4
		{
			auto pe = static_cast<allocator_type *>(this);
			_persisted->ase().em_record_owner_addr_and_bitmask(&_persisted->mod_owner, 1, *pe);
		}
#endif
		/* Atomic set of initiative to clear elements owned by persist->mod_owner */
		_persisted->mod_owner = 0;
		this->persist(&_persisted->mod_owner, sizeof _persisted->mod_owner);
		/* Clear the elements */
		_persisted->mod_key.clear();
		_persisted->mod_mapped.clear();
	}

template <typename Table>
	auto impl::persist_atomic_controller<Table>::do_replace() -> void
	{
		TM_ROOT()
		/*
		 * Note: relies on the Table::mapped_type::operator=(Table::mapped_type &)
		 * being restartable after a crash.
		 */
		auto &v = _persisted->map->at(TM_REF _persisted->mod_key);
		std::get<0>(v) = _persisted->mod_mapped;
		/* Unclear whether timestamps should be updated. The only guidance we have is the
		 * mapstore implementation, which does update timestamps on a replace.
		 */
#if ENABLE_TIMESTAMPS
		std::get<1>(v) = tsc_now();
#endif
		this->persist(&v, sizeof v);
		do_finish();
	}

template <typename Table>
	impl::persist_atomic_controller<Table>::update_finisher::update_finisher(impl::persist_atomic_controller<Table> &ctlr_)
		: _ctlr(ctlr_)
	{}

template <typename Table>
	impl::persist_atomic_controller<Table>::update_finisher::~update_finisher() noexcept(! TEST_HSTORE_PERISHABLE)
	{
		if ( ! perishable_expiry::is_current() )
		{
			_ctlr.update_finish();
		}
	}

template <typename Table>
	auto impl::persist_atomic_controller<Table>::do_update(TM_ACTUAL0) -> void
	{
		TM_SCOPE()
		{
			update_finisher uf(*this);
			char *src = _persisted->mod_mapped.data();
			/* NOTE: depends on mapped type */
			auto &v = _persisted->map->at(TM_REF _persisted->mod_key);
			char *dst = std::get<0>(v).data();
			auto mod_ctl = &*(_persisted->mod_ctl);
			for ( auto i = mod_ctl; i != &mod_ctl[_persisted->mod_size]; ++i )
			{
				const std::size_t o_s = i->offset_src;
				const auto src_first = &src[o_s];
				const std::size_t sz = i->size;
				const auto src_last = src_first + sz;
				const std::size_t o_d = i->offset_dst;
				const auto dst_first = &dst[o_d];

#if MCAS_HSTORE_USE_PMEM_PERSIST
				::pmem_memcpy_persist(&*dst_first, &*src_first, (src_last - src_first) * sizeof *dst_first);
#else
				/* NOTE: could be replaced with a pmem persistent memcpy */
				persist_range(
					dst_first
					, std::copy(src_first, src_last, dst_first)
					, "atomic ctl"
				);
#endif
			}
			/* Unclear whether timestamps should be updated. The only guidance we have is the
			 * mapstore implementation, which does update timestamps on a replace.
			 */
#if ENABLE_TIMESTAMPS
			std::get<1>(v) = tsc_now();
#endif
		}
#if 0
		if ( is_tick_expired() )
		{
			throw perishable_expiry(__LINE__);
		}
#endif
	}

template <typename Table>
	auto impl::persist_atomic_controller<Table>::update_finish() -> void
	{
		std::size_t ct = std::size_t(_persisted->mod_size);
		do_finish();
		allocator_type(*this).deallocate(_persisted->mod_ctl, ct);
	}

template <typename Table>
	template <typename T>
		void impl::persist_atomic_controller<Table>::copy_and_persist(T *dst_, const void *src_, const char *why_)
		{
#if MCAS_HSTORE_USE_PMEM_PERSIST
			::pmem_memcpy_persist(dst_, src_, sizeof *dst_);
			(void)why_;
#else
<<<<<<< HEAD
			std::memcpy(dst, src, *dst);
			this->persist(dst_, sizeof *dst_, why);
=======
	#pragma GCC diagnostic push
	#if 9 <= __GNUC__
	#pragma GCC diagnostic ignored "-Wclass-memaccess"
	#endif
			std::memcpy(dst_, src_, sizeof *dst_);
	#pragma GCC diagnostic pop
			this->persist(dst_, sizeof *dst_, why_);
>>>>>>> fd08a18f
#endif
		}

template <typename Table>
	auto impl::persist_atomic_controller<Table>::do_swap() -> void
	{
		copy_and_persist(_persisted->_swap.pd0, _persisted->_swap.pd1, "do swap part 1");
		copy_and_persist(_persisted->_swap.pd1, &_persisted->_swap.temp[0], "do swap part 2");
		/* Unclear whether timestamps should be updated. The only guidance we have is the
		 * mapstore implementation, which does update timestamps on a swap.
		 */
#if ENABLE_TIMESTAMPS
		auto now = tsc_now();
		std::get<1>(*_persisted->_swap.pd0) = now;
		std::get<1>(*_persisted->_swap.pd1) = now;
#endif
#if 0
		if ( is_tick_expired() )
		{
			throw perishable_expiry(__LINE__);
		}
#endif
		do_finish();
	}

template <typename Table>
	void impl::persist_atomic_controller<Table>::persist_range(
		const void *first_
		, const void *last_
		, const char *what_
	)
	{
		this->persist(first_, std::size_t(static_cast<const char *>(last_) - static_cast<const char *>(first_)), what_);
	}

template <typename Table>
	void impl::persist_atomic_controller<Table>::enter_replace(
		AK_ACTUAL
		TM_ACTUAL
		typename table_type::allocator_type al_
		, table_type *map_
		, lock_state lock_
		, const string_view key
		, const char *data_
		, std::size_t data_len_
		, std::size_t zeros_extend_
		, std::size_t alignment_
	)
	{
		TM_SCOPE()
		/* leaky */

		_persisted->mod_owner = 0;
		{
			monitor_emplace<allocator_type> m(*this);
#if USE_CC_HEAP == 4
			{
				auto pe = static_cast<allocator_type *>(this);
				_persisted->ase().em_record_owner_addr_and_bitmask(&_persisted->mod_owner, 1, *pe);
			}
#endif
			_persisted->mod_key.assign(AK_REF key.begin(), key.end(), lock_state::free, al_);
			_persisted->mod_mapped.assign(AK_REF data_, data_ + data_len_, zeros_extend_, alignment_, lock_, al_);
			_persisted->map = map_;
			this->persist(&_persisted->map, sizeof _persisted->map);
			_persisted->mod_owner = 1;
			this->persist(&_persisted->mod_owner, sizeof _persisted->mod_owner);
		}

		/* 8-byte atomic write */
		_persisted->mod_size = -1;
		this->persist(&_persisted->mod_size, sizeof _persisted->mod_size);
		do_op(TM_REF0);
	}

template <typename Table>
	template <typename IT>
		void impl::persist_atomic_controller<Table>::enter_update(
			TM_ACTUAL
			AK_ACTUAL
			typename table_type::allocator_type al_
			, table_type *map_
			, lock_state lock_
			, const string_view key
			, IT first
			, IT last
		)
		{
			TM_SCOPE()
			std::vector<char, boost::alignment::aligned_allocator<char, 64>> src;
			std::vector<mod_control> mods;
			for ( ; first != last ; ++first )
			{
				switch ( (*first)->type() )
				{
				case component::IKVStore::Op_type::WRITE:
					{
						const component::IKVStore::Operation_write &wr =
							*static_cast<component::IKVStore::Operation_write *>(
								*first
							);
						auto src_offset = src.size();
						auto dst_offset = wr.offset();
						auto size = wr.size();
						auto op_src = static_cast<const char *>(wr.data());
						std::copy(op_src, op_src + size, std::back_inserter(src));
						mods.emplace_back(src_offset, dst_offset, size);
					}
					break;
				default:
					throw std::invalid_argument("Unknown update code " + std::to_string(int((*first)->type())));
				};
			}

			/* leaky */
			_persisted->mod_key.assign(AK_REF key.begin(), key.end(), lock_state::free, al_);
			_persisted->mod_mapped.assign(AK_REF src.begin(), src.end(), lock_, al_);
			{
				/* leaky ERROR: local pointer can leak */
				persistent_t<typename std::allocator_traits<allocator_type>::pointer> ptr = nullptr;
				allocator_type(*this).allocate(
					AK_REF
					ptr
					, mods.size()
					, alignof(mod_control)
				);
				new (&*ptr) mod_control[mods.size()];
				_persisted->mod_ctl = ptr;
			}

#if MCAS_HSTORE_USE_PMEM_PERSIST
			::pmem_memcpy_persist(&*_persisted->mod_ctl, &*mods.begin(), (mods.end() - mods.begin()) * sizeof *_persisted->mod_ctl);
#else
			std::copy(mods.begin(), mods.end(), &*_persisted->mod_ctl);
			persist_range(
				&*_persisted->mod_ctl
			, &*_persisted->mod_ctl + mods.size()
				, "mod control"
			);
#endif
			_persisted->map = map_;
			this->persist(&_persisted->map, sizeof _persisted->map);
			/* 8-byte atomic write */
			_persisted->mod_size = std::ptrdiff_t(mods.size());
			this->persist(&_persisted->mod_size, sizeof _persisted->mod_size);
			do_op(TM_REF0);
		}

template <typename Table>
	void impl::persist_atomic_controller<Table>::enter_swap(
		mt &d0
		, mt &d1
	)
	{
		TM_ROOT()
		_persisted->_swap.pd0 = &d0;
		_persisted->_swap.pd1 = &d1;
#if MCAS_HSTORE_USE_PMEM_PERSIST
		::pmem_memcpy_persist(&_persisted->_swap.temp[0], &d0, _persisted->_swap.temp.size());
#else
		std::memcpy(&_persisted->_swap.temp[0], &d0, _persisted->_swap.temp.size());
		this->persist(&_persisted->_swap, sizeof _persisted->_swap);
#endif

		/* 8-byte atomic write */
		_persisted->mod_size = -2;
		this->persist(&_persisted->mod_size, sizeof _persisted->mod_size);
		do_op(TM_REF0);
	}<|MERGE_RESOLUTION|>--- conflicted
+++ resolved
@@ -206,10 +206,6 @@
 			::pmem_memcpy_persist(dst_, src_, sizeof *dst_);
 			(void)why_;
 #else
-<<<<<<< HEAD
-			std::memcpy(dst, src, *dst);
-			this->persist(dst_, sizeof *dst_, why);
-=======
 	#pragma GCC diagnostic push
 	#if 9 <= __GNUC__
 	#pragma GCC diagnostic ignored "-Wclass-memaccess"
@@ -217,7 +213,6 @@
 			std::memcpy(dst_, src_, sizeof *dst_);
 	#pragma GCC diagnostic pop
 			this->persist(dst_, sizeof *dst_, why_);
->>>>>>> fd08a18f
 #endif
 		}
 
