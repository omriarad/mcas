/*
   Copyright [2017-2021] [IBM Corporation]
   Licensed under the Apache License, Version 2.0 (the "License");
   you may not use this file except in compliance with the License.
   You may obtain a copy of the License at
       http://www.apache.org/licenses/LICENSE-2.0
   Unless required by applicable law or agreed to in writing, software
   distributed under the License is distributed on an "AS IS" BASIS,
   WITHOUT WARRANTIES OR CONDITIONS OF ANY KIND, either express or implied.
   See the License for the specific language governing permissions and
   limitations under the License.
*/


#ifndef MCAS_HSTORE_DEALLOCATOR_RC_H
#define MCAS_HSTORE_DEALLOCATOR_RC_H

#include "hstore_config.h"
#include "heap_access.h"
#include "persister_cc.h"

#include <cstddef> /* size_t, ptrdiff_t */

template <typename T, typename Heap, typename Persister>
	struct deallocator_rc;

template <typename Heap, typename Persister>
	struct deallocator_rc<void, Heap, Persister>
	{
		using value_type = void;
		using pointer = value_type *;
	};

<<<<<<< HEAD
template <typename Persister>
	struct deallocator_rc<void, Persister>
	{
		using value_type = void;
		using pointer = value_type *;
	};

template <typename T, typename Persister = persister>
=======
template <typename T, typename Heap, typename Persister = persister>
>>>>>>> ea2f2997
	struct deallocator_rc
		: public Persister
	{
		using heap_type = Heap;
	private:
		heap_access<heap_type> _pool;
	public:
		using value_type = T;
		using pointer = value_type *;
		using size_type = std::size_t;
#if 0
		explicit deallocator_rc(void *area_, Persister p_ = Persister())
			: Persister(p_)
			, _pool(area_)
		{}
#endif
		explicit deallocator_rc(const heap_access<heap_type> &pool_, Persister p_ = Persister()) noexcept
			: Persister(p_)
			, _pool(pool_)
		{}

		explicit deallocator_rc(const deallocator_rc &) noexcept = default;

		template <typename U, typename P>
			explicit deallocator_rc(const deallocator_rc<U, Heap, P> &d_) noexcept
				: deallocator_rc(d_.pool())
			{}

		deallocator_rc &operator=(const deallocator_rc &e_) = delete;

		void deallocate(
			T* p
			, size_type sz_
			, size_type alignment_ = alignof(T)
		)
		{
			_pool->free(p, sizeof(T) * sz_, alignment_);
		}

		void deallocate_tracked(
			T* p
			, size_type sz_
			, size_type alignment_ = alignof(T)
		)
		{
			_pool->free_tracked(p, sizeof(T) * sz_, alignment_);
		}

		void persist(const void *ptr, size_type len, const char * = nullptr) const
		{
			Persister::persist(ptr, len);
		}

		auto pool() const
		{
			return _pool;
		}
	};

#endif<|MERGE_RESOLUTION|>--- conflicted
+++ resolved
@@ -31,18 +31,7 @@
 		using pointer = value_type *;
 	};
 
-<<<<<<< HEAD
-template <typename Persister>
-	struct deallocator_rc<void, Persister>
-	{
-		using value_type = void;
-		using pointer = value_type *;
-	};
-
-template <typename T, typename Persister = persister>
-=======
 template <typename T, typename Heap, typename Persister = persister>
->>>>>>> ea2f2997
 	struct deallocator_rc
 		: public Persister
 	{
@@ -53,12 +42,7 @@
 		using value_type = T;
 		using pointer = value_type *;
 		using size_type = std::size_t;
-#if 0
-		explicit deallocator_rc(void *area_, Persister p_ = Persister())
-			: Persister(p_)
-			, _pool(area_)
-		{}
-#endif
+
 		explicit deallocator_rc(const heap_access<heap_type> &pool_, Persister p_ = Persister()) noexcept
 			: Persister(p_)
 			, _pool(pool_)
