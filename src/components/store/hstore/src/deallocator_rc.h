/*
   Copyright [2017-2021] [IBM Corporation]
   Licensed under the Apache License, Version 2.0 (the "License");
   you may not use this file except in compliance with the License.
   You may obtain a copy of the License at
       http://www.apache.org/licenses/LICENSE-2.0
   Unless required by applicable law or agreed to in writing, software
   distributed under the License is distributed on an "AS IS" BASIS,
   WITHOUT WARRANTIES OR CONDITIONS OF ANY KIND, either express or implied.
   See the License for the specific language governing permissions and
   limitations under the License.
*/


#ifndef MCAS_HSTORE_DEALLOCATOR_RC_H
#define MCAS_HSTORE_DEALLOCATOR_RC_H

#include "hstore_config.h"
#include "heap_access.h"
#include "persistent.h"
#include "persister_cc.h"

#include <cstddef> /* size_t, ptrdiff_t */
#include <stdexcept> /* logic_error */

template <typename T, typename Heap, typename Persister>
	struct deallocator_rc;

template <typename Heap, typename Persister>
	struct deallocator_rc<void, Heap, Persister>
	{
		using value_type = void;
		using pointer = value_type *;
	};

template <typename T, typename Heap, typename Persister = persister>
	struct deallocator_rc
		: public Persister
	{
		using heap_type = Heap;
	private:
		heap_access<heap_type> _pool;
	public:
		using value_type = T;
<<<<<<< HEAD
		using pointer = value_type *;
		using size_type = std::size_t;
=======
		using persister_type = Persister;
		using size_type = std::size_t;
		using pointer_type = persistent_t<value_type *>;
>>>>>>> 94176407

		explicit deallocator_rc(const heap_access<heap_type> &pool_, Persister p_ = Persister()) noexcept
			: Persister(p_)
			, _pool(pool_)
		{}

		explicit deallocator_rc(const deallocator_rc &) noexcept = default;

		template <typename U, typename P>
			explicit deallocator_rc(const deallocator_rc<U, Heap, P> &d_) noexcept
				: deallocator_rc(d_.pool())
			{}

		deallocator_rc &operator=(const deallocator_rc &e_) = delete;

		/*
		 * Note: emplace_{arm,disarm} must be no-ops in pools which do not support
		 * crash-consistency.
		 */
		void emplace_arm()
		{
			_pool->emplace_arm();
		}

		void emplace_disarm()
		{
			_pool->emplace_disarm();
		}

		void deallocate(
			pointer_type & p_
			, size_type sz_
		)
		{
			_pool->free(reinterpret_cast<persistent_t<void *> &>(p_), sizeof(T) * sz_);
		}

		void deallocate(
			pointer_type & p_
		)
		{
			/* What we might like to say, if persistent_t had the intelligence:
			 * _pool->free(static_pointer_cast<void *>(&p));
			 */
			_pool->free(reinterpret_cast<persistent_t<void *> *>(&p_));
		}

		/* Deallocate a "tracked" allocation.
		 * The crash-consistent allocator remembers allocations, so hstore does not
		 * need to "track" them.
		 *
		 * The "reconstituting" allocator does not track memory allocations.
		 * The memory used by kvstore::alloc_memory anmd kvstore::free_memory
		 * must therefore be tracked by someone else. That job falls to hstore,
		 * even though it has nothing to do with the hash store.
		 */
		void deallocate_tracked(
			const void *p_
			, size_type sz_
		)
		{
			_pool->free_tracked(p_, sizeof(T) * sz_);
		}

		void persist(const void *ptr, size_type len, const char * = nullptr) const
		{
			persister_type::persist(ptr, len);
		}

		auto pool() const
		{
			return _pool;
		}
	};

#endif<|MERGE_RESOLUTION|>--- conflicted
+++ resolved
@@ -30,7 +30,7 @@
 	struct deallocator_rc<void, Heap, Persister>
 	{
 		using value_type = void;
-		using pointer = value_type *;
+		using pointer_type = value_type *;
 	};
 
 template <typename T, typename Heap, typename Persister = persister>
@@ -42,14 +42,9 @@
 		heap_access<heap_type> _pool;
 	public:
 		using value_type = T;
-<<<<<<< HEAD
-		using pointer = value_type *;
-		using size_type = std::size_t;
-=======
 		using persister_type = Persister;
 		using size_type = std::size_t;
 		using pointer_type = persistent_t<value_type *>;
->>>>>>> 94176407
 
 		explicit deallocator_rc(const heap_access<heap_type> &pool_, Persister p_ = Persister()) noexcept
 			: Persister(p_)
