--- conflicted
+++ resolved
@@ -122,19 +122,6 @@
 	quiesce();
 }
 
-<<<<<<< HEAD
-auto heap_rc::open_region(const std::unique_ptr<nupm::dax_manager_abstract> &dax_manager_, std::uint64_t uuid_, unsigned numa_node_) -> byte_span
-{
-	auto & iovs = dax_manager_->open_region(std::to_string(uuid_), numa_node_).address_map();
-	if ( iovs.size() != 1 )
-	{
-		throw std::range_error("failed to re-open region " + std::to_string(uuid_));
-	}
-	return iovs.front();
-}
-
-=======
->>>>>>> 78009464
 auto heap_rc::regions() const -> nupm::region_descriptor
 {
 	return _eph->get_primary_region();
