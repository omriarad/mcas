/*
   Copyright [2017-2021] [IBM Corporation]
   Licensed under the Apache License, Version 2.0 (the "License");
   you may not use this file except in compliance with the License.
   You may obtain a copy of the License at
       http://www.apache.org/licenses/LICENSE-2.0
   Unless required by applicable law or agreed to in writing, software
   distributed under the License is distributed on an "AS IS" BASIS,
   WITHOUT WARRANTIES OR CONDITIONS OF ANY KIND, either express or implied.
   See the License for the specific language governing permissions and
   limitations under the License.
*/

#include "heap_rc.h"

#include "clean_align.h"
#include "heap_rc_ephemeral.h"
#include "hstore_config.h"
#include "tracked_header.h"
#include "valgrind_memcheck.h"
#include <common/byte_span.h>
#include <common/string_view.h>
#include <common/utils.h>
#include <nupm/dax_manager_abstract.h>
#include <algorithm> /* max */
#include <cinttypes>
#include <memory> /* make_unique */
#include <stdexcept> /* range_error */
#include <string> /* to_string */

namespace
{
	using byte_span = common::byte_span;
	auto open_region(const std::unique_ptr<dax_manager> &dax_manager_, std::uint64_t uuid_, unsigned numa_node_) -> byte_span
	{
		auto & iovs = dax_manager_->open_region(std::to_string(uuid_), numa_node_).address_map();
		if ( iovs.size() != 1 )
		{
			throw std::range_error("failed to re-open region " + std::to_string(uuid_));
		}
		return iovs.front();
	}
}

/* When used with ADO, this space apparently needs a 2MiB alignment.
 * 4 KiB alignment sometimes produces a disagreement between server and ADO mappings,
 * which manifests as incorrect key and data values as seen on the ADO side.
 */
heap_rc::heap_rc(
	unsigned debug_level_
	, impl::allocation_state_emplace *
	, impl::allocation_state_pin *
	, impl::allocation_state_pin *
	, impl::allocation_state_extend *
	, byte_span pool0_full_, byte_span pool0_heap_
	, unsigned numa_node_
	, const string_view id_
	, const string_view backing_file_
)
	: heap(pool0_full_, pool0_heap_, numa_node_)
	, _tracked_anchor(debug_level_, &_tracked_anchor, &_tracked_anchor, sizeof(_tracked_anchor), sizeof(_tracked_anchor))
	, _eph(std::make_unique<heap_rc_ephemeral>(debug_level_, id_, backing_file_))
	, _pin_data(&heap_rc::pin_data_arm, &heap_rc::pin_data_disarm, &heap_rc::pin_data_get_cptr)
	, _pin_key(&heap_rc::pin_key_arm, &heap_rc::pin_key_disarm, &heap_rc::pin_key_get_cptr)
{
	void *last = ::end(pool0_heap_);
	if ( 0 < debug_level_ )
	{
		PLOG("%s: split %p .. %p) into segments", __func__, ::base(pool0_heap_), last);

		PLOG("%s: pool0 full %p: 0x%zx", __func__, ::base(_pool0_full), ::size(_pool0_full));
		PLOG("%s: pool0 heap %p: 0x%zx", __func__, ::base(_pool0_heap), ::size(_pool0_heap));
	}
	/* cursor now locates the best-aligned region */
	_eph->add_managed_region(_pool0_full, _pool0_heap, _numa_node);
	hop_hash_log<trace_heap_summary>::write(
		LOG_LOCATION
		, " pool ", ::base(_pool0_full), " .. ", ::end(_pool0_full)
		, " size ", ::size(_pool0_full)
		, " new"
	);
	VALGRIND_CREATE_MEMPOOL(::base(_pool0_heap), 0, false);
	persister_nupm::persist(this, sizeof(*this));
}

namespace
{
	using byte_span = common::byte_span;
	using string_view = common::string_view;
	byte_span open_region(const std::unique_ptr<nupm::dax_manager_abstract> &dax_manager_, string_view id_, unsigned numa_node_)
	{
		auto iovs = dax_manager_->open_region(id_, numa_node_).address_map();
		if ( iovs.size() != 1 )
		{
			throw std::range_error("failed to re-open region " + std::string(id_));
		}
		return iovs.front();
	}
}

#pragma GCC diagnostic push
#pragma GCC diagnostic ignored "-Winit-self"
#pragma GCC diagnostic ignored "-Wuninitialized"
heap_rc::heap_rc(
	unsigned debug_level_
	, const std::unique_ptr<nupm::dax_manager_abstract> &dax_manager_
	, const string_view id_
    , const string_view backing_file_
    , const std::uint64_t uuid_
	, const byte_span *iov_addl_first_
	, const byte_span *iov_addl_last_
	, impl::allocation_state_emplace *
	, impl::allocation_state_pin *
	, impl::allocation_state_pin *
	, impl::allocation_state_extend *
)
	: heap(*this)
	, _tracked_anchor(this->_tracked_anchor)
	, _eph(std::make_unique<heap_rc_ephemeral>(debug_level_, id_, backing_file_))
	, _pin_data(&heap_rc::pin_data_arm, &heap_rc::pin_data_disarm, &heap_rc::pin_data_get_cptr)
	, _pin_key(&heap_rc::pin_key_arm, &heap_rc::pin_key_disarm, &heap_rc::pin_key_get_cptr)
{
	_eph->add_managed_region(_pool0_full, _pool0_heap, _numa_node);
	hop_hash_log<trace_heap_summary>::write(
		LOG_LOCATION
		, " pool ", ::base(_pool0_full), " .. ", ::end(_pool0_full)
		, " size ", ::size(_pool0_full)
		, " reconstituting"
	);

	VALGRIND_MAKE_MEM_DEFINED(::base(_pool0_heap), ::size(_pool0_heap));
	VALGRIND_CREATE_MEMPOOL(::base(_pool0_heap), 0, true);

	for ( auto r = iov_addl_first_; r != iov_addl_last_; ++r )
	{
		_eph->add_managed_region(*r, *r, _numa_node);
	}

	for ( std::size_t i = 0; i != _more_region_uuids_size; ++i )
	{
		auto r = open_region(dax_manager_, std::to_string(uuid_ + _more_region_uuids[i]), _numa_node);
		_eph->add_managed_region(r, r, _numa_node);
		VALGRIND_MAKE_MEM_DEFINED(::base(r), ::size(r));
		VALGRIND_CREATE_MEMPOOL(::base(r), 0, true);
	}
	_tracked_anchor.recover(debug_level_, _eph.get());
}
#pragma GCC diagnostic pop

heap_rc::~heap_rc()
{
	quiesce();
}

auto heap_rc::regions() const -> nupm::region_descriptor
{
	return _eph->get_managed_regions();
}

<<<<<<< HEAD
=======
namespace
{
	using byte_span = common::byte_span;
	std::size_t region_size(const std::vector<byte_span> &v)
	{
		return
			std::accumulate(
				v.begin()
				, v.end()
				, std::size_t(0)
				, [] (std::size_t s, byte_span iov) -> std::size_t
					{
						return s + ::size(iov);
					}
			);
	}
}

>>>>>>> 94176407
auto heap_rc::grow(
	const std::unique_ptr<nupm::dax_manager_abstract> & dax_manager_
	, std::uint64_t uuid_
	, std::size_t increment_
) -> std::size_t
{
	return heap::grow(_eph.get(), dax_manager_, uuid_, increment_);
}

void heap_rc::quiesce()
{
	hop_hash_log<trace_heap_summary>::write(LOG_LOCATION, " size ", ::size(_pool0_heap), " allocated ", _eph->allocated());
	_eph->write_hist<trace_heap_summary>(_pool0_heap);
	VALGRIND_DESTROY_MEMPOOL(::base(_pool0_heap));
	VALGRIND_MAKE_MEM_UNDEFINED(::base(_pool0_heap), ::size(_pool0_heap));
	_eph.reset(nullptr);
}

namespace
{
	/* Round up to (ceiling) power of 2, from Hacker's Delight 3-2 */
	std::size_t clp2(std::size_t sz_)
	{
		if ( sz_ != 0 )
		{
			--sz_;
			sz_ |= sz_ >> 1;
			sz_ |= sz_ >> 2;
			sz_ |= sz_ >> 4;
			sz_ |= sz_ >> 8;
			sz_ |= sz_ >> 16;
			sz_ |= sz_ >> 32;
		}
		return sz_ + 1;
	}
}

void heap_rc::alloc(persistent_t<void *> &p_, std::size_t sz_, std::size_t align_)
{
	auto align = clean_align(align_, sizeof(void *));

	auto sz = sz_;

	if ( sz < align )
	{
		/* round up only to a power of 2, so Rca_LB will find the element
		 * on free.
		 */
		sz = clp2(sz);
		assert( (sz & (sz - 1)) == 0 );
		/* Allocation must be a multiple of alignment. In the case,
		 * adjust alignment. */
		align = std::max(sizeof(void *), sz);
	}

	/* In any case, sz must be a multiple of alignment. */
	sz = (sz + align - 1U)/align * align;

	try {
		_eph->allocate(p_, sz, _numa_node, align);
		/* Note: allocation exception from Rca_LB is General_exception, which does not derive
		 * from std::bad_alloc.
		 */

		VALGRIND_MEMPOOL_ALLOC(::base(_pool0_heap), p_, sz);
		hop_hash_log<trace_heap>::write(LOG_LOCATION, "pool ", ::base(_pool0_full), " addr ", p_, " align ", align_, " -> ", align, " size ", sz_, " -> ", sz);
	}
	catch ( const std::bad_alloc & )
	{
		_eph->write_hist<true>(_pool0_heap);
		/* Sometimes lack of space will cause heap to throw a bad_alloc. */
		throw;
	}
	catch ( const General_exception &e )
	{
		_eph->write_hist<true>(_pool0_heap);
		/* Sometimes lack of space will cause heap to throw a General_exception with this explanation. */
		/* Convert to bad_alloc. */
		if ( e.cause() == string_view("region allocation out-of-space") )
		{
			throw std::bad_alloc();
		}
		throw;
	}
}

void *heap_rc::alloc_tracked(const std::size_t sz_, const std::size_t align_)
{
	/* alignment: enough for tracked_header prefix, and a power of 2 */
	auto align = clp2(std::max(clean_align(align_), sizeof(tracked_header)));

	/* size: a multiple of alignment */
	auto sz = round_up(sz_ + align, align);

	try {
		void *p = nullptr;
		_eph->allocate(p, sz, _numa_node, align);
		/* Note: allocation exception from Rca_LB is General_exception, which does not derive
		 * from std::bad_alloc.
		 */

		VALGRIND_MEMPOOL_ALLOC(::base(_pool0_heap), p, sz);
		hop_hash_log<trace_heap>::write(LOG_LOCATION, "pool ", ::base(_pool0_full), " addr ", p, " align ", align_, " -> ", align, " size ", sz_, " -> ", sz);
		tracked_header *h = new (static_cast<char *>(p) + align - sizeof(tracked_header))
			tracked_header(_eph->debug_level(), &_tracked_anchor, _tracked_anchor._next, sz, align);
		persister_nupm::persist(h, sizeof *h);

		_tracked_anchor._next->_prev = h; /* _prev, need not flush */
		_tracked_anchor._next = h; /* _next, must flush */
		persister_nupm::persist(&_tracked_anchor._next, sizeof _tracked_anchor._next);

#if 0
		PLOG(
			"%s: TH %p prev %p next %p size %zu align %zu"
			, __func__
			, common::p_fmt(h)
			, common::p_fmt(h->_prev)
			, common::p_fmt(h->_next)
			, h->_size
			, h->_align
		);
#endif
		return h + 1;
	}
	catch ( const std::bad_alloc & )
	{
		_eph->write_hist<true>(_pool0_heap);
		/* Sometimes lack of space will cause heap to throw a bad_alloc. */
		throw;
	}
	catch ( const General_exception &e )
	{
		_eph->write_hist<true>(_pool0_heap);
		/* Sometimes lack of space will cause heap to throw a General_exception with this explanation. */
		/* Convert to bad_alloc. */
		if ( e.cause() == string_view("region allocation out-of-space") )
		{
			throw std::bad_alloc();
		}
		throw;
	}
}

void heap_rc::inject_allocation(const void * p, std::size_t sz_)
{
	auto alignment = sizeof(void *);
	sz_ = std::max(sz_, alignment);
	auto sz = (sz_ + alignment - 1U)/alignment * alignment;
	/* NOTE: inject_allocation should take a const void* */
	_eph->inject_allocation(const_cast<void *>(p), sz);
	VALGRIND_MEMPOOL_ALLOC(::base(_pool0_heap), p, sz);
	hop_hash_log<trace_heap>::write(LOG_LOCATION, "pool ", ::base(_pool0_heap), " addr ", p, " size ", sz);
}

std::size_t heap_rc::free(persistent_t<void *> &p_, std::size_t sz_)
{
	auto sz = std::max(sz_, sizeof(void *));
	VALGRIND_MEMPOOL_FREE(::base(_pool0_heap), p_);
	hop_hash_log<trace_heap>::write(LOG_LOCATION, "pool ", ::base(_pool0_heap), " addr ", p_, " size ", sz);
	return _eph->free(p_, sz, _numa_node);
}

void heap_rc::free_tracked(
	const void *p_
	, std::size_t sz_
)
{
	tracked_header *h = static_cast<tracked_header *>(const_cast<void *>(p_))-1;
	auto align = h->_align;
	/* size: a multiple of alignment */
	auto sz = round_up(sz_ + align, align);
	if ( 3 < _eph->debug_level() )
	{
		PLOG(
			"%s: TH %p prev %p next %p size %zu align %zu"
			, __func__
			, common::p_fmt(h)
			, common::p_fmt(h->_prev)
			, common::p_fmt(h->_next)
			, h->_size
			, h->_align
		);
	}
	h->_next->_prev = h->_prev; /* _prev, need not flush */
	h->_prev->_next = h->_next; /* _next, must flush */
	persister_nupm::persist(&h->_prev->_next, sizeof h->_prev->_next);

	auto p = static_cast<const char *>(p_) - h->_align;
	assert(sz == h->_size);
	VALGRIND_MEMPOOL_FREE(::base(_pool0_heap), p);
	hop_hash_log<trace_heap>::write(LOG_LOCATION, "pool ", ::base(_pool0_heap), " addr ", p, " size ", sz);
	return _eph->free_tracked(p, sz, _numa_node);
}

unsigned heap_rc::percent_used() const
{
    return _eph->capacity() == 0 ? 0xFFFFU : unsigned(_eph->allocated() * 100U / _eph->capacity());
}

bool heap_rc::is_reconstituted(const void * p_) const
{
	return _eph->is_reconstituted(p_);
}

impl::allocation_state_pin *heap_rc::aspd() const
{
	throw std::logic_error(__func__ + std::string(" call without crash-consistent heap"));
}

impl::allocation_state_pin *heap_rc::aspk() const
{
	throw std::logic_error(__func__ + std::string(" call without crash-consistent heap"));
}

char *heap_rc::pin_data_get_cptr() const
{
	return nullptr;
}

char *heap_rc::pin_key_get_cptr() const
{
	return nullptr;
}

void heap_rc::pin_data_arm(
	cptr & // cptr_
) const
{
}

void heap_rc::pin_key_arm(
	cptr & // cptr_
) const
{
}

void heap_rc::pin_data_disarm() const
{
}

void heap_rc::pin_key_disarm() const
{
}<|MERGE_RESOLUTION|>--- conflicted
+++ resolved
@@ -31,7 +31,7 @@
 namespace
 {
 	using byte_span = common::byte_span;
-	auto open_region(const std::unique_ptr<dax_manager> &dax_manager_, std::uint64_t uuid_, unsigned numa_node_) -> byte_span
+	auto open_region(const std::unique_ptr<nupm::dax_manager_abstract> &dax_manager_, std::uint64_t uuid_, unsigned numa_node_) -> byte_span
 	{
 		auto & iovs = dax_manager_->open_region(std::to_string(uuid_), numa_node_).address_map();
 		if ( iovs.size() != 1 )
@@ -72,7 +72,7 @@
 		PLOG("%s: pool0 heap %p: 0x%zx", __func__, ::base(_pool0_heap), ::size(_pool0_heap));
 	}
 	/* cursor now locates the best-aligned region */
-	_eph->add_managed_region(_pool0_full, _pool0_heap, _numa_node);
+	_eph->add_managed_region(_pool0_full, _pool0_heap);
 	hop_hash_log<trace_heap_summary>::write(
 		LOG_LOCATION
 		, " pool ", ::base(_pool0_full), " .. ", ::end(_pool0_full)
@@ -83,21 +83,6 @@
 	persister_nupm::persist(this, sizeof(*this));
 }
 
-namespace
-{
-	using byte_span = common::byte_span;
-	using string_view = common::string_view;
-	byte_span open_region(const std::unique_ptr<nupm::dax_manager_abstract> &dax_manager_, string_view id_, unsigned numa_node_)
-	{
-		auto iovs = dax_manager_->open_region(id_, numa_node_).address_map();
-		if ( iovs.size() != 1 )
-		{
-			throw std::range_error("failed to re-open region " + std::string(id_));
-		}
-		return iovs.front();
-	}
-}
-
 #pragma GCC diagnostic push
 #pragma GCC diagnostic ignored "-Winit-self"
 #pragma GCC diagnostic ignored "-Wuninitialized"
@@ -106,7 +91,6 @@
 	, const std::unique_ptr<nupm::dax_manager_abstract> &dax_manager_
 	, const string_view id_
     , const string_view backing_file_
-    , const std::uint64_t uuid_
 	, const byte_span *iov_addl_first_
 	, const byte_span *iov_addl_last_
 	, impl::allocation_state_emplace *
@@ -120,7 +104,7 @@
 	, _pin_data(&heap_rc::pin_data_arm, &heap_rc::pin_data_disarm, &heap_rc::pin_data_get_cptr)
 	, _pin_key(&heap_rc::pin_key_arm, &heap_rc::pin_key_disarm, &heap_rc::pin_key_get_cptr)
 {
-	_eph->add_managed_region(_pool0_full, _pool0_heap, _numa_node);
+	_eph->add_managed_region(_pool0_full, _pool0_heap);
 	hop_hash_log<trace_heap_summary>::write(
 		LOG_LOCATION
 		, " pool ", ::base(_pool0_full), " .. ", ::end(_pool0_full)
@@ -133,13 +117,13 @@
 
 	for ( auto r = iov_addl_first_; r != iov_addl_last_; ++r )
 	{
-		_eph->add_managed_region(*r, *r, _numa_node);
+		_eph->add_managed_region(*r, *r);
 	}
 
 	for ( std::size_t i = 0; i != _more_region_uuids_size; ++i )
 	{
-		auto r = open_region(dax_manager_, std::to_string(uuid_ + _more_region_uuids[i]), _numa_node);
-		_eph->add_managed_region(r, r, _numa_node);
+		auto r = open_region(dax_manager_, _more_region_uuids[i], _numa_node);
+		_eph->add_managed_region(r, r);
 		VALGRIND_MAKE_MEM_DEFINED(::base(r), ::size(r));
 		VALGRIND_CREATE_MEMPOOL(::base(r), 0, true);
 	}
@@ -157,27 +141,6 @@
 	return _eph->get_managed_regions();
 }
 
-<<<<<<< HEAD
-=======
-namespace
-{
-	using byte_span = common::byte_span;
-	std::size_t region_size(const std::vector<byte_span> &v)
-	{
-		return
-			std::accumulate(
-				v.begin()
-				, v.end()
-				, std::size_t(0)
-				, [] (std::size_t s, byte_span iov) -> std::size_t
-					{
-						return s + ::size(iov);
-					}
-			);
-	}
-}
-
->>>>>>> 94176407
 auto heap_rc::grow(
 	const std::unique_ptr<nupm::dax_manager_abstract> & dax_manager_
 	, std::uint64_t uuid_
