/*
   Copyright [2017-2021] [IBM Corporation]
   Licensed under the Apache License, Version 2.0 (the "License");
   you may not use this file except in compliance with the License.
   You may obtain a copy of the License at
       http://www.apache.org/licenses/LICENSE-2.0
   Unless required by applicable law or agreed to in writing, software
   distributed under the License is distributed on an "AS IS" BASIS,
   WITHOUT WARRANTIES OR CONDITIONS OF ANY KIND, either express or implied.
   See the License for the specific language governing permissions and
   limitations under the License.
*/


#ifndef _MCAS_HSTORE_NUPM_H
#define _MCAS_HSTORE_NUPM_H

#include "pool_manager.h"

#include "alloc_key.h" /* AK_FORMAL */
#include "hstore_nupm_types.h"
#include "hstore_open_pool.h"
#include "persister_nupm.h"

#include <common/string_view.h>
#include <gsl/pointers>

#include <cstring> /* strerror */

#include <cinttypes> /* PRIx64 */

namespace nupm
{
	struct dax_manager_abstract;
}

template <typename PersistData, typename Heap>
  struct region;

namespace impl{}
#pragma GCC diagnostic push
/* Note: making enable_shared_from_this private avoids the non-virtual-dtor error but
 * generates a different error with no error text (G++ 5.4.0)
 */
#pragma GCC diagnostic ignored "-Wnon-virtual-dtor"

/* Region is region<persist_data_t, heap_rc>, Table is hstore::table_t Allocator is table_t::allocator_type, LockType is hstore::locK_type_t */
template <typename Region, typename Table, typename Allocator, typename LockType>
  struct hstore_nupm
    : public pool_manager<::open_pool<non_owner<Region>>>
  {
    using region_type = Region;
  private:
    using table_t = Table;
    using allocator_t = Allocator;
    using lock_type_t = LockType;
    using string_view = common::string_view;
  public:
    using open_pool_handle = ::open_pool<non_owner<region_type>>;
    using base = pool_manager<open_pool_handle>;
  private:
<<<<<<< HEAD
    std::unique_ptr<nupm::dax_manager_abstract> _dax_manager;
=======
#if HEAP_MM
		std::string _plugin_path;
#endif
    std::unique_ptr<dax_manager> _dax_manager;
>>>>>>> ea2f2997
    unsigned _numa_node;

    static unsigned name_to_numa_node(const string_view name);
  public:
<<<<<<< HEAD
    hstore_nupm(unsigned debug_level_, const string_view, const string_view name_, std::unique_ptr<nupm::dax_manager_abstract> mgr_);
=======
    hstore_nupm(
			unsigned debug_level
#if HEAP_MM
			, const string_view plugin_path
#endif
			, const string_view owner
			, const string_view name
			, std::unique_ptr<dax_manager> mgr
		);
>>>>>>> ea2f2997

    virtual ~hstore_nupm();

    const std::unique_ptr<nupm::dax_manager_abstract> & get_dax_manager() const override { return _dax_manager; }
    void pool_create_check(std::size_t) override;

    auto pool_create_1(
      const pool_path &path
      , std::size_t size
    ) -> nupm::region_descriptor override;

    auto pool_create_2(
      AK_FORMAL
      const nupm::region_descriptor &rac
      , component::IKVStore::flags_t flags
      , std::size_t expected_obj_count
    ) -> std::unique_ptr<open_pool_handle> override;

    nupm::region_descriptor pool_open_1(
      const pool_path &path
    ) override;

    auto pool_open_2(
      AK_FORMAL
      const nupm::region_descriptor & v
      , component::IKVStore::flags_t flags
    ) -> std::unique_ptr<open_pool_handle> override;

    void pool_close_check(const string_view) override;

    void pool_delete(const pool_path &path_) override;

    /* ERROR: want get_pool_regions(<proper type>, std::vector<::iovec>&) */
    nupm::region_descriptor pool_get_regions(const open_pool_handle &) const override;
  };
#pragma GCC diagnostic pop

namespace impl{}
#include "hstore_nupm.tcc"

#endif<|MERGE_RESOLUTION|>--- conflicted
+++ resolved
@@ -59,21 +59,14 @@
     using open_pool_handle = ::open_pool<non_owner<region_type>>;
     using base = pool_manager<open_pool_handle>;
   private:
-<<<<<<< HEAD
-    std::unique_ptr<nupm::dax_manager_abstract> _dax_manager;
-=======
 #if HEAP_MM
 		std::string _plugin_path;
 #endif
-    std::unique_ptr<dax_manager> _dax_manager;
->>>>>>> ea2f2997
+    std::unique_ptr<nupm::dax_manager_abstract> _dax_manager;
     unsigned _numa_node;
 
     static unsigned name_to_numa_node(const string_view name);
   public:
-<<<<<<< HEAD
-    hstore_nupm(unsigned debug_level_, const string_view, const string_view name_, std::unique_ptr<nupm::dax_manager_abstract> mgr_);
-=======
     hstore_nupm(
 			unsigned debug_level
 #if HEAP_MM
@@ -81,9 +74,8 @@
 #endif
 			, const string_view owner
 			, const string_view name
-			, std::unique_ptr<dax_manager> mgr
+			, std::unique_ptr<nupm::dax_manager_abstract> mgr
 		);
->>>>>>> ea2f2997
 
     virtual ~hstore_nupm();
 
