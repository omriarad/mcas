--- conflicted
+++ resolved
@@ -29,31 +29,18 @@
 	, const string_view id_
 	, const string_view backing_file_
 )
-<<<<<<< HEAD
-	: heap_ephemeral(debug_level_)
-	, _heap(plugin_path_)
-	, _managed_regions(id_, backing_file_, {})
-=======
 	: heap_mm_ephemeral(debug_level_, nupm::region_descriptor{id_, backing_file_, {}}, 0U)
 	, _heap(std::make_unique<heap_mr_shim>(plugin_path_))
->>>>>>> 94176407
 	, _allocated(0)
 	, _reconstituted()
 {}
 
-<<<<<<< HEAD
-void heap_mr_ephemeral::add_managed_region(
-	const byte_span r_full
-	, const byte_span r_heap
-	, const unsigned // numa_node
-=======
 /* heap_mm version */
 heap_mr_ephemeral::heap_mr_ephemeral(
 	unsigned debug_level_
 	, MM_plugin_wrapper &&pw_
 	, const string_view id_
 	, const string_view backing_file_
->>>>>>> 94176407
 )
 	: heap_mm_ephemeral(debug_level_, nupm::region_descriptor{id_, backing_file_, {}}, 0U)
 	, _heap(std::make_unique<heap_mr_shim>(std::move(pw_)))
@@ -63,7 +50,6 @@
 
 heap_mr_ephemeral::~heap_mr_ephemeral()
 {}
-
 
 void heap_mr_ephemeral::add_managed_region_to_heap(byte_span r_heap)
 {
