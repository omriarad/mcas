--- conflicted
+++ resolved
@@ -44,19 +44,7 @@
 		using typename deallocator_type::heap_type;
 		using typename deallocator_type::value_type;
 		using typename deallocator_type::size_type;
-<<<<<<< HEAD
-		using typename deallocator_type::pointer;
-
-		explicit allocator_rc(void *area_, std::size_t size_, Persister p_ = Persister())
-			: deallocator_type(area_, size_, p_)
-		{}
-
-		explicit allocator_rc(void *area_, Persister p_ = Persister())
-			: deallocator_type(area_, p_)
-		{}
-=======
 		using typename deallocator_type::pointer_type;
->>>>>>> 94176407
 
 		allocator_rc(const heap_access<heap_type> &pool_, Persister p_ = Persister()) noexcept
 			: deallocator_type(pool_, (p_))
@@ -71,34 +59,6 @@
 
 		allocator_rc &operator=(const allocator_rc &a_) = delete;
 
-<<<<<<< HEAD
-		auto allocate(
-			AK_ACTUAL
-			size_type s
-			, size_type alignment = alignof(T)
-		) -> pointer
-		{
-			auto ptr = this->pool()->alloc(s * sizeof(T), alignment);
-			if ( ptr == 0 )
-			{
-				throw bad_alloc_cc(AK_REF 0, s, sizeof(T));
-			}
-			return static_cast<pointer>(ptr);
-		}
-
-		auto allocate_tracked(
-			AK_ACTUAL
-			size_type s
-			, size_type alignment = alignof(T)
-		) -> pointer
-		{
-			auto ptr = this->pool()->alloc_tracked(s * sizeof(T), alignment);
-			if ( ptr == 0 )
-			{
-				throw bad_alloc_cc(AK_REF 0, s, sizeof(T));
-			}
-			return static_cast<pointer>(ptr);
-=======
 		void extend_arm()
 		{
 			this->pool()->extend_arm();
@@ -107,16 +67,11 @@
 		void extend_disarm()
 		{
 			this->pool()->extend_disarm();
->>>>>>> 94176407
 		}
 
 		void allocate(
 			AK_ACTUAL
-<<<<<<< HEAD
-			persistent<pointer> &ptr
-=======
 			pointer_type & p
->>>>>>> 94176407
 			, size_type sz
 			, size_type alignment = alignof(T)
 		)
@@ -137,34 +92,16 @@
 		 */
 		void allocate_tracked(
 			AK_ACTUAL
-<<<<<<< HEAD
-			pointer &ptr
-=======
 			pointer_type & p
->>>>>>> 94176407
 			, size_type sz
 			, size_type alignment = alignof(T)
 		)
 		{
-<<<<<<< HEAD
-			ptr = allocate_tracked(AK_REF sz, alignment);
-		}
-
-		void allocate(
-			AK_ACTUAL
-			pointer &ptr
-			, size_type sz
-			, size_type alignment = alignof(T)
-		)
-		{
-			ptr = allocate(AK_REF sz, alignment);
-=======
 			p = static_cast<value_type *>(this->pool()->alloc_tracked(sz * sizeof(T), alignment));
 			if ( p == nullptr )
 			{
 				throw bad_alloc_cc(AK_REF alignment, sz, sizeof(T));
 			}
->>>>>>> 94176407
 		}
 
 		/* Should not be called for the crash-consistent allocoator */
