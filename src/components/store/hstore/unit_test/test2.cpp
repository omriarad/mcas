/*
   Copyright [2017-2021] [IBM Corporation]
   Licensed under the Apache License, Version 2.0 (the "License");
   you may not use this file except in compliance with the License.
   You may obtain a copy of the License at
       http://www.apache.org/licenses/LICENSE-2.0
   Unless required by applicable law or agreed to in writing, software
   distributed under the License is distributed on an "AS IS" BASIS,
   WITHOUT WARRANTIES OR CONDITIONS OF ANY KIND, either express or implied.
   See the License for the specific language governing permissions and
   limitations under the License.
*/
#include "store_map.h"

#pragma GCC diagnostic push
#pragma GCC diagnostic ignored "-Weffc++"
#pragma GCC diagnostic ignored "-Wconversion"
#include <gtest/gtest.h>
#pragma GCC diagnostic pop

<<<<<<< HEAD
#include <common/env.h> /* env_value */
#include <common/to_string.h>
=======
#include <common/env.h>
>>>>>>> 94176407
#include <common/utils.h>
#include <api/components.h>
/* note: we do not include component source, only the API definition */
#include <api/kvstore_itf.h>

<<<<<<< HEAD
#include <cstdlib> /* getenv */
=======
#include <cstddef>
#include <cstring>
#include <limits>
>>>>>>> 94176407
#include <random>
#include <sstream>
#include <stdexcept>
#include <string>

#if ! defined MAKE_SYNDROME_REPORT
#define MAKE_SYNDROME_REPORT 0
#endif

using namespace component;

namespace {

// The fixture for testing class Foo.
class KVStore_test : public ::testing::Test {

  static constexpr std::size_t estimated_object_count_large = 64000000;
  /* More testing of table splits, at a performance cost */
  static constexpr std::size_t estimated_object_count_small = 1;
  static constexpr std::size_t many_count_target_large = 2000000;
  /* Shorter test: use when PMEM_IS_PMEM_FORCE=0 */
  static constexpr std::size_t many_count_target_small = 400;

 protected:

  // If the constructor and destructor are not enough for setting up
  // and cleaning up each test, you can define the following methods:

  virtual void SetUp() {
    // Code here will be called immediately after the constructor (right
    // before each test).
  }

  virtual void TearDown() {
    // Code here will be called immediately after each test (right
    // before the destructor).
  }

  // Objects declared here can be used by all tests in the test case
  /* persistent memory if enabled at all, is simulated and not real */
  static bool pmem_simulated;
  /* persistent memory is effective (either real, indicated by no PMEM_IS_PMEM_FORCE or simulated by PMEM_IS_PMEM_FORCE 0 not 1 */
  static bool pmem_effective;
  static component::IKVStore * _kvstore;

  static const std::size_t estimated_object_count;

  static constexpr unsigned many_key_length = 8;
  static constexpr unsigned many_value_length = 16;
  static constexpr char long_value[24] = "........" "........" ".......";
  using kv_t = std::tuple<std::string, std::string>;
  static std::vector<kv_t> kvv;
  static const std::size_t many_count_target;
  static std::size_t many_count_actual;

  std::string pool_name() const
  {
    return "pool/" + store_map::numa_zone() + "/test-" + store_map::impl->name;
  }
  static std::string debug_level()
  {
    return common::env_value<const char *>("DEBUG", "0");
  }
};

constexpr std::size_t KVStore_test::estimated_object_count_small;
constexpr std::size_t KVStore_test::estimated_object_count_large;
constexpr std::size_t KVStore_test::many_count_target_small;
constexpr std::size_t KVStore_test::many_count_target_large;
constexpr char KVStore_test::long_value[24];

bool KVStore_test::pmem_simulated = std::getenv("PMEM_IS_PMEM_FORCE");
bool KVStore_test::pmem_effective = common::env_value<bool>("PMEM_IS_PMEM_FORCE", false);
component::IKVStore * KVStore_test::_kvstore;

const std::size_t KVStore_test::estimated_object_count =
/*
 * Any estimated count should work, subject to some size limit. A small count,
 * such as 0, causes more allocations and therefore a more rigorous test.
 */
#if 0
  pmem_simulated ? estimated_object_count_small : estimated_object_count_large
#else
  0 /* test resize */
#endif
  ;

const std::size_t KVStore_test::many_count_target =
#if MAKE_SYNDROME_REPORT
  20
#else
  pmem_simulated ? many_count_target_small : many_count_target_large
#endif
  ;

constexpr unsigned KVStore_test::many_key_length;
constexpr unsigned KVStore_test::many_value_length;

std::size_t KVStore_test::many_count_actual;
std::vector<KVStore_test::kv_t> KVStore_test::kvv;

TEST_F(KVStore_test, Instantiate)
{
  std::cerr
    << "PMEM " << (pmem_simulated ? "simulated" : "not simluated")
    << ", " << (pmem_effective ? "effective" : "not effective")
    << "\n";
  /* create object instance through factory */
  /* This test only: use hstore-pe. the version compiled with simulated injection */
  auto link_library = "libcomponent-" + store_map::impl->name + "-pe.so";
  std::cerr << "link library: " << link_library << " mm plugin " << common::env_value<const char *>("MM_PLUGIN_PATH", "no_plugin_path") << "\n";
  component::IBase * comp = component::load_component(link_library,
                                                      store_map::impl->factory_id);

  ASSERT_TRUE(comp);
  auto fact = make_itf_ref(static_cast<IKVStore_factory *>(comp->query_interface(IKVStore_factory::iid())));

  _kvstore =
    fact->create(
      0
      , {
          { +component::IKVStore_factory::k_name, "numa0"}
          , { +component::IKVStore_factory::k_dax_config, store_map::location }
          , { +component::IKVStore_factory::k_debug, debug_level() }
          , { +component::IKVStore_factory::k_mm_plugin_path, common::env_value<const char *>("MM_PLUGIN_PATH", "no_plugin_path") }
        }
    );
}

struct pool_open
{
private:
  component::IKVStore *_kvstore;
  component::IKVStore::pool_t _pool;
public:
  explicit pool_open(
    component::IKVStore *kvstore_
    , const std::string& name_
    , unsigned int flags = 0
  )
    : _kvstore(kvstore_)
    , _pool(_kvstore->open_pool(name_, flags))
  {
    if ( int64_t(_pool) < 0 )
    {
      throw std::runtime_error("Failed to open pool code " + std::to_string(-_pool));
    }
  }

  explicit pool_open(
    component::IKVStore *kvstore_
    , const std::string& name_
    , const size_t size
    , unsigned int flags = 0
    , uint64_t expected_obj_count = 0
  )
    : _kvstore(kvstore_)
    , _pool(_kvstore->create_pool(name_, size, flags, expected_obj_count))
  {}
  pool_open(const pool_open &) = delete;
  pool_open& operator=(const pool_open &) = delete;

  ~pool_open()
  {
    _kvstore->close_pool(_pool);
  }

  component::IKVStore::pool_t pool() const noexcept { return _pool; }
};

TEST_F(KVStore_test, RemoveOldPool)
{
  if ( _kvstore )
  {
    try
    {
      _kvstore->delete_pool(pool_name());
    }
    catch ( Exception & )
    {
    }
  }
}

TEST_F(KVStore_test, CreatePool)
{
  ASSERT_TRUE(_kvstore);
  pool_open p(_kvstore, pool_name(), GB(15UL), 0, estimated_object_count);
  ASSERT_LT(0, int64_t(p.pool()));
}

TEST_F(KVStore_test, PopulateMany)
{
  std::mt19937_64 r0{};
  for ( auto i = 0UL; i != many_count_target; ++i )
  {
    auto key = common::to_string(std::hex, r0());
    key.resize(many_key_length, '.');
    auto value = std::to_string(i);
    value.resize(many_value_length, '.');
    kvv.emplace_back(key, value);
  }
}

/*
 * We would like to generate "crashes" with some reasonable frequency,
 * but not at every store. (Every store would be too slow, at least
 * when using mmap to simulate persistent store). We use a Fibonacci
 * series to produce crashes at decreasingly frequent intervals.
 *
 * _p0 and _p1 produce a Fibonacci series in perishable_count
 */
struct fib
{
	std::uint64_t _p0;
	std::uint64_t _p1;
	/* defined in perishable, but that definition not visibe to test cases */
	static constexpr auto use_syndrome = std::numeric_limits<std::uint64_t>::max();
	fib()
		: _p0(0)
		, _p1(1)
	{}
	std::uint64_t value() const
	{
#if MAKE_SYNDROME_REPORT
		return use_syndrome;
#else
		return _p0 + _p1;
#endif
	}

	std::uint64_t step()
	{
		auto v = value();
#if 0
/*
 * Crash after every other perishable operation. Guarantees progress, but is slow.
 */
#else
/*
 * Crash in decreasing frequency, by Fibonacci sequence.
 */
		_p0 = _p1;
		_p1 = v;
#endif
		return v;
	}
};

std::ostream &operator<<(std::ostream &o_, fib f_)
{
	if ( f_.value() == fib::use_syndrome )
	{
		o_ << "(syndrome)";
	}
	else
	{
		o_ << f_.value();
	}
	return o_;
}

TEST_F(KVStore_test, PutMany)
{
  /* We will try the inserts many times, as the perishable timer will abort all but the last attempt */
  bool finished = false;

  _kvstore->debug(0, 0 /* enable */, 0);
  for ( fib perishable_count{}
    ; ! finished
    ; perishable_count.step()
    )
  {
    _kvstore->debug(0, 1 /* reset */, perishable_count.value());
    _kvstore->debug(0, 0 /* enable */, true);

    unsigned extant_count = 0;
    unsigned succeed_count = 0;
    unsigned fail_count = 0;
    try
    {
      pool_open p(_kvstore, pool_name());

      for ( auto &kv : kvv )
      {
        const auto &key = std::get<0>(kv);
        const auto &value = std::get<1>(kv);
        void * old_value = nullptr;
        size_t old_value_len = 0;
        if ( S_OK == _kvstore->get(p.pool(), key, old_value, old_value_len) )
        {
          _kvstore->free_memory(old_value);
          ++extant_count;
        }
        else
        {
          auto r = _kvstore->put(p.pool(), key, value.c_str(), value.length());
          EXPECT_EQ(S_OK, r);
          if ( r == S_OK )
          {
            ++succeed_count;
          }
          else
          {
            ++fail_count;
          }
        }
      }
      EXPECT_EQ(many_count_target, extant_count + succeed_count + fail_count);
      many_count_actual = extant_count + succeed_count;
      finished = true;
      /* Done with forcing crashes */
      _kvstore->debug(0, 0 /* enable */, false);
      std::cerr << __func__ << " Final put pass " << perishable_count << " exists " << extant_count << " inserts " << succeed_count << " total " << many_count_actual << "\n";
    }
    catch ( const std::runtime_error &e )
    {
      if ( e.what() != std::string("perishable timer expired") ) { throw; }
      std::cerr << __func__ << " Perishable pass " << perishable_count << " exists " << extant_count << " inserts " << succeed_count << " total " << many_count_actual << "\n";
    }
  }
}

TEST_F(KVStore_test, GetMany)
{
  ASSERT_TRUE(_kvstore);
  if ( pmem_effective )
  {
    pool_open p(_kvstore, pool_name());
    ASSERT_LT(0, int64_t(p.pool()));
    auto count = _kvstore->count(p.pool());
    {
      /* count should be close to PutMany many_count_actual; duplicate keys are the difference */
      EXPECT_LE(double(many_count_actual) * 99. / 100., count);
    }
    {
      std::size_t mismatch_count = 0;
      for ( auto &kv : kvv )
      {
        const auto &key = std::get<0>(kv);
        const auto &ev = std::get<1>(kv);
        void * value = nullptr;
        size_t value_len = 0;
        auto r = _kvstore->get(p.pool(), key, value, value_len);
        EXPECT_EQ(S_OK, r);
        if ( S_OK == r )
        {
          EXPECT_EQ(ev.size(), value_len);
          mismatch_count += ( ev.size() != value_len || 0 != memcmp(ev.data(), value, ev.size()) );
          _kvstore->free_memory(value);
        }
      }
      /* We do not know exactly now many mismatches (caused by duplicates) to expect,
       * because "extant_count" counts both extant items due to duplicate keys in the
       * population arrays and extant items due to restarts.
       * But it should be a small fraction of the total number of keys
       */
      EXPECT_GT(many_count_target / 100, mismatch_count);
    }
  }
}

TEST_F(KVStore_test, UpdateMany)
{
  /* We will try the inserts many times, as the perishable timer will abort all but the last attempt */
  bool finished = false;

  _kvstore->debug(0, 0 /* enable */, 0);
  for ( fib perishable_count{}
    ; ! finished
    ; perishable_count.step()
    )
  {
    _kvstore->debug(0, 1 /* reset */, perishable_count.value());
    _kvstore->debug(0, 0 /* enable */, true);

    unsigned extant_count = 0;
    unsigned succeed_count = 0;
    unsigned fail_count = 0;
    try
    {
      pool_open p(_kvstore, pool_name());

      for ( auto &kv : kvv )
      {
        /* Long enough to force a move to out-of-line storage */
        const auto &key = std::get<0>(kv);
        const auto &value = std::get<1>(kv);
        const auto update_value = value + ((key[0] & 1) ? "X" : "") + ((key[0] & 2) ? long_value : "");

        void * extant_value = nullptr;
        size_t extant_value_len = 0;
        auto gr = _kvstore->get(p.pool(), key, extant_value, extant_value_len);
        ASSERT_EQ(S_OK, gr);
        if ( extant_value_len == update_value.size() && 0 == std::memcmp(extant_value, update_value.c_str(), extant_value_len) )
        {
          ++extant_count;
        }
        else
        {
          auto r = _kvstore->put(p.pool(), key, update_value.c_str(), update_value.length());
          EXPECT_EQ(S_OK, r);
          if ( r == S_OK )
          {
            ++succeed_count;
          }
          else
          {
            ++fail_count;
          }
        }
        _kvstore->free_memory(extant_value);
      }
      /* Due to forced crashes we may never see a success or failure, but all new values should exist */
      EXPECT_EQ(many_count_actual, extant_count + succeed_count);
      finished = true;
      /* Done with forcing crashes */
      _kvstore->debug(0, 0 /* enable */, false);
      std::cerr << __func__ << " Final put pass " << perishable_count << " inserts " << succeed_count << " total " << many_count_actual << "\n";
    }
    catch ( const std::runtime_error &e )
    {
      if ( e.what() != std::string("perishable timer expired") ) { throw; }
      std::cerr << __func__ << " Perishable pass " << perishable_count << " inserts " << succeed_count << " total " << many_count_actual << "\n";
    }
  }
}

TEST_F(KVStore_test, GetManyUpdates)
{
  _kvstore->debug(0, 0 /* enable */, 0);
  ASSERT_TRUE(_kvstore);
  if ( pmem_effective )
  {
    pool_open p(_kvstore, pool_name());
    ASSERT_LT(0, int64_t(p.pool()));
    auto count = _kvstore->count(p.pool());
    {
      /* count should be close to PutMany many_count_actual; duplicate keys are the difference */
      EXPECT_LE(many_count_actual * 99 / 100, double(count));
    }
    {
      std::size_t mismatch_count = 0;
      for ( auto &kv : kvv )
      {
        const auto &key = std::get<0>(kv);
        const auto &ev = std::get<1>(kv);
        const auto update_ev = ev + ((key[0] & 1) ? "X" : "") + ((key[0] & 2) ? long_value : "");
        void * value = nullptr;
        size_t value_len = 0;
        auto r = _kvstore->get(p.pool(), key, value, value_len);
        EXPECT_EQ(S_OK, r);
        if ( S_OK == r )
        {
          if ( update_ev.size() != value_len )
          {
            std::cerr << "Length mismatch, key length " << key.size() << " key " << key << " expected value " << update_ev << " actual value " << std::string(static_cast<char *>(value), value_len) << " key[0] " << key[0] << " selector " << (key[0] & 1) << "\n";
          }
          EXPECT_EQ(update_ev.size(), value_len);
          mismatch_count += ( update_ev.size() != value_len || 0 != memcmp(update_ev.data(), value, update_ev.size()) );
          _kvstore->free_memory(value);
        }
      }
      /* We do not know exactly now many mismatches (caused by duplicates) to expcect,
       * because "extant_count" counts both extant items due to duplicate keys in the
       * population arrays and extant items due to restarts.
       * But it should be a small fraction of the total number of keys
       */
      EXPECT_GT(many_count_target / 100, mismatch_count);
    }
  }
}

TEST_F(KVStore_test, EraseMany)
{
  ASSERT_TRUE(_kvstore);
  bool finished = false;
  auto erase_count = 0;

  _kvstore->debug(0, 0 /* enable */, 0);
  for ( fib perishable_count{}
    ; ! finished
    ; perishable_count.step()
    )
  {
    _kvstore->debug(0, 1 /* reset */, perishable_count.value() );
    _kvstore->debug(0, 0 /* enable */, true);
    try
    {
      pool_open p(_kvstore, pool_name());
      ASSERT_LT(0, int64_t(p.pool()));
      {
        for ( auto &kv : kvv )
        {
          const auto &key = std::get<0>(kv);
          auto r = _kvstore->erase(p.pool(), key);
          if ( r == S_OK )
          {
            ++erase_count;
          }
        }
        auto count = _kvstore->count(p.pool());
        EXPECT_EQ(0U, count);
        finished = true;
      }
    }
    catch ( const std::runtime_error &e )
    {
      if ( e.what() != std::string("perishable timer expired") ) { throw; }
      std::cerr << __func__ << " Perishable pass " << perishable_count << " erasures " << erase_count << " total " << many_count_actual << "\n";
    }
  }
}

TEST_F(KVStore_test, DeletePool)
{
  if ( pmem_effective )
  {
    _kvstore->delete_pool(pool_name());
  }
}

} // namespace

int main(int argc, char **argv)
{
  ::testing::InitGoogleTest(&argc, argv);
  auto r = RUN_ALL_TESTS();

  return r;
}<|MERGE_RESOLUTION|>--- conflicted
+++ resolved
@@ -18,24 +18,17 @@
 #include <gtest/gtest.h>
 #pragma GCC diagnostic pop
 
-<<<<<<< HEAD
 #include <common/env.h> /* env_value */
 #include <common/to_string.h>
-=======
-#include <common/env.h>
->>>>>>> 94176407
 #include <common/utils.h>
 #include <api/components.h>
 /* note: we do not include component source, only the API definition */
 #include <api/kvstore_itf.h>
 
-<<<<<<< HEAD
 #include <cstdlib> /* getenv */
-=======
 #include <cstddef>
-#include <cstring>
+#include <cstring> /* memcmp */
 #include <limits>
->>>>>>> 94176407
 #include <random>
 #include <sstream>
 #include <stdexcept>
