--- conflicted
+++ resolved
@@ -53,46 +53,6 @@
 
  protected:
 
-<<<<<<< HEAD
-  // If the constructor and destructor are not enough for setting up
-  // and cleaning up each test, you can define the following methods:
-
-  virtual void SetUp() {
-    // Code here will be called immediately after the constructor (right
-    // before each test).
-  }
-
-  virtual void TearDown() {
-    // Code here will be called immediately after each test (right
-    // before the destructor).
-  }
-
-  // Objects declared here can be used by all tests in the test case
-  /* persistent memory if enabled at all, is simulated and not real */
-  static bool pmem_simulated;
-  /* persistent memory is effective (either real, indicated by no PMEM_IS_PMEM_FORCE or simulated by PMEM_IS_PMEM_FORCE 0 not 1 */
-  static bool pmem_effective;
-  static component::IKVStore * _kvstore;
-
-  static const std::size_t estimated_object_count;
-
-  static constexpr unsigned many_key_length = 8;
-  static constexpr unsigned many_value_length = 16;
-  static constexpr char long_value[24] = "........" "........" ".......";
-  using kv_t = std::tuple<std::string, std::string>;
-  static std::vector<kv_t> kvv;
-  static const std::size_t many_count_target;
-  static std::size_t many_count_actual;
-
-  std::string pool_name() const
-  {
-    return "pool/" + store_map::numa_zone() + "/test-" + store_map::impl->name;
-  }
-  static std::string debug_level()
-  {
-    return common::env_value<const char *>("DEBUG", "0");
-  }
-=======
 	// If the constructor and destructor are not enough for setting up
 	// and cleaning up each test, you can define the following methods:
 
@@ -111,18 +71,12 @@
 	static bool pmem_simulated;
 	/* persistent memory is effective (either real, indicated by no PMEM_IS_PMEM_FORCE or simulated by PMEM_IS_PMEM_FORCE 0 not 1 */
 	static bool pmem_effective;
-#if 0
-	static component::IKVStore * _kvstore;
-#endif
 
 	static const std::size_t estimated_object_count;
 
 	static constexpr unsigned many_key_length = 8;
 	static constexpr unsigned many_value_length = 16;
 	static constexpr char long_value[24] = "........" "........" ".......";
-#if 0
-	static std::vector<kv_t> kvv;
-#endif
 	static const std::size_t many_count_target;
 	static std::size_t many_count_actual;
 
@@ -134,7 +88,6 @@
 	{
 		return std::getenv("DEBUG") ? std::getenv("DEBUG") : "0";
 	}
->>>>>>> 4fa147d0
 };
 
 constexpr std::size_t KVStore_test::estimated_object_count_small;
@@ -143,16 +96,8 @@
 constexpr std::size_t KVStore_test::many_count_target_large;
 constexpr char KVStore_test::long_value[24];
 
-<<<<<<< HEAD
 bool KVStore_test::pmem_simulated = std::getenv("PMEM_IS_PMEM_FORCE");
 bool KVStore_test::pmem_effective = common::env_value<bool>("PMEM_IS_PMEM_FORCE", false);
-=======
-bool KVStore_test::pmem_simulated = getenv("PMEM_IS_PMEM_FORCE");
-bool KVStore_test::pmem_effective = ! getenv("PMEM_IS_PMEM_FORCE") || getenv("PMEM_IS_PMEM_FORCE") == std::string("0");
-#if 0
->>>>>>> 4fa147d0
-component::IKVStore * KVStore_test::_kvstore;
-#endif
 
 const std::size_t KVStore_test::estimated_object_count =
 /*
@@ -186,24 +131,6 @@
 
 std::vector<kv_t> populate_many(const std::size_t many_count_target, unsigned many_key_length, unsigned many_value_length)
 {
-<<<<<<< HEAD
-  ASSERT_TRUE(_kvstore);
-  pool_open p(_kvstore, pool_name(), GB(15UL), 0, estimated_object_count);
-  ASSERT_LT(0, int64_t(p.pool()));
-}
-
-TEST_F(KVStore_test, PopulateMany)
-{
-  std::mt19937_64 r0{};
-  for ( auto i = 0UL; i != many_count_target; ++i )
-  {
-    auto key = common::to_string(std::hex, r0());
-    key.resize(many_key_length, '.');
-    auto value = std::to_string(i);
-    value.resize(many_value_length, '.');
-    kvv.emplace_back(key, value);
-  }
-=======
 	std::vector<kv_t> kvv;
 	std::mt19937_64 r0{};
 	for ( auto i = 0UL; i != many_count_target; ++i )
@@ -218,7 +145,6 @@
 		kvv.emplace_back(key, value);
 	}
 	return kvv;
->>>>>>> 4fa147d0
 }
 
 /*
