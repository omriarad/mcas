/*
   Copyright [2017-2020] [IBM Corporation]
   Licensed under the Apache License, Version 2.0 (the "License");
   you may not use this file except in compliance with the License.
   You may obtain a copy of the License at
       http://www.apache.org/licenses/LICENSE-2.0
   Unless required by applicable law or agreed to in writing, software
   distributed under the License is distributed on an "AS IS" BASIS,
   WITHOUT WARRANTIES OR CONDITIONS OF ANY KIND, either express or implied.
   See the License for the specific language governing permissions and
   limitations under the License.
*/
#include "store_map.h"

#pragma GCC diagnostic push
#pragma GCC diagnostic ignored "-Weffc++"
#pragma GCC diagnostic ignored "-Wconversion"
#pragma GCC diagnostic ignored "-Wsign-compare"
#include <gtest/gtest.h>
#pragma GCC diagnostic pop

#include <api/components.h>
/* note: we do not include component source, only the API definition */
#include <api/kvstore_itf.h>
#include <common/byte_span.h>
<<<<<<< HEAD
#include <common/env.h> /* env_value */
=======
#include <common/env.h>
>>>>>>> 94176407
#include <common/str_utils.h> /* random_string */
#include <common/to_string.h>
#include <common/utils.h> /* MiB, GiB */
#include <nupm/region_descriptor.h>

#include <algorithm>
#include <cstdlib> /* getenv */
#include <random>
#include <set>
#include <string>

using namespace component;

namespace {

struct memo_lock
{
private:
  component::IKVStore * _kvstore;
  component::IKVStore::pool_t *_pool;
public:
  IKVStore::key_t k;
  memo_lock(
    component::IKVStore *kvstore_
    , component::IKVStore::pool_t *pool_
  )
    : _kvstore(kvstore_)
    , _pool(pool_)
    , k()
  {}
  memo_lock(const memo_lock &) = delete;
  memo_lock &operator=(const memo_lock &) = delete;
  ~memo_lock()
  {
    if ( IKVStore::KEY_NONE != k )
    {
      auto r = _kvstore->unlock(*_pool, k, component::IKVStore::UNLOCK_FLAGS_FLUSH);
      EXPECT_EQ(S_OK, r);
    }
  }
};

struct shared_lock
  : private memo_lock
{
  using memo_lock::k;
  shared_lock(
    component::IKVStore *kvstore_
    , component::IKVStore::pool_t *pool_
  )
    : memo_lock(kvstore_, pool_)
  {}
};

struct exclusive_lock
  : private memo_lock
{
  using memo_lock::k;
  exclusive_lock(
    component::IKVStore *kvstore_
    , component::IKVStore::pool_t *pool_
  )
    : memo_lock(kvstore_, pool_)
  {}
};

// The fixture for testing class Foo.
class KVStore_test : public ::testing::Test {

  static constexpr std::size_t many_count_target_large = 2000000;
  /* Shorter test: use when PMEM_IS_PMEM_FORCE=0 */
  static constexpr std::size_t many_count_target_small = 400;

  static constexpr std::size_t estimated_object_count_large = many_count_target_large;
  /* More testing of table splits, at a performance cost */
  static constexpr std::size_t estimated_object_count_small = 1;

 protected:

  // If the constructor and destructor are not enough for setting up
  // and cleaning up each test, you can define the following methods:

  virtual void SetUp() {
    // Code here will be called immediately after the constructor (right
    // before each test).
  }

  virtual void TearDown() {
    // Code here will be called immediately after each test (right
    // before the destructor).
  }

  // Objects declared here can be used by all tests in the test case
  /* persistent memory if enabled at all, is simulated and not real */
  static bool pmem_simulated;
  /* persistent memory is effective (either real, indicated by no PMEM_IS_PMEM_FORCE or simulated by PMEM_IS_PMEM_FORCE 0 not 1 */
  static bool pmem_effective;
  static component::IKVStore * _kvstore;
  static component::IKVStore::pool_t pool;

  static const std::size_t estimated_object_count;

  static std::string single_key;
  static std::string missing_key;
  static std::string single_value;
  static std::size_t single_value_size;
  static std::string single_value_updated_same_size;
  static std::string single_value_updated_different_size;
  static std::string single_value_updated3;
  static std::size_t single_count;

  static constexpr unsigned many_key_length = 8;
  static constexpr unsigned many_value_length = 16;
  using kv_t = std::tuple<std::string, std::string>;
  static std::vector<kv_t> kvv;
  static const std::size_t many_count_target;
  static std::size_t many_count_actual;
  static constexpr unsigned get_expand = 2;

  /* NOTE: ignoring the remote possibility of a random number collision in the first lock_count entries */
  static const std::size_t lock_count;

  static std::size_t extant_count; /* Number of PutMany keys not placed because they already existed */

  std::string pool_name() const
  {
    return "pool/" + store_map::numa_zone() + "/test-" + store_map::impl->name;
  }
  static std::set<std::string> many_insert_set;
  static std::set<std::string> many_erase_okay;
  static std::set<std::string> many_erase_fail;
  static std::string debug_level()
  {
    return common::env_value<const char *>("DEBUG", "0");
  }
};


constexpr std::size_t KVStore_test::estimated_object_count_small;
constexpr std::size_t KVStore_test::estimated_object_count_large;
constexpr std::size_t KVStore_test::many_count_target_small;
constexpr std::size_t KVStore_test::many_count_target_large;

bool KVStore_test::pmem_simulated = std::getenv("PMEM_IS_PMEM_FORCE");
bool KVStore_test::pmem_effective = common::env_value<bool>("PMEM_IS_PMEM_FORCE", false);
component::IKVStore * KVStore_test::_kvstore;
component::IKVStore::pool_t KVStore_test::pool;

const std::size_t KVStore_test::estimated_object_count = pmem_simulated ? estimated_object_count_small : estimated_object_count_large;

/* Keys 23-byte or fewer are stored inline. Provide one longer to force allocation */
std::string KVStore_test::single_key = "MySingleKeyLongEnoughToForceAllocation";
std::string KVStore_test::missing_key = "KeyNeverInserted";
std::string KVStore_test::single_value         = "Hello world!";
std::size_t KVStore_test::single_value_size    = MiB(8);
std::string KVStore_test::single_value_updated_same_size = "Jello world!";
std::string KVStore_test::single_value_updated_different_size = "Hello world!";
std::string KVStore_test::single_value_updated3 = "WeXYZ world!";
std::size_t KVStore_test::single_count = 1U;

constexpr unsigned KVStore_test::many_key_length;
constexpr unsigned KVStore_test::many_value_length;
const std::size_t KVStore_test::many_count_target = pmem_simulated ? many_count_target_small : many_count_target_large;
std::size_t KVStore_test::many_count_actual;
std::size_t KVStore_test::extant_count = 0;
std::vector<KVStore_test::kv_t> KVStore_test::kvv;

const std::size_t KVStore_test::lock_count = std::min(many_count_target, std::size_t(60));
std::set<std::string> KVStore_test::many_insert_set;
std::set<std::string> KVStore_test::many_erase_okay;
std::set<std::string> KVStore_test::many_erase_fail;

TEST_F(KVStore_test, Instantiate)
{
  /* create object instance through factory */
  auto link_library = "libcomponent-" + store_map::impl->name + ".so";
  component::IBase * comp = component::load_component(link_library,
                                                      store_map::impl->factory_id);

  ASSERT_TRUE(comp);
  auto fact = component::make_itf_ref(static_cast<IKVStore_factory *>(comp->query_interface(IKVStore_factory::iid())));
  /* numa node 0 */
  _kvstore =
     fact->create(
      0
      , {
          { +component::IKVStore_factory::k_name, "numa0"}
          , { +component::IKVStore_factory::k_dax_config, store_map::location }
          , { +component::IKVStore_factory::k_debug, debug_level() }
          , { +component::IKVStore_factory::k_mm_plugin_path, common::env_value<const char *>("MM_PLUGIN_PATH", "no_plugin_path") }
        }
    );
}

TEST_F(KVStore_test, RemoveOldPool)
{
  if ( _kvstore )
  {
    try
    {
      _kvstore->delete_pool(pool_name());
    }
    catch ( Exception & )
    {
    }
  }
}

TEST_F(KVStore_test, CreatePool)
{
  ASSERT_TRUE(_kvstore);
  /* count of elements multiplied
   *  - by 64 for bucket size,
   *  - by 3U to account for 40% table density at expansion (typical),
   *  - by 2U to account for worst-case due to doubling strategy for increasing bucket array size
   * requires size multiplied
   *  - by 8U to account for current AVL_LB allocator alignment requirements
   */
  pool = _kvstore->create_pool(pool_name(), ( many_count_target * 64U * 3U * 2U + 4 * single_value_size ) * 8U, component::IKVStore::FLAGS_CREATE_ONLY, estimated_object_count);
  ASSERT_NE(0, int64_t(pool));
  auto pool2 = _kvstore->open_pool(pool_name());
  {
    void *v0;
    size_t s = 4096;
    auto r0 = _kvstore->allocate_pool_memory(pool, 8, s, v0);
    EXPECT_EQ(S_OK, r0);
    void *v1;
    auto r1 = _kvstore->allocate_pool_memory(pool, 8, s, v1);
    EXPECT_EQ(S_OK, r1);
    EXPECT_NE(v0, v1);
  }
  {
    auto rc = _kvstore->close_pool(pool2);
    EXPECT_EQ(S_OK, rc);
  }
  {
    auto rc = _kvstore->close_pool(pool);
    EXPECT_EQ(S_OK, rc);
  }
  /* All open handles closed */
  {
    auto rc = _kvstore->close_pool(pool2);
    EXPECT_NE(S_OK, rc);
  }
  pool = _kvstore->open_pool(pool_name());
  ASSERT_LT(0, int64_t(pool));
}

TEST_F(KVStore_test, BasicGet0)
{
  ASSERT_NE(nullptr, _kvstore);
  {
    std::vector<uint64_t> attr;
    auto r = _kvstore->get_attribute(pool, IKVStore::PERCENT_USED, attr, nullptr);
    EXPECT_EQ(S_OK, r);
    if ( S_OK == r )
    {
      EXPECT_GE(100, attr[0]);
      PINF("Percent used %zu", attr[0]);
    }
  }

  void * value = nullptr;
  size_t value_len = 0;

  auto r = _kvstore->get(pool, single_key, value, value_len);
  EXPECT_NE(S_OK, r);
  if( r == S_OK )
  {
    ASSERT_EQ("Key already exists", "Did you forget to delete the pool before running the test?");
  }
  _kvstore->free_memory(value);
}

TEST_F(KVStore_test, BasicPut)
{
  ASSERT_NE(nullptr, _kvstore);
  single_value.resize(single_value_size);

  auto r = _kvstore->put(pool, single_key, single_value.data(), single_value.length());
  EXPECT_EQ(S_OK, r);
}

TEST_F(KVStore_test, BasicGet1)
{
  ASSERT_NE(nullptr, _kvstore);
  void * value = nullptr;
  size_t value_len = 0;
  auto r = _kvstore->get(pool, single_key, value, value_len);
  EXPECT_EQ(S_OK, r);
  if ( S_OK == r )
  {
    PINF("Value=(%.*s) %zu", static_cast<int>(value_len), static_cast<char *>(value), value_len);
    EXPECT_EQ(single_value.size(), value_len);
    EXPECT_EQ(0, memcmp(single_value.data(), value, single_value.size()));
    _kvstore->free_memory(value);
  }
}

TEST_F(KVStore_test, BasicPutLocked)
{
  ASSERT_NE(nullptr, _kvstore);
  single_value.resize(single_value_size);
  void *value0 = nullptr;
  std::size_t value0_len = 0;

  {
    auto lk = IKVStore::key_t();

    {
      size_t alignment = 0;
      auto r = _kvstore->lock(pool, single_key, IKVStore::STORE_LOCK_READ, value0, value0_len, alignment, lk);
      EXPECT_EQ(S_OK, r);
      EXPECT_NE(nullptr, lk);
      r = _kvstore->put(pool, single_key, single_value.data(), single_value.length());
      EXPECT_EQ(E_LOCKED, r);
    }
    {
      auto r = _kvstore->resize_value(pool, single_key, single_value.size(), 64);
      EXPECT_EQ(E_LOCKED, r);
    }

    {
      void * value = nullptr;
      size_t value_len = 0;
      auto r = _kvstore->get(pool, single_key, value, value_len);
      EXPECT_EQ(S_OK, r);
      EXPECT_EQ(single_value.size(), value_len);
      if ( r == S_OK )
      {
        _kvstore->free_memory(value);
      }
    }

    {
      auto r = _kvstore->unlock(pool, lk);
      EXPECT_EQ(S_OK, r);
    }
  }

  std::size_t small_size = 16; /* Small, but large enough to preserve all characters in "Hello world!" */

  /* resize to an inline size. */
  {
    auto r = _kvstore->resize_value(pool, single_key, small_size, 16);
    EXPECT_EQ(S_OK, r);
  }
  {
    void *v = nullptr;
    std::size_t v_len = 0;
    auto lk = IKVStore::key_t();
    size_t alignment = 0;
    auto r = _kvstore->lock(pool, single_key, IKVStore::STORE_LOCK_READ, v, v_len, alignment, lk);
    EXPECT_EQ(S_OK, r);
    EXPECT_NE(nullptr, v);
    EXPECT_EQ(16, v_len);
#if 0
    /* alignment is just a suggestion, so we cannot insist on it, especiall for small-sized values */
    EXPECT_EQ(0, reinterpret_cast<std::size_t>(v) % 16);
#endif
    /* We cannot insist that v be unaligned to 256, but if it is aligned then the following test will verify nothing */
    EXPECT_NE(0, reinterpret_cast<std::size_t>(v) % 256);
    if ( r == S_OK )
    {
      r = _kvstore->unlock(pool, lk);
      EXPECT_EQ(S_OK, r);
    }
  }

  {
    void * value = nullptr;
    size_t value_len = 0;
    auto r = _kvstore->get(pool, single_key, value, value_len);
    EXPECT_EQ(S_OK, r);
    EXPECT_EQ(small_size, value_len);
    if ( r == S_OK )
    {
      _kvstore->free_memory(value);
    }
  }

  {
    auto r = _kvstore->resize_value(pool, single_key, single_value.size() / 2, 256);
    EXPECT_EQ(S_OK, r);
  }
  {
    void *v = nullptr;
    std::size_t v_len = 0;
    auto lk = IKVStore::key_t();
    size_t alignment = 0;
    auto r = _kvstore->lock(pool, single_key, IKVStore::STORE_LOCK_READ, v, v_len, alignment, lk);
    EXPECT_EQ(S_OK, r);
    EXPECT_NE(nullptr, v);
    EXPECT_EQ(single_value.size() / 2, v_len);
    EXPECT_EQ(0, reinterpret_cast<std::size_t>(v) % 256);
    /* We cannot insist that v be unaligned to 1024, but if it is aligned then the following 1024 test will verify nothing */
    EXPECT_NE(0, reinterpret_cast<std::size_t>(v) % 1024);
    if ( r == S_OK )
    {
      r = _kvstore->unlock(pool, lk);
      EXPECT_EQ(S_OK, r);
    }
  }

  {
    void * value = nullptr;
    size_t value_len = 0;
    auto r = _kvstore->get(pool, single_key, value, value_len);
    EXPECT_EQ(S_OK, r);
    EXPECT_EQ(single_value.size() / 2, value_len);
    if ( r == S_OK )
    {
      _kvstore->free_memory(value);
    }
  }

  {
    auto r = _kvstore->resize_value(pool, single_key, single_value.size(), 1024);
    EXPECT_EQ(S_OK, r);
  }
  {
    void *v = nullptr;
    std::size_t v_len = 0;
    auto lk = IKVStore::key_t();
    size_t alignment = 0;
    auto r = _kvstore->lock(pool, single_key, IKVStore::STORE_LOCK_READ, v, v_len, alignment, lk);
    EXPECT_EQ(S_OK, r);
    EXPECT_NE(nullptr, v);
    EXPECT_EQ(single_value.size(), v_len);
    EXPECT_EQ(0, reinterpret_cast<std::size_t>(v) % 1024);
    if ( r == S_OK )
    {
      r = _kvstore->unlock(pool, lk);
      EXPECT_EQ(S_OK, r);
    }
  }

  {
    void * value = nullptr;
    size_t value_len = 0;
    auto r = _kvstore->get(pool, single_key, value, value_len);
    EXPECT_EQ(S_OK, r);
    EXPECT_EQ(single_value.size(), value_len);
    if ( r == S_OK )
    {
      _kvstore->free_memory(value);
    }
  }

  /* Reqeusted change in behavior: length 0 is now a magic value which means
   * "do not try to create an element for the key, if not found"
   */
  {
    void *v = nullptr;
    size_t value_len = 0;
    auto lk = IKVStore::key_t();
    size_t alignment = 0;
    auto r = _kvstore->lock(pool, missing_key, IKVStore::STORE_LOCK_READ, v, value_len, alignment, lk);
    EXPECT_EQ(IKVStore::E_KEY_NOT_FOUND, r);
  }

}

TEST_F(KVStore_test, BasicGet2)
{
  ASSERT_NE(nullptr, _kvstore);
  void * value = nullptr;
  size_t value_len = 0;
  auto r = _kvstore->get(pool, single_key, value, value_len);
  EXPECT_EQ(S_OK, r);
  if ( S_OK == r )
  {
    PINF("Value=(%.*s) %zu", static_cast<int>(value_len), static_cast<char *>(value), value_len);
    EXPECT_EQ(single_value.size(), value_len);
    EXPECT_EQ(0, memcmp(single_value.data(), value, single_value.size()));
    _kvstore->free_memory(value);
  }
}

/* hstore issue 41 specifies different implementations for same-size replace vs different-size replace. */
TEST_F(KVStore_test, BasicReplaceSameSize)
{
  ASSERT_NE(nullptr, _kvstore);
  {
    single_value_updated_same_size.resize(single_value_size);
    auto r = _kvstore->put(pool, single_key, single_value_updated_same_size.data(), single_value_updated_same_size.length());
    EXPECT_EQ(S_OK, r);
  }
  void * value = nullptr;
  size_t value_len = 0;
  auto r = _kvstore->get(pool, single_key, value, value_len);
  EXPECT_EQ(S_OK, r);
  if ( S_OK == r )
  {
    PINF("Value=(%.*s) %zu", static_cast<int>(value_len), static_cast<char *>(value), value_len);
    EXPECT_EQ(0, memcmp(single_value_updated_same_size.data(), value, single_value_updated_same_size.size()));
    _kvstore->free_memory(value);
  }
}

TEST_F(KVStore_test, BasicReplaceDifferentSize)
{
  ASSERT_NE(nullptr, _kvstore);
  {
    auto r = _kvstore->put(pool, single_key, single_value_updated_different_size.data(), single_value_updated_different_size.length());
    EXPECT_EQ(S_OK, r);
  }
  void * value = nullptr;
  size_t value_len = 0;
  auto r = _kvstore->get(pool, single_key, value, value_len);
  EXPECT_EQ(S_OK, r);
  if ( S_OK == r )
  {
    PINF("Value=(%.*s) %zu", static_cast<int>(value_len), static_cast<char *>(value), value_len);
    EXPECT_EQ(0, memcmp(single_value_updated_different_size.data(), value, single_value_updated_different_size.size()));
    _kvstore->free_memory(value);
  }
}

TEST_F(KVStore_test, PopulateMany)
{
  ASSERT_NE(nullptr, _kvstore);
  ASSERT_LT(0, int64_t(pool));
  std::mt19937_64 r0{};
  for ( auto i = std::size_t(); i != many_count_target; ++i )
  {
    auto key = common::to_string(std::hex, r0());
    key.resize(many_key_length, '.');
    auto value = std::to_string(i);
    value.resize(many_value_length, '.');
    kvv.emplace_back(key, value);
  }
}

TEST_F(KVStore_test, PutMany)
{
  ASSERT_NE(nullptr, _kvstore);
  ASSERT_LT(0, int64_t(pool));
  many_count_actual = 0;

  for ( auto &kv : kvv )
  {
    const auto &key = std::get<0>(kv);
    const auto &value = std::get<1>(kv);
    void * old_value = nullptr;
    size_t old_value_len = 0;
    if ( S_OK == _kvstore->get(pool, key, old_value, old_value_len) )
    {
      _kvstore->free_memory(old_value);
      ++extant_count;
    }
    else
    {
      auto r = _kvstore->put(pool, key, value.data(), value.length());
      EXPECT_EQ(S_OK, r);
      if ( r == S_OK )
      {
        many_insert_set.insert(key);
        ++many_count_actual;
      }
    }
  }
  EXPECT_LE(many_count_actual, many_count_target);
  EXPECT_LE(many_count_target * 99 / 100, many_count_actual);
}

TEST_F(KVStore_test, BasicMap)
{
  ASSERT_NE(nullptr, _kvstore);
  ASSERT_LT(0, int64_t(pool));
  auto value_len_sum = std::size_t();
  _kvstore->map(
    pool
    , [&value_len_sum] (
        const void * // key
        , const size_t // key_len
        , const void * // value
        , const size_t value_len
      ) -> int
      {
        value_len_sum += value_len;
        return 0;
      }
    );
  EXPECT_EQ(single_value_updated_different_size.length() + many_count_actual * many_value_length, value_len_sum);
}

TEST_F(KVStore_test, BasicMapKeys)
{
  ASSERT_NE(nullptr, _kvstore);
  ASSERT_LT(0, int64_t(pool));
  auto key_len_sum = std::size_t();
  _kvstore->map_keys(
    pool
    , [&key_len_sum](
        const std::string &key
      ) -> int
      {
        key_len_sum += key.size();
        return 0;
      }
  );
  EXPECT_EQ(single_key.size() + many_count_actual * many_key_length, key_len_sum);
}

TEST_F(KVStore_test, Count1)
{
  ASSERT_NE(nullptr, _kvstore);
  auto count = _kvstore->count(pool);
  /* count should reflect Put, PutMany */
  EXPECT_EQ(single_count + many_count_actual, count);
}

TEST_F(KVStore_test, CountByBucket)
{
/* buckets implemented, but not available at the kvstore interface */
#if 0
  std::uint64_t count = 0;
  _kvstore->debug(pool, 2 /* COUNT_BY_BUCKET */, reinterpret_cast<std::uint64_t>(&count));
  /* should reflect Put, PutMany */
  EXPECT_EQ(single_count + many_count_actual, count);
#endif
}

TEST_F(KVStore_test, ClosePool)
{
  ASSERT_NE(nullptr, _kvstore);
  {
    std::vector<uint64_t> attr;
    auto r = _kvstore->get_attribute(pool, IKVStore::PERCENT_USED, attr, nullptr);
    EXPECT_EQ(S_OK, r);
    if ( S_OK == r )
    {
      EXPECT_GE(100, attr[0]);
      PINF("Percent used %zu", attr[0]);
    }
  }

  if ( pmem_effective )
  {
    _kvstore->close_pool(pool);
  }
}

TEST_F(KVStore_test, OpenPool)
{
  ASSERT_TRUE(_kvstore);
  if ( pmem_effective )
  {
    pool = _kvstore->open_pool(pool_name(), 0);
  }
  ASSERT_LT(0, int64_t(pool));

  {
    std::vector<uint64_t> attr;
    auto r = _kvstore->get_attribute(pool, IKVStore::PERCENT_USED, attr, nullptr);
    EXPECT_EQ(S_OK, r);
    if ( S_OK == r )
    {
      EXPECT_GE(100, attr[0]);
      PINF("Percent used %zu", attr[0]);
    }
  }
}

TEST_F(KVStore_test, Size2a)
{
  ASSERT_NE(nullptr, _kvstore);
  auto count = _kvstore->count(pool);
  /* count should reflect Put, PutMany */
  EXPECT_EQ(single_count + many_count_actual, count);
}

TEST_F(KVStore_test, BasicGet3)
{
  ASSERT_NE(nullptr, _kvstore);
  void * value = nullptr;
  size_t value_len = 0;
  auto r = _kvstore->get(pool, single_key, value, value_len);
  EXPECT_EQ(S_OK, r);
  if ( S_OK == r )
  {
    PINF("Value=(%.*s) %zu", static_cast<int>(value_len), static_cast<char *>(value), value_len);
    _kvstore->free_memory(value);
  }
}

TEST_F(KVStore_test, BasicGetAttribute)
{
  ASSERT_NE(nullptr, _kvstore);
  {
    std::vector<uint64_t> attr;
    auto r = _kvstore->get_attribute(pool, IKVStore::VALUE_LEN, attr, &single_key);
    EXPECT_EQ(S_OK, r);
    if ( S_OK == r )
    {
      EXPECT_EQ(1, attr.size());
      if ( 1 == attr.size() )
      {
        EXPECT_EQ(attr[0], single_value_updated_different_size.length());
      }
    }
    r = _kvstore->get_attribute(pool, component::IKVStore::Attribute(0), attr, &single_key);
    EXPECT_EQ(E_NOT_SUPPORTED, r);
    r = _kvstore->get_attribute(pool, IKVStore::VALUE_LEN, attr, nullptr);
    EXPECT_EQ(E_BAD_PARAM, r);
    r = _kvstore->get_attribute(pool, IKVStore::VALUE_LEN, attr, &missing_key);
    EXPECT_EQ(IKVStore::E_KEY_NOT_FOUND, r);
  }

  /* verify that item still exists */
  { // 511
    void * value = nullptr;
    size_t value_len = 0;
    auto r = _kvstore->get(pool, single_key, value, value_len);
    EXPECT_EQ(S_OK, r);
    if ( S_OK == r )
    {
      PINF("Value=(%.*s) %zu", static_cast<int>(value_len), static_cast<char *>(value), value_len);
      _kvstore->free_memory(value);
    }
  }
}

TEST_F(KVStore_test, ResizeAttribute)
{
  ASSERT_NE(nullptr, _kvstore);
  std::vector<uint64_t> attr;

  auto r = _kvstore->get_attribute(pool, IKVStore::AUTO_HASHTABLE_EXPANSION, attr, nullptr);
  EXPECT_EQ(S_OK, r);
  ASSERT_EQ(1, attr.size());
  EXPECT_EQ(1, attr[0]);

  attr[0] = false;
  r = _kvstore->set_attribute(pool, IKVStore::AUTO_HASHTABLE_EXPANSION, attr, nullptr);
  EXPECT_EQ(S_OK, r);
  EXPECT_EQ(1, attr.size());

  attr.clear();
  r = _kvstore->get_attribute(pool, IKVStore::AUTO_HASHTABLE_EXPANSION, attr, nullptr);
  EXPECT_EQ(S_OK, r);
  ASSERT_EQ(1, attr.size());
  EXPECT_EQ(0, attr[0]);

  attr[0] = 34;
  r = _kvstore->set_attribute(pool, IKVStore::AUTO_HASHTABLE_EXPANSION, attr, nullptr);
  EXPECT_EQ(S_OK, r);
  EXPECT_EQ(1, attr.size());

  attr.clear();
  r = _kvstore->get_attribute(pool, IKVStore::AUTO_HASHTABLE_EXPANSION, attr, nullptr);
  EXPECT_EQ(S_OK, r);
  ASSERT_EQ(1, attr.size());
  EXPECT_EQ(1, attr[0]);
}

TEST_F(KVStore_test, Size2b)
{
  ASSERT_NE(nullptr, _kvstore);
  auto count = _kvstore->count(pool);
  /* count should reflect PutMany */
  EXPECT_EQ(single_count + many_count_actual, count);
}

TEST_F(KVStore_test, GetMany)
{
  ASSERT_NE(nullptr, _kvstore);
  {
    std::vector<uint64_t> attr;
    auto r = _kvstore->get_attribute(pool, IKVStore::PERCENT_USED, attr, nullptr);
    EXPECT_EQ(S_OK, r);
    if ( S_OK == r )
    {
      EXPECT_GE(100, attr[0]);
      PINF("Percent used %zu", attr[0]);
    }
  }

  ASSERT_LT(0, int64_t(pool));
  for ( auto i = 0; i != get_expand; ++i )
  {
    std::size_t mismatch_count = 0;
    for ( auto &kv : kvv )
    {
      const auto &key = std::get<0>(kv);
      const auto &ev = std::get<1>(kv);
      char value[many_value_length * 2];
      std::size_t value_len = many_value_length * 2;
      void *vp = value;
      auto r = _kvstore->get(pool, key, vp, value_len);
      EXPECT_EQ(S_OK, r);
      if ( S_OK == r )
      {
        EXPECT_EQ(vp, static_cast<void *>(value));
        EXPECT_EQ(ev.size(), value_len);
        mismatch_count += ( ev.size() != value_len || 0 != memcmp(ev.data(), value, ev.size()) );
      }
    }
    EXPECT_EQ(extant_count, mismatch_count);
  }
}

TEST_F(KVStore_test, GetManyAllocating)
{
  ASSERT_NE(nullptr, _kvstore);
  ASSERT_LT(0, int64_t(pool));
  for ( auto i = 0; i != get_expand; ++i )
  {
    std::size_t mismatch_count = 0;
    for ( auto &kv : kvv )
    {
      const auto &key = std::get<0>(kv);
      const auto &ev = std::get<1>(kv);
      void * value = nullptr;
      std::size_t value_len = 0;
      auto r = _kvstore->get(pool, key, value, value_len);
      EXPECT_EQ(S_OK, r);
      if ( S_OK == r )
      {
        EXPECT_EQ(ev.size(), value_len);
        mismatch_count += ( ev.size() != value_len || 0 != memcmp(ev.data(), value, ev.size()) );
        _kvstore->free_memory(value);
      }
    }
    EXPECT_EQ(extant_count, mismatch_count);
  }
}

TEST_F(KVStore_test, GetDirectMany)
{
  ASSERT_NE(nullptr, _kvstore);
  ASSERT_LT(0, int64_t(pool));
  for ( auto i = 0; i != get_expand; ++i )
  {
    std::size_t mismatch_count = 0;
    for ( auto &kv : kvv )
    {
      const auto &key = std::get<0>(kv);
      const auto &ev = std::get<1>(kv);
      char value[many_value_length * 2];
      size_t value_len = many_value_length * 2;
      auto r = _kvstore->get_direct(pool, key, value, value_len);
      EXPECT_EQ(S_OK, r);
      if ( S_OK == r )
      {
        EXPECT_EQ(ev.size(), value_len);
        mismatch_count += ( ev.size() != value_len || 0 != memcmp(ev.data(), value, ev.size()) );
      }
    }
    EXPECT_EQ(extant_count, mismatch_count);
  }
}

TEST_F(KVStore_test, GetRegions)
{
  ASSERT_NE(nullptr, _kvstore);
  ASSERT_LT(0, int64_t(pool));
  nupm::region_descriptor v;
  auto r = _kvstore->get_pool_regions(pool, v);
  EXPECT_EQ(S_OK, r);
  if ( S_OK == r )
  {
    EXPECT_EQ(1, v.address_map().size());
    if ( 1 == v.address_map().size() )
    {
      PMAJOR("Pool region at %p len %zu", ::base(v.address_map().front()), ::size(v.address_map().front()));
      auto iov_base = reinterpret_cast<std::uintptr_t>(::base(v.address_map().front()));
      /* region no longer needs to be well-aligned, but heap_cc still aligns to a
       * page boundary.
       */
      EXPECT_EQ(iov_base & 0xfff, 0);
      EXPECT_GT(::size(v.address_map().front()), many_count_target * 64U * 3U * 2U);
      EXPECT_LT(::size(v.address_map().front()), GiB(512));
    }
  }
}

TEST_F(KVStore_test, LockMany)
{
  ASSERT_NE(nullptr, _kvstore);
  ASSERT_LT(0, int64_t(pool));
  /* Lock for read (should succeed)
   * Lock again for read (should succeed).
   * Lock for write (should fail).
   * Lock a non-existent key for write, creating the key).
   *
   * Undo the three successful locks.
   */
  unsigned ct = 0;
  for ( auto &kv : kvv )
  {
#if __cplusplus < 201703L
    static constexpr auto KEY_NONE = +IKVStore::KEY_NONE;
#else
    static constexpr auto KEY_NONE = IKVStore::KEY_NONE;
#endif
    if ( ct == lock_count ) { break; }
    const auto &key = std::get<0>(kv);
    const auto &ev = std::get<1>(kv);
    const auto key_new = std::get<0>(kv) + "x";
    void *value0 = nullptr;
    std::size_t value0_len = 0;

    shared_lock rk0(_kvstore, &pool);
    const char *kf;
    size_t alignment = 0;
    auto r0 = _kvstore->lock(pool, key, IKVStore::STORE_LOCK_READ, value0, value0_len, alignment, rk0.k, &kf);
    EXPECT_EQ(S_OK, r0);
    EXPECT_NE(KEY_NONE, rk0.k);
    if ( S_OK == r0 && IKVStore::KEY_NONE != rk0.k )
    {
      EXPECT_EQ(many_value_length, value0_len);
      EXPECT_EQ(0, memcmp(ev.data(), value0, ev.size()));
      EXPECT_EQ(0, memcmp(key.data(), kf, key.size()));
    }
    void * value1 = nullptr;
    std::size_t value1_len = 0;
    shared_lock rk1(_kvstore, &pool);
    alignment = 0;
    auto r1 = _kvstore->lock(pool, key, IKVStore::STORE_LOCK_READ, value1, value1_len, alignment, rk1.k, &kf);
    EXPECT_EQ(S_OK, r1);
    EXPECT_NE(KEY_NONE, rk1.k);
    if ( S_OK == r1 && IKVStore::KEY_NONE != rk1.k )
    {
      EXPECT_EQ(many_value_length, value1_len);
      EXPECT_EQ(0, memcmp(ev.data(), value1, ev.size()));
      EXPECT_EQ(0, memcmp(key.data(), kf, key.size()));
    }
    /* Exclusive locking test. */

    void * value2 = nullptr;
    std::size_t value2_len = 0;
    IKVStore::key_t k2 = IKVStore::key_t();
    alignment = 0;
    auto r2 = _kvstore->lock(pool, key, IKVStore::STORE_LOCK_WRITE, value2, value2_len, alignment, k2);
    /* Undocumented behavior: lock conflict returns E_LOCKED */
    EXPECT_EQ(E_LOCKED, r2);
    EXPECT_EQ(KEY_NONE, k2);

    void * value3 = nullptr;
    std::size_t value3_len = many_value_length;
    try
    {
      const char *kfx;
      exclusive_lock m3(_kvstore, &pool);
      alignment = 0;
      auto r3 = _kvstore->lock(pool, key_new, IKVStore::STORE_LOCK_WRITE, value3, value3_len, alignment, m3.k, &kfx);
      /* Used to return S_OK; no longer does so */
      EXPECT_EQ(S_OK_CREATED, r3);
      EXPECT_NE(KEY_NONE, m3.k);
      if ( S_OK == r3 && IKVStore::KEY_NONE != m3.k )
      {
        EXPECT_EQ(many_value_length, value3_len);
        EXPECT_NE(nullptr, value3);
        EXPECT_EQ(0, memcmp(key_new.data(), kfx, key_new.size()));
      }
      ++ct;
    }
    catch (const std::system_error &)
    {
      /* Lock a non-existent key will fail if the key locked for read needs to be moved. */
    }
  }
}

TEST_F(KVStore_test, Size2c)
{
  ASSERT_NE(nullptr, _kvstore);
  /* verify that item still exists */
  { // 770
    void * value = nullptr;
    size_t value_len = 0;
    auto r = _kvstore->get(pool, single_key, value, value_len);
    EXPECT_EQ(S_OK, r);
    if ( S_OK == r )
    {
      PINF("line %d Value=(%.*s) %zu", __LINE__, static_cast<int>(value_len), static_cast<char *>(value), value_len);
      _kvstore->free_memory(value);
    }
  }
  auto count = _kvstore->count(pool);
  /* count should reflect Put, PutMany and LockMany */
  EXPECT_EQ(single_count + many_count_actual + lock_count, count);
}

/* Missing:
 *  - test of invalid parameters
 *    - offsets greater than sizeof data
 *    - non-existent key
 *    - invalid operations
 *  - test of crash recovery
 */
TEST_F(KVStore_test, BasicUpdate)
{
  ASSERT_NE(nullptr, _kvstore);
  /* verify that item still exists */
  { // 796
    void * value = nullptr;
    size_t value_len = 0;
    auto r = _kvstore->get(pool, single_key, value, value_len);
    EXPECT_EQ(S_OK, r);
    if ( S_OK == r )
    {
      PINF("line %d Value=(%.*s) %zu", __LINE__, static_cast<int>(value_len), static_cast<char *>(value), value_len);
      _kvstore->free_memory(value);
    }
  }
  {
    std::vector<std::unique_ptr<IKVStore::Operation>> v;
    v.emplace_back(std::make_unique<IKVStore::Operation_write>(0, 1, "W"));
    v.emplace_back(std::make_unique<IKVStore::Operation_write>(2, 3, "XYZ"));
    std::vector<IKVStore::Operation *> v2;
    std::transform(v.begin(), v.end(), std::back_inserter(v2), [] (const auto &i) { return i.get(); });
    auto r =
      _kvstore->atomic_update(
      pool
      , single_key
      , v2
    );
    EXPECT_EQ(S_OK, r);
  }

  {
    void * value = nullptr;
    size_t value_len = 0;
    auto r = _kvstore->get(pool, single_key, value, value_len);
    EXPECT_EQ(S_OK, r);
    if ( S_OK == r )
    {
      PINF("Value=(%.*s) %zu", static_cast<int>(value_len), static_cast<char *>(value), value_len);
      EXPECT_EQ(single_value_updated_different_size.size(), value_len);
      EXPECT_EQ(0, memcmp(single_value_updated3.data(), value, single_value_updated3.size()));
      _kvstore->free_memory(value);
    }
  }

  auto count = _kvstore->count(pool);
  EXPECT_EQ(single_count + many_count_actual + lock_count, count);
}

TEST_F(KVStore_test, BasicErase)
{
  ASSERT_NE(nullptr, _kvstore);
  {
    std::vector<uint64_t> attr;
    auto r = _kvstore->get_attribute(pool, IKVStore::PERCENT_USED, attr, nullptr);
    EXPECT_EQ(S_OK, r);
    if ( S_OK == r )
    {
      EXPECT_GE(100, attr[0]);
      PINF("Percent used %zu", attr[0]);
    }
  }

  {
    auto r = _kvstore->erase(pool, single_key);
    EXPECT_EQ(S_OK, r);
  }

  auto count = _kvstore->count(pool);
  EXPECT_EQ(many_count_actual + lock_count, count);
}

TEST_F(KVStore_test, EraseMany)
{
  ASSERT_NE(nullptr, _kvstore);
  auto erase_count = 0;
  for ( auto &kv : kvv )
  {
    const auto &key = std::get<0>(kv);
    auto r = _kvstore->erase(pool, key);
    if ( r == S_OK )
    {
      many_erase_okay.insert(key);
      ++erase_count;
    }
    else
    {
      many_erase_fail.insert(key);
    }
  }
  EXPECT_EQ(erase_count, many_erase_okay.size());
  EXPECT_EQ(many_count_actual, many_insert_set.size());
  EXPECT_LE(many_count_actual, erase_count);
  auto count = _kvstore->count(pool);
  EXPECT_EQ(lock_count, count);
}

TEST_F(KVStore_test, AllocDealloc4K)
{
  ASSERT_NE(nullptr, _kvstore);
  {
    std::vector<uint64_t> attr;
    auto r = _kvstore->get_attribute(pool, IKVStore::PERCENT_USED, attr, nullptr);
    EXPECT_EQ(S_OK, r);
    if ( S_OK == r )
    {
      EXPECT_GE(100, attr[0]);
      PINF("Percent used %zu", attr[0]);
    }
  }

  std::set<void *> allocations{};

  /* Many 4K allocations */
  for ( auto i = 0; i != 1000; ++i )
  {
    void *v = nullptr;
    size_t s = 4096;
    auto r = _kvstore->allocate_pool_memory(pool, 8, s, v);
    EXPECT_EQ(S_OK, r);
    EXPECT_EQ(0, allocations.count(v));
    allocations.insert(v);
    EXPECT_EQ(1, allocations.count(v));
  }

  /* close and reopen the pool */
  {
    auto rc = _kvstore->close_pool(pool);
    EXPECT_EQ(S_OK, rc);

    pool = _kvstore->open_pool(pool_name());
    ASSERT_LT(0, int64_t(pool));
  }

  /* Many 4K frees */
  for ( auto v : allocations )
  {
    auto r = _kvstore->free_pool_memory(pool, v, 4096);
    EXPECT_EQ(S_OK, r);
  }
}

TEST_F(KVStore_test, AllocDealloc)
{
  ASSERT_NE(nullptr, _kvstore);
  {
    std::vector<uint64_t> attr;
    auto r = _kvstore->get_attribute(pool, IKVStore::PERCENT_USED, attr, nullptr);
    EXPECT_EQ(S_OK, r);
    if ( S_OK == r )
    {
      EXPECT_GE(100, attr[0]);
      PINF("Percent used %zu", attr[0]);
    }
  }

  void *v = nullptr;
#if 0
  /* alignment is now a "hint", so 0 alignment is no longer an error */
  auto r = _kvstore->allocate_pool_memory(pool, 100, 0, v);
  EXPECT_EQ(component::IKVStore::E_BAD_ALIGNMENT, r); /* zero aligmnent */
#endif
  auto r = _kvstore->allocate_pool_memory(pool, 100, 1, v);
  EXPECT_EQ(component::IKVStore::E_BAD_ALIGNMENT, r); /* alignment less than sizeof(void *) */

  /* allocate various sizes */
  void *v128 = nullptr;
  void *v160 = nullptr;
  void *v704 = nullptr;
  void *v2048 = nullptr;
  void *v0 = nullptr;
  r = _kvstore->allocate_pool_memory(pool, 128, 32, v128);
  EXPECT_EQ(S_OK, r);
  EXPECT_NE(v128, nullptr);
  r = _kvstore->allocate_pool_memory(pool, 160, 8, v160);
  EXPECT_EQ(S_OK, r);
  EXPECT_NE(v160, nullptr);
  r = _kvstore->allocate_pool_memory(pool, 704, 64, v704);
  EXPECT_EQ(S_OK, r);
  EXPECT_NE(v704, nullptr);
  r = _kvstore->allocate_pool_memory(pool, 2048, 2048, v2048);
  EXPECT_EQ(S_OK, r);
  EXPECT_NE(v2048, nullptr);
  r = _kvstore->allocate_pool_memory(pool, 0, 8, v0);
  EXPECT_EQ(S_OK, r);
  EXPECT_NE(v0, nullptr);

  /* close and reopen the pool */
  {
    auto rc = _kvstore->close_pool(pool);
    EXPECT_EQ(S_OK, rc);

    pool = _kvstore->open_pool(pool_name());
    ASSERT_LT(0, int64_t(pool));
  }

  r = _kvstore->free_pool_memory(pool, v0, 0);
  EXPECT_EQ(S_OK, r);
  r = _kvstore->free_pool_memory(pool, v2048, 2048);
  EXPECT_EQ(S_OK, r);
  r = _kvstore->free_pool_memory(pool, v704, 704);
  EXPECT_EQ(S_OK, r);
  r = _kvstore->free_pool_memory(pool, v160, 160);
  EXPECT_EQ(S_OK, r);
  r = _kvstore->free_pool_memory(pool, v128, 128);
  EXPECT_EQ(S_OK, r);
#if 0
  /* Removed: unless the free logic has a sanity check, might
   * corrupt memory rather than failing.
   */
  r = _kvstore->free_pool_memory(pool, v128, 128);
  EXPECT_EQ(E_INVAL, r); /* not found */
#endif
}

TEST_F(KVStore_test, DeletePool)
{
  ASSERT_NE(nullptr, _kvstore);
  {
    std::vector<uint64_t> attr;
    auto r = _kvstore->get_attribute(pool, IKVStore::PERCENT_USED, attr, nullptr);
    EXPECT_EQ(S_OK, r);
    if ( S_OK == r )
    {
      EXPECT_GE(100, attr[0]);
      PINF("Percent used %zu", attr[0]);
    }
  }

  _kvstore->close_pool(pool);
  _kvstore->delete_pool(pool_name());
}

/* copied from mapstore */
TEST_F(KVStore_test, Timestamps)
{
	ASSERT_NE(nullptr, _kvstore);
	(void) KVStore_test::single_count;
	(void) KVStore_test::single_value_size;
	(void) KVStore_test::many_count_actual;
	(void) KVStore_test::extant_count;
	pool = _kvstore->create_pool("timestamp-test.pool", MiB(32), component::IKVStore::FLAGS_CREATE_ONLY);
	ASSERT_NE(0, int64_t(pool));

	/* if timestamping is enabled */
	if ( _kvstore->get_capability(IKVStore::Capability::WRITE_TIMESTAMPS) )
	{
		auto t0 = common::epoch_now();
		unsigned delay = 2;

		std::vector<std::string> keys;
		for ( unsigned i=0; i<10; ++i )
		{
			keys.push_back(common::random_string(8));
		}

		for ( unsigned i=0; i != keys.size(); ++i )
		{
			auto value = common::random_string(16);
			PLOG("adding key-value pair (%s)", keys[i].c_str());
			_kvstore->put(pool, keys[i], value.c_str(), value.size());
			sleep(delay);
		}

		std::size_t key_count = 0;

		/* All keys should be listed */
		_kvstore->map(
			pool
			, [&key_count](
				const void* key
				, const size_t key_len
				, const void* // value
				, const size_t // value_len
				, const common::tsc_time_t timestamp
			) -> bool
			{
				++key_count;
				PLOG("Timestamped record: %.*s @ %lu", int(key_len), static_cast<const char *>(key), timestamp.raw());
				return true;
			}
			, 0
			, 0
		);
		EXPECT_EQ(keys.size(), key_count);

		unsigned wait = 5;
		auto t0_plus_wait = t0;
		t0_plus_wait.add_seconds(wait);

		/* First two keys should not be listed */
		PLOG("After %u seconds", wait);
		key_count = 0;
		_kvstore->map(
			pool
			, [&key_count, wait](
				const void* key
				, const size_t key_len
				, const void* // value
				, const size_t // value_len
				, const common::tsc_time_t timestamp
			) -> bool
			{
				++key_count;
				PLOG("After %u Timestamped record: %.*s @ %s", wait
					, int(key_len), static_cast<const char *>(key), common::to_string(timestamp).c_str()
				);
				return true;
			}
			/* A time_point, expressed as seconds past epoch */
			, t0_plus_wait
			, 0
		);
		EXPECT_EQ(keys.size() - unsigned(std::ceil(double(wait)/double(delay))), key_count);

		auto t_before_swap = common::epoch_now();

		for ( unsigned i=0; i+1 < keys.size(); ++i )
		{
			auto value = common::random_string(16);
			auto key = common::random_string(8);
			PLOG("swapping keys (%s, %s)", keys[i].c_str(), keys[i+1].c_str());
			_kvstore->swap_keys(pool, keys[i], keys[i+1]);
			sleep(delay);
		}

		auto t_after_swap = common::epoch_now();
		t_after_swap.add_seconds(1); /* adjust for coarse granularity */

		PLOG(
			"Timestamps remaining from before swap [%lu .. %lu]"
			, t_before_swap.seconds()
			, t_after_swap.seconds()
		);
		key_count = 0;
		_kvstore->map(
			pool
			, [&key_count](
				const void* key
				, const size_t key_len
				, const void* // value
				, const size_t // value_len
				, const common::tsc_time_t timestamp
			) -> bool
			{
				++key_count;
				PLOG("Before swaps record: %.*s @ %s"
					, int(key_len), static_cast<const char *>(key), common::to_string(timestamp).c_str()
				);
				return true;
			}
			, 0
			, t_before_swap.sub_seconds(1) /* adjust for closed interval requirement */
		);
		EXPECT_EQ(0, key_count);

		key_count = 0;
		PLOG("Timestamps during swaps");
			_kvstore->map(
			pool
			, [&key_count](
				const void* key
				, const size_t key_len
				, const void* // value
				, const size_t // value_len
				, const common::tsc_time_t timestamp
			) -> bool
			{
				++key_count;
				PLOG("During swaps record: %.*s @ %s"
					, int(key_len), static_cast<const char *>(key), common::to_string(timestamp).c_str()
				);
				return true;
			}
			, t_before_swap
			, t_after_swap
		);
		EXPECT_EQ(keys.size(), key_count);

		key_count = 0;
		PLOG("Timestamps after swaps");
			_kvstore->map(
			pool
			, [&key_count](
				const void* key
				, const size_t key_len
				, const void* // value
				, const size_t // value_len
				, const common::tsc_time_t timestamp
			) -> bool
			{
				++key_count;
				PLOG("After swaps record: %.*s @ %s"
					, int(key_len), static_cast<const char *>(key), common::to_string(timestamp).c_str()
				);
				return true;
			}
			, t_after_swap
			, 0
		);
		EXPECT_EQ(0, key_count);
	}

  PLOG("Closing pool.");
  ASSERT_NE(IKVStore::POOL_ERROR+0, pool);
  ASSERT_EQ(S_OK, _kvstore->close_pool(pool));
}

/* copied from mapstore */
TEST_F(KVStore_test, Iterator)
{
  ASSERT_TRUE(_kvstore);
  pool = _kvstore->create_pool("iterator-test.pool", MiB(32), component::IKVStore::FLAGS_CREATE_ONLY);
  ASSERT_NE(0, int64_t(pool));

  common::epoch_time_t now = 0;

  for ( unsigned i=0; i<10; ++i )
  {
    auto value = common::random_string(16);
    auto key = common::random_string(8);

    if(i==5) { sleep(2); now = common::epoch_now(); }

    PLOG("(%u) adding key-value pair key(%s) value(%s)", i, key.c_str(),value.c_str());
    _kvstore->put(pool, key, value.c_str(), value.size());
  }

  _kvstore->map(
    pool
    , [](const void * key
      , const size_t key_len
      , const void * value
      , const size_t value_len
    ) -> int
    {
      PINF("key:(%p %.*s) value(%.*s)"
        , key, int(key_len), static_cast<const char *>(key), int(value_len),
        static_cast<const char *>(value)
      );
      return 0;
    }
  );

  PLOG("Iterating...");
  status_t rc;
  IKVStore::pool_reference_t ref;
  bool time_match;


  auto iter = _kvstore->open_pool_iterator(pool);
  while((rc = _kvstore->deref_pool_iterator(pool, iter, 0, 0, ref, time_match, true)) == S_OK) {
    PLOG("iterator: key(%.*s) value(%.*s) %lu",
         int(ref.key_len), static_cast<const char *>(ref.key),
         int(ref.value_len), static_cast<const char *>(ref.value),
         ref.timestamp.seconds());
  }
  _kvstore->close_pool_iterator(pool, iter);
  ASSERT_EQ(E_OUT_OF_BOUNDS, rc);

  iter = _kvstore->open_pool_iterator(pool);
  ASSERT_LT(0, now.seconds());
  while((rc = _kvstore->deref_pool_iterator(pool, iter, 0, now, ref, time_match, true)) == S_OK) {
    PLOG("(time-constrained) iterator: key(%.*s) value(%.*s) %lu (match=%s)",
         int(ref.key_len), static_cast<const char *>(ref.key),
         int(ref.value_len), static_cast<const char *>(ref.value),
         ref.timestamp.seconds(),
         time_match ? "y":"n");
  }
  _kvstore->close_pool_iterator(pool, iter);
  ASSERT_EQ(E_OUT_OF_BOUNDS, rc);



  PLOG("Disturbed iteration...");
  unsigned i=0;
  iter = _kvstore->open_pool_iterator(pool);
  while ( (rc = _kvstore->deref_pool_iterator(pool, iter, 0, 0, ref, time_match, true)) == S_OK )
  {
    PLOG("iterator: key(%.*s) value(%.*s) %lu",
         int(ref.key_len), static_cast<const char *>(ref.key),
         int(ref.value_len), static_cast<const char *>(ref.value),
         ref.timestamp.seconds());
    ++i;
    if ( i == 5 ) {
      /* disturb iteration */
      auto value = common::random_string(16);
      auto key = common::random_string(8);
      PLOG("adding key-value pair key(%s) value(%s)", key.c_str(),value.c_str());
      _kvstore->put(pool, key, value.c_str(), value.size());
    }
  }
  ASSERT_EQ(E_ITERATOR_DISTURBED, rc);

  PLOG("Closing pool.");
  ASSERT_NE(+IKVStore::POOL_ERROR, pool);
  ASSERT_EQ(S_OK, _kvstore->close_pool(pool));
}

/* copied from mapstore */
#define ASSERT_OK(X) ASSERT_TRUE(S_OK == X)
TEST_F(KVStore_test, KeySwap)
{
  ASSERT_TRUE(_kvstore);
  pool = _kvstore->create_pool("keyswap", MiB(32), component::IKVStore::FLAGS_CREATE_ONLY);

  std::string left_key = "LeftKey";
  std::string right_key = "RightKey";
  std::string left_value = "This is left";
  std::string right_value = "This is right";

  ASSERT_OK(_kvstore->put(pool, left_key, left_value.c_str(), left_value.length()));
  ASSERT_OK(_kvstore->put(pool, right_key, right_value.c_str(), right_value.length()));

  ASSERT_OK(_kvstore->swap_keys(pool, left_key, right_key));

  ::iovec new_left{}; /* ERROR: uninitialized in map_store test */
  _kvstore->get(pool, left_key, new_left.iov_base, new_left.iov_len);
  ::iovec new_right{}; /* ERROR: uninitialized in map_store test */
  _kvstore->get(pool, right_key, new_right.iov_base, new_right.iov_len);

  PLOG("left: %.*s", int(new_left.iov_len), static_cast<const char *>(new_left.iov_base));
  PLOG("right: %.*s", int(new_right.iov_len), static_cast<const char *>(new_right.iov_base));
  ASSERT_EQ(0, strncmp(static_cast<const char *>(new_left.iov_base), right_value.c_str(), new_left.iov_len));
  ASSERT_EQ(0, strncmp(static_cast<const char *>(new_right.iov_base), left_value.c_str(), new_right.iov_len));
  _kvstore->free_memory(new_left.iov_base);
  _kvstore->free_memory(new_right.iov_base);
  ASSERT_NE(pool, IKVStore::POOL_ERROR+0);
  ASSERT_EQ(S_OK, _kvstore->close_pool(pool));
}

/* copied from mapstore */
TEST_F(KVStore_test, OutOfMemory)
{
  ASSERT_TRUE(_kvstore);
  pool = _kvstore->create_pool("oom", MiB(32), component::IKVStore::FLAGS_CREATE_ONLY);

  {
    status_t rc = S_OK;
    while ( rc == S_OK )
    {
      void *p = 0;
      rc = _kvstore->allocate_pool_memory(pool, MiB(1), 8, p);
      (void) p;
    }
    EXPECT_EQ(IKVStore::E_TOO_LARGE, rc);
  }
  ASSERT_EQ(S_OK, _kvstore->close_pool(pool));
}


} // namespace

int main(int argc, char **argv)
{
  ::testing::InitGoogleTest(&argc, argv);
  auto r = RUN_ALL_TESTS();

  return r;
}<|MERGE_RESOLUTION|>--- conflicted
+++ resolved
@@ -23,11 +23,7 @@
 /* note: we do not include component source, only the API definition */
 #include <api/kvstore_itf.h>
 #include <common/byte_span.h>
-<<<<<<< HEAD
 #include <common/env.h> /* env_value */
-=======
-#include <common/env.h>
->>>>>>> 94176407
 #include <common/str_utils.h> /* random_string */
 #include <common/to_string.h>
 #include <common/utils.h> /* MiB, GiB */
