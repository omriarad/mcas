--- conflicted
+++ resolved
@@ -101,11 +101,7 @@
 	component::IMCAS::memory_handle_t _h;
 
 public:
-<<<<<<< HEAD
 	memory_registered(TM_ACTUAL Registrar_memory_direct * rmd_,
-=======
-	memory_registered(Registrar_memory_direct * rmd_,
->>>>>>> 94176407
                           const mcas::range<char *> &range_  // range to register
                           , void *desc_
                           )
@@ -113,11 +109,7 @@
 		, _rmd( desc_ ? nullptr : rmd_)
 		, _h(_rmd ? _rmd->register_direct_memory(range_.first, range_.length()) : IMCAS::MEMORY_HANDLE_NONE)
 	{
-<<<<<<< HEAD
-    TM_SCOPE()
-=======
 		TM_SCOPE()
->>>>>>> 94176407
 	}
 
 	memory_registered(Registrar_memory_direct * rmd_,
@@ -143,24 +135,15 @@
 struct mr_many
 {
 	std::vector<memory_registered> _vec;
-<<<<<<< HEAD
 	mr_many(TM_ACTUAL Registrar_memory_direct *rmd_, gsl::span<const mcas::range<char *>> range_, gsl::span<const component::IKVStore::memory_handle_t> handles_)
 		: _vec()
 	{
 		TM_SCOPE();
-=======
-	mr_many(Registrar_memory_direct *rmd_, gsl::span<const mcas::range<char *>> range_, gsl::span<const component::IKVStore::memory_handle_t> handles_)
-		: _vec()
-	{
->>>>>>> 94176407
 		_vec.reserve(std::size(range_));
 		for ( std::size_t i = 0; i != std::size(range_); ++i )
 		{
 			_vec.emplace_back(
-<<<<<<< HEAD
 				TM_REF
-=======
->>>>>>> 94176407
 				rmd_
 				, range_[i]
 				/* If no handle provided, or handle value is "HANDLE_NONE",
@@ -269,11 +252,7 @@
                               std::uint64_t            key_
                               )
   : async_buffer_set_t(debug_level_, std::move(iobs_), std::move(iobr_))
-<<<<<<< HEAD
   , memory_registered(TM_REF rmd_,
-=======
-  , memory_registered(rmd_,
->>>>>>> 94176407
       mcas::range<char *>(static_cast<char *>(value_), static_cast<char *>(value_) + value_len_)
       .round_inclusive(4096),
       desc_),
@@ -310,11 +289,7 @@
 
   DELETE_COPY(async_buffer_set_get_locate);
 
-<<<<<<< HEAD
   int move_along(TM_ACTUAL Connection_handler *c) override
-=======
-  int move_along(Connection_handler *c) override
->>>>>>> 94176407
   {
 	  TM_SCOPE(async_buffer_set_get_locate)
     if (_iobrd) {
@@ -405,11 +380,7 @@
       gsl::span<const component::IKVStore::memory_handle_t> handles_
     )
   : async_buffer_set_t(debug_level_, std::move(iobs_), std::move(iobr_)),
-<<<<<<< HEAD
     mr_many(TM_REF rmd_,
-=======
-    mr_many(rmd_,
->>>>>>> 94176407
       make_rounded_range_vector(values_, 4096),
       handles_
     ),
@@ -485,11 +456,7 @@
             );
       }
 
-<<<<<<< HEAD
       c->post_write(_v, &*_desc.begin(), _addr, key, _iobrd->to_context());
-=======
-      c->post_write(_v, &*_desc.begin(), _addr, key, &*_iobrd);
->>>>>>> 94176407
       /* End */
     }
 
@@ -601,13 +568,11 @@
                                      std::size_t &            length_,
                                      void *                   desc_)
   : async_buffer_set_t(debug_level_, std::move(iobs_), std::move(iobr_)),
-<<<<<<< HEAD
-    memory_registered(TM_REF rmd_,
-=======
-    memory_registered(rmd_,
->>>>>>> 94176407
-      mcas::range<char *>(static_cast<char *>(buffer_), static_cast<char *>(buffer_) + length_)
-      .round_inclusive(4096),
+    memory_registered(TM_REF rmd_
+      , mcas::range<char *>(
+          static_cast<char *>(buffer_)
+          , static_cast<char *>(buffer_) + length_
+        ).round_inclusive(4096),
       desc_),
     _iobrd(std::move(iobrd_)),
     _iobs2(std::move(iobs2_)),
@@ -618,7 +583,7 @@
     _buffer(static_cast<char *>(buffer_)),
     _length(length_),
     _key{},
-    _desc{this->desc()}  // provided by M
+    _desc{this->desc()}  // provided by memory_registered
   ,
     _v{},
     _addr_list{},
@@ -789,11 +754,7 @@
                                      std::size_t &            length_,
                                      void *                   desc_)
   : async_buffer_set_t(debug_level_, std::move(iobs_), std::move(iobr_)),
-<<<<<<< HEAD
     memory_registered(TM_REF rmd_,
-=======
-    memory_registered(rmd_,
->>>>>>> 94176407
       mcas::range<char *>(static_cast<char *>(const_cast<void *>(buffer_)),
                           static_cast<char *>(const_cast<void *>(buffer_)) + length_)
       .round_inclusive(4096),
@@ -901,11 +862,7 @@
             , _key
             );
 
-<<<<<<< HEAD
       c->post_write(_v, std::begin(_desc), _addr_cursor->addr, _key, _iobrd->to_context());
-=======
-      c->post_write(_v, std::begin(_desc), _addr_cursor->addr, _key, &*_iobrd);
->>>>>>> 94176407
       _buffer += _addr_cursor->len;
       ++_addr_cursor;
       /* End */
@@ -1386,12 +1343,7 @@
 }
 
 IMCAS::async_handle_t Connection_handler::put_locate_async(TM_ACTUAL const pool_t                        pool,
-<<<<<<< HEAD
                                             string_view_key key,
-=======
-                                                           const void *                        key,
-                                                           const size_t                        key_len,
->>>>>>> 94176407
                                                            const gsl::span<const common::const_byte_span> values,
                                                            component::Registrar_memory_direct *rmd_,
                                                            gsl::span<const component::IKVStore::memory_handle_t> mem_handles_,
@@ -1403,11 +1355,7 @@
 
   /* send locate message */
   const auto msg = new (iobs->base()) protocol::Message_IO_request(
-<<<<<<< HEAD
                                                                    iobs->length(), auth_id(), request_id(), pool, protocol::OP_PUT_LOCATE, key, values_size(values), flags);
-=======
-                                                                   iobs->length(), auth_id(), request_id(), pool, protocol::OP_PUT_LOCATE, key, key_len, values_size(values), flags);
->>>>>>> 94176407
   iobs->set_length(msg->msg_len());
 
   post_recv(&*iobr);
@@ -1423,13 +1371,8 @@
    */
   return
     static_cast<IMCAS::async_handle_t>(
-<<<<<<< HEAD
-      new async_buffer_set_put_locate(TM_REF
-        debug_level()
-=======
       new async_buffer_set_put_locate(
         TM_REF debug_level()
->>>>>>> 94176407
         , rmd_
         , std::move(iobs)
         , std::move(iobr)
@@ -1468,13 +1411,8 @@
    * request recv RELEASE response
    */
   return
-<<<<<<< HEAD
-    static_cast<IMCAS::async_handle_t>(new async_buffer_set_get_direct_offset(TM_REF
-                                                                                                         debug_level(), rmd_, std::move(iobs), std::move(iobr), iob_ptr(nullptr, this), make_iob_ptr_send(),
-=======
     static_cast<IMCAS::async_handle_t>(new async_buffer_set_get_direct_offset(
                                                                                                          TM_REF debug_level(), rmd_, std::move(iobs), std::move(iobr), iob_ptr(nullptr, this), make_iob_ptr_send(),
->>>>>>> 94176407
                                                                                                          make_iob_ptr_recv(), pool_, auth_id(), offset_, buffer_, len_, desc_));
 }
 
@@ -1502,27 +1440,10 @@
    * client: send LOCATE request recv LOCATE response read DMA send RELEASE
    * request recv RELEASE response
    */
-<<<<<<< HEAD
   return
-    static_cast<IMCAS::async_handle_t>(new async_buffer_set_put_direct_offset(TM_REF
-                                                                                                         debug_level(), rmd_, std::move(iobs), std::move(iobr), iob_ptr(nullptr, this), make_iob_ptr_send(),
-                                                                                                         make_iob_ptr_recv(), pool_, auth_id(), offset_, buffer_, length_, desc_));
-=======
-  return static_cast<IMCAS::async_handle_t>
-    (new async_buffer_set_put_direct_offset(TM_REF debug_level(),
-                                                                         rmd_,
-                                                                         std::move(iobs),
-                                                                         std::move(iobr),
-                                                                         iob_ptr(nullptr, this),
-                                                                         make_iob_ptr_send(),
-                                                                         make_iob_ptr_recv(),
-                                                                         pool_,
-                                                                         auth_id(),
-                                                                         offset_,
-                                                                         buffer_,
-                                                                         length_,
-                                                                         desc_));
->>>>>>> 94176407
+    static_cast<IMCAS::async_handle_t>(new async_buffer_set_put_direct_offset(
+      TM_REF debug_level(), rmd_, std::move(iobs), std::move(iobr), iob_ptr(nullptr, this), make_iob_ptr_send(),
+      make_iob_ptr_recv(), pool_, auth_id(), offset_, buffer_, length_, desc_));
 }
 
 IMCAS::async_handle_t
@@ -1572,7 +1493,6 @@
 	iobs.reset(nullptr);
 	auto transfer_len = std::min(buffer_len, value_len);
 
-<<<<<<< HEAD
 	{
 		TM_SCOPE(2)
 		/*
@@ -1584,7 +1504,8 @@
 		 *   recv GET_RELEASE response
 		 */
 		return
-			static_cast<IMCAS::async_handle_t>(new async_buffer_set_get_locate(TM_REF
+			static_cast<IMCAS::async_handle_t>(new async_buffer_set_get_locate(
+				TM_REF
 				debug_level(), rmd_, make_iob_ptr_read(), make_iob_ptr_send(),
 				make_iob_ptr_recv(), pool, auth_id(), value, transfer_len, this, desc_, addr, memory_key));
 	}
@@ -1592,37 +1513,6 @@
 
 status_t Connection_handler::put_direct(pool_t                               pool_,
                       const string_view_key                key_,
-=======
-  {
-  TM_SCOPE(2)
-  /*
-   * The entire get_locate protocol involves five completions at the client:
-   *   send GET_LOCATE request
-   *   recv GET_LOCATE response
-   *   read DMA
-   *   send GET_RELEASE request
-   *   recv GET_RELEASE response
-   */
-  return static_cast<IMCAS::async_handle_t>(new async_buffer_set_get_locate(TM_REF debug_level(),
-                                                                                                                 rmd_,
-                                                                                                                 make_iob_ptr_read(),
-                                                                                                                 make_iob_ptr_send(),
-                                                                                                                 make_iob_ptr_recv(),
-                                                                                                                 pool,
-                                                                                                                 auth_id(),
-                                                                                                                 value,
-                                                                                                                 transfer_len,
-                                                                                                                 this,
-                                                                                                                 desc_,
-                                                                                                                 addr,
-                                                                                                                 memory_key));
-  }
-}
-
-status_t Connection_handler::put_direct(pool_t                               pool_,
-                      const void *                         key_,
-                      size_t                               key_len_,
->>>>>>> 94176407
                       gsl::span<const common::const_byte_span> values_,
                       component::Registrar_memory_direct * rmd_,
                       gsl::span<const component::IMCAS::memory_handle_t> handles_,
@@ -1630,11 +1520,7 @@
 {
   TM_ROOT()
   component::IMCAS::async_handle_t async_handle = component::IMCAS::ASYNC_HANDLE_INIT;
-<<<<<<< HEAD
   auto status = async_put_direct(pool_, key_, values_, async_handle, rmd_, handles_, flags_);
-=======
-  auto status = async_put_direct(pool_, key_, key_len_, values_, async_handle, rmd_, handles_, flags_);
->>>>>>> 94176407
   if (status == S_OK) {
     TM_SCOPE(spin)
     do {
@@ -1695,12 +1581,7 @@
 }
 
 status_t Connection_handler::async_put_direct(const IMCAS::pool_t                        pool_,
-<<<<<<< HEAD
                                               const string_view_key                      key_,
-=======
-                                              const void *const                          key_,
-                                              const size_t                               key_len_,
->>>>>>> 94176407
                                               const gsl::span<const common::const_byte_span>   values_,
                                               component::IMCAS::async_handle_t &         out_async_handle_,
                                               component::Registrar_memory_direct *       rmd_,
@@ -1729,13 +1610,13 @@
     auto iobr = make_iob_ptr_recv();
     auto iobs = make_iob_ptr_send();
 
-<<<<<<< HEAD
+#if 1
     /* for large puts, where the receiver will not have
      * sufficient buffer space, we use put locate (DMA write) protocol */
     out_async_handle_ = put_locate_async(TM_REF
                                          pool_, key_, values_, rmd_,
                                          mem_handles_, flags_);
-=======
+#else
     if (values_.size() == 1 /* A simplification. We could change the small put code to handle multiple source */
         &&
         (_force_direct == false) &&
@@ -1771,7 +1652,7 @@
         out_async_handle_ = put_locate_async(TM_REF pool_, key_, key_len_, values_, rmd_,
                                              mem_handles_, flags_);
     }
->>>>>>> 94176407
+#endif
     return S_OK;
   }
   catch (const Exception &e) {
@@ -2022,11 +1903,7 @@
     TM_ROOT()
     component::IMCAS::async_handle_t async_handle = component::IMCAS::ASYNC_HANDLE_INIT;
 
-<<<<<<< HEAD
     auto status = async_get_direct(TM_REF pool_, key_, value_, value_len_, async_handle, rmd_, mem_handle_, 0);
-=======
-    auto status = async_get_direct(TM_REF pool_, key_, key_len_, value_, value_len_, async_handle, rmd_, mem_handle_, 0);
->>>>>>> 94176407
     if (status == S_OK) {
       TM_SCOPE(spin)
       do {
