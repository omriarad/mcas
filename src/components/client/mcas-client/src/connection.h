/*
  Copyright [2017-2019] [IBM Corporation]
  Licensed under the Apache License, Version 2.0 (the "License");
  you may not use this file except in compliance with the License.
  You may obtain a copy of the License at
  http://www.apache.org/licenses/LICENSE-2.0
  Unless required by applicable law or agreed to in writing, software
  distributed under the License is distributed on an "AS IS" BASIS,
  WITHOUT WARRANTIES OR CONDITIONS OF ANY KIND, either express or implied.
  See the License for the specific language governing permissions and
  limitations under the License.
*/
#ifndef __MCAS_CLIENT_HANDLER_H__
#define __MCAS_CLIENT_HANDLER_H__

#pragma GCC diagnostic push
#pragma GCC diagnostic ignored "-Wunused-parameter"
#pragma GCC diagnostic ignored "-Weffc++"

#include "fabric_transport.h"
#include "mcas_client_config.h"
#include "protocol.h"
#include "protocol_ostream.h"

#include <api/fabric_itf.h>
#include <api/mcas_itf.h>
#include <common/exceptions.h>
#include <common/utils.h>
#include <common/byte_buffer.h>
#include <common/perf/tm.h>
#include <common/string_view.h>
#include <gsl/pointers>
#include <sys/mman.h>
#include <sys/uio.h>
#include <unistd.h>
#include <gnutls/gnutls.h>
#include <gnutls/x509.h>
#include <gnutls/crypto.h>

#include <boost/numeric/conversion/cast.hpp>
#include <map>
#include <set>
#include <tuple>

/* Enable this to introduce locks to prevent re-entry by multiple
   threads.  The client is not re-entrant because of the state machine
   and multi-packet operations
*/
#define THREAD_SAFE_CLIENT

#define CAFILE "/etc/ssl/certs/ca-bundle.trust.crt"

#ifdef THREAD_SAFE_CLIENT
#define API_LOCK() std::lock_guard<std::mutex> g(_api_lock);
#else
#define API_LOCK()
#endif

namespace mcas
{

namespace client
{

struct TLS_transport
{
  static unsigned debug_level();
  static ssize_t gnutls_pull_func(gnutls_transport_ptr_t, void*, size_t);
  static ssize_t gnutls_vec_push_func(gnutls_transport_ptr_t, const giovec_t * , int );
  static int gnutls_pull_timeout_func(gnutls_transport_ptr_t, unsigned int);
};



struct async_buffer_set_t;
struct iob_free;

static const char *env_scbe = ::getenv("SHORT_CIRCUIT_BACKEND");

/* Adaptor point for other transports */
using Connection_base = mcas::client::Fabric_transport;

/**
 * Client side connection handler
 *
 */
class Connection_handler : public Connection_base {
  using iob_ptr        = std::unique_ptr<client::Fabric_transport::buffer_t, iob_free>;
  using locate_element = protocol::Message_IO_response::locate_element;
  using string_view = common::string_view;

public:
  friend struct TLS_transport;

  using memory_region_t = typename Transport::memory_region_t;
  using byte = common::byte;
  using string_view_byte = common::basic_string_view<byte>;
  using string_view_key = string_view_byte;
  using string_view_value = string_view_byte;
  using string_view_request = string_view_byte;

  /**
   * Constructor
   *
   * @param debug_level
   * @param connection
   * @param patience Time to wait (in seconds) for single fabric post to complete
   * @param other Additional configuration string
   *
   * @return
   */
  Connection_handler(const unsigned debug_level,
                     Connection_base::Transport *connection,
                     Connection_base::buffer_manager &bm,
                     const unsigned patience,
                     common::string_view other);

  ~Connection_handler();

private:
  enum State {
              INITIALIZE,
              HANDSHAKE_SEND,
              HANDSHAKE_GET_RESPONSE,
              SHUTDOWN,
              STOPPED,
              READY,
  };

  State _state = State::INITIALIZE;

  template <typename MT>
    status_t invoke_ado_common(
      const iob_ptr & iobs
      , const MT *msg
      , std::vector<component::IMCAS::ADO_response>& out_response
      , unsigned int flags
    );

public:
  using pool_t = uint64_t;

  void bootstrap()
  {
    set_state(INITIALIZE);
    while (tick() > 0)
      ;
  }

  void shutdown()
  {
    set_state(SHUTDOWN);
    while (tick() > 0) sleep(1);
  }

  pool_t open_pool(const string_view name,
                   const unsigned int flags,
                   const addr_t base);

  pool_t create_pool(const string_view  name,
                     const size_t       size,
                     const unsigned int flags,
                     const uint64_t     expected_obj_count,
                     const addr_t       base);

  status_t close_pool(const pool_t pool);

  status_t delete_pool(const string_view name);

  status_t delete_pool(const pool_t pool);

  status_t configure_pool(const component::IKVStore::pool_t pool, const string_view json);

  status_t put(const pool_t       pool,
               string_view_key    key,
               const void *       value,
               const size_t       value_len,
               const unsigned int flags);

  status_t put(const pool_t       pool,
               const void *       key,
               const size_t       key_len,
               const void *       value,
               const size_t       value_len,
               const unsigned int flags);

  status_t put_direct(pool_t                               pool,
               string_view_key    key,
                      gsl::span<const common::const_byte_span> values,
                      component::Registrar_memory_direct * rmd,
                      gsl::span<const component::IMCAS::memory_handle_t> handles,
                      unsigned int                         flags);

  status_t async_put(const pool_t                      pool,
               string_view_key    key,
                     const void *                      value,
                     size_t                            value_len,
                     component::IMCAS::async_handle_t &out_handle,
                     unsigned int                      flags);

  status_t async_put_direct(const component::IMCAS::pool_t       pool,
               string_view_key    key,
                            gsl::span<const common::const_byte_span> values,
                            component::IMCAS::async_handle_t &   out_handle,
                            component::Registrar_memory_direct * rmd,
                            gsl::span<const component::IKVStore::memory_handle_t> handles,
                            unsigned int                         flags);

<<<<<<< HEAD
  status_t async_get_direct(const component::IMCAS::pool_t       pool,
               string_view_key    key,
=======
  status_t async_get_direct(TM_FORMAL const component::IMCAS::pool_t       pool,
                            const void *                         key,
                            size_t                               key_len,
>>>>>>> a4fe899d
                            void *                               value,
                            size_t &                             value_len,
                            component::IMCAS::async_handle_t &   out_handle,
                            component::Registrar_memory_direct * rmd,
                            component::IKVStore::memory_handle_t handle,
                            unsigned int                         flags);

  status_t check_async_completion(component::IMCAS::async_handle_t &handle);

  status_t get(const pool_t pool, const string_view_key key, std::string & value);

  status_t get(const pool_t pool, const string_view_key key, void *&value, size_t &value_len);

  status_t get_direct(const pool_t                         pool,
               string_view_key    key,
                      void *                               value,
                      size_t &                             out_value_len,
                      component::Registrar_memory_direct * rmd,
                      component::IKVStore::memory_handle_t handle = component::IKVStore::HANDLE_NONE);

  status_t get_direct_offset(pool_t                              pool,
                             std::size_t                         offset,
                             std::size_t &                       length,
                             void *                              buffer,
                             component::Registrar_memory_direct *rmd,
                             component::IMCAS::memory_handle_t   handle);

  status_t async_get_direct_offset(pool_t                              pool,
                                   std::size_t                         offset,
                                   std::size_t &                       length,
                                   void *                              buffer,
                                   component::IMCAS::async_handle_t &  out_handle,
                                   component::Registrar_memory_direct *rmd,
                                   component::IMCAS::memory_handle_t   handle);

  status_t put_direct_offset(pool_t                              pool,
                             std::size_t                         offset,
                             std::size_t &                       length,
                             const void *                        buffer,
                             component::Registrar_memory_direct *rmd,
                             component::IMCAS::memory_handle_t   handle);

  status_t async_put_direct_offset(pool_t                              pool,
                                   std::size_t                         offset,
                                   std::size_t &                       length,
                                   const void *                        buffer,
                                   component::IMCAS::async_handle_t &  out_handle,
                                   component::Registrar_memory_direct *rmd,
                                   component::IMCAS::memory_handle_t   handle);

  status_t erase(const pool_t pool, const string_view_key key);

  status_t async_erase(const component::IMCAS::pool_t    pool,
                       const string_view_key         key,
                       component::IMCAS::async_handle_t &out_handle);

  uint64_t key_hash(const void *key, const size_t key_len);

  uint64_t auth_id() const
  {
    /* temporary */
    auto     env = getenv("MCAS_AUTH_ID");
    uint64_t auth_id;
    if (env) {
      auto id = std::strtoll(env, nullptr, 10);
      auth_id = boost::numeric_cast<uint64_t>(id);
    }
    else {
      auth_id = boost::numeric_cast<uint64_t>(getuid());
    }

    return auth_id;
  }

  size_t count(const pool_t pool);

  status_t get_attribute(const component::IKVStore::pool_t    pool,
                         const component::IKVStore::Attribute attr,
                         std::vector<uint64_t> &              out_attr,
                         const string_view_key            key);

  status_t get_statistics(component::IMCAS::Shard_stats &out_stats);

  status_t find(const component::IKVStore::pool_t pool,
                string_view                       key_expression,
                const offset_t                    offset,
                offset_t &                        out_matched_offset,
                std::string &                     out_matched_key);

  status_t invoke_ado(const component::IMCAS::pool_t               pool,
                      string_view_key                              key,
                      string_view_request                          request,
                      const unsigned int                           flags,
                      std::vector<component::IMCAS::ADO_response> &out_response,
                      const size_t                                 value_size);

  status_t invoke_ado_async(const component::IMCAS::pool_t               pool,
                            string_view_key                      key,
                            string_view_request                      request,
                            const component::IMCAS::ado_flags_t          flags,
                            std::vector<component::IMCAS::ADO_response> &out_response,
                            component::IMCAS::async_handle_t &           out_async_handle,
                            const size_t                                 value_size);

  status_t invoke_put_ado(const component::IMCAS::pool_t               pool,
                          string_view_key                      key,
                          string_view_request                      request,
                          string_view_value                      value,
                          size_t                                       root_len,
                          const unsigned int                           flags,
                          std::vector<component::IMCAS::ADO_response> &out_response);

  status_t invoke_put_ado_async(const component::IMCAS::pool_t                  pool,
                                const string_view_key                   key,
                                const string_view_request                   request,
                                const string_view_value                   value,
                                const size_t                                    root_len,
                                const component::IMCAS::ado_flags_t             flags,
                                std::vector<component::IMCAS::ADO_response>&    out_response,
                                component::IMCAS::async_handle_t&               out_async_handle);

  bool check_message_size(size_t size) const { return size > _max_message_size; }

  status_t receive_and_process_ado_response(
    const iob_ptr & iobr
    , std::vector<component::IMCAS::ADO_response> & out_response
  );

private:
  /**
   * FSM tick call
   *
   */
  int tick();

  /**
   * FSM state change
   *
   * @param s State to change to
   */
  inline void set_state(State s)
  {
    if (2 < debug_level()) {
      static const std::map<State, const char *> m{
                                                   {INITIALIZE, "INITIALIZE"},
                                                   {HANDSHAKE_SEND, "HANDSHAKE_SEND"},
                                                   {HANDSHAKE_GET_RESPONSE, "HANDSHAKE_GET_RESPONSE"},
                                                   {SHUTDOWN, "SHUTDOWN"},
                                                   {STOPPED, "STOPPED"},
                                                   {READY, "READY"},
      };
      PLOG("Client state %s -> %s", m.find(_state)->second, m.find(s)->second);
    }
    _state = s;
  } /* we could add transition checking later */

  void start_tls();

  template <typename MT>
  void msg_send_log(const MT *m, const void *context, const char *desc) { msg_send_log(1, m, context, desc); }

  template <typename MT>
  void msg_send_log(const unsigned level, const MT *msg, const void *context, const char *desc)
  {
    msg_log(level, msg, context, desc, "SEND");
  }

  template <typename MT>
  void msg_log(const unsigned level_, const MT *msg_, const void *context_, const char *desc_, const char *direction_)
  {
    if ( level_ < debug_level() )
      {
        std::ostringstream m;
        m << *msg_;
        PLOG("%s (%p) (%s) %s", direction_, context_, desc_, m.str().c_str());
      }
  }

  template <typename MT>
  void msg_recv_log(const MT *m, const void *context, const char *desc) { msg_recv_log(1, m, context, desc); }

  template <typename MT>
  void msg_recv_log(const unsigned level, const MT *msg, const void *context, const char *desc)
  {
    msg_log(level, msg, context, desc, "RECV");
  }

public:

  template <typename MT>
  gsl::not_null<const MT *>msg_recv(const buffer_t *iob, const char *desc)
  {
    /*
     * First, cast the response buffer to Message (checking version).
     * Second, cast the Message to a specific message type (checking message type).
     */
    const auto *const msg = mcas::protocol::message_cast(iob->base());
    const auto *const response_msg = msg->ptr_cast<MT>();
    msg_recv_log(response_msg, iob, desc);
    return response_msg;
  }

  template <typename MT>
  void sync_inject_send(buffer_t *iob, const MT *msg, std::size_t size, const char *desc)
  {
    msg_send_log(msg, iob, desc);
    Connection_base::sync_inject_send(iob, size);
  }

  template <typename MT>
  void sync_inject_send(buffer_t *iob, const MT *msg, const char *desc)
  {
    sync_inject_send(iob, msg, msg->msg_len(), desc);
  }

  template <typename MT>
  void sync_send(buffer_t *iob, const MT *msg, const char *desc)
  {
    msg_send_log(msg, iob, desc);
    Connection_base::sync_send(iob);
  }

  void sync_inject_send(buffer_t *iob, std::size_t size)
  {
    Connection_base::sync_inject_send(iob, size);
  }


private:
  /* unused */
#if 0
  void post_send(buffer_t *iob, const protocol::Message_IO_request *msg, buffer_external *iob_extra, const char *desc)
  {
    msg_send_log(msg, iob, desc);
    Connection_base::post_send(iob, iob_extra);
  }
#endif
  template <typename MT>
  void post_send(buffer_t *iob, const MT *msg, const char *desc)
  {
    msg_send_log(2, msg, iob, desc);
    Connection_base::post_send(iob);
  }

  template <typename MT>
  void post_send(const ::iovec *first, const ::iovec *last, void **descriptors, void *context, const MT *msg, const char *desc)
  {
    msg_send_log(msg, context, desc);
    Connection_base::post_send(first, last, descriptors, context);
  }

  /**
   * Put used when the value exceeds the size of the basic
   * IO buffer (e.g., 2MB).  This version of put will perform
   * a two-stage exchange, advance notice and then value
   *
   * @param pool Pool identifier
   * @param key Key
   * @param key_len Key length
   * @param value_len Value length
   * @param flags ignored?
   *
   * @return
   */
  std::tuple<uint64_t, uint64_t> put_locate(const pool_t   pool,
                                            string_view_key key,
                                            const size_t   value_len,
                                            const unsigned flags);

<<<<<<< HEAD
  component::IMCAS::async_handle_t put_locate_async(pool_t                              pool,
                                            string_view_key key,
                                                    gsl::span<const common::const_byte_span> values,
=======
  component::IMCAS::async_handle_t put_locate_async(TM_FORMAL pool_t                    pool,
                                                    const void *                        key,
                                                    size_t                              key_len,
                                                    const void *                        value,
                                                    size_t                              value_len,
>>>>>>> a4fe899d
                                                    component::Registrar_memory_direct *rmd,
                                                    gsl::span<const component::IKVStore::memory_handle_t> mem_handles_,
                                                    unsigned                            flags);

  std::tuple<uint64_t, uint64_t, std::size_t> get_locate(const pool_t   pool,
                                            string_view_key key,
                                                         const unsigned flags);

<<<<<<< HEAD
  component::IMCAS::async_handle_t get_locate_async(pool_t                              pool,
                                            string_view_key key,
=======
  component::IMCAS::async_handle_t get_locate_async(TM_FORMAL pool_t                     pool,
                                                    const void *                        key,
                                                    size_t                              key_len,
>>>>>>> a4fe899d
                                                    void *                              value,
                                                    size_t &                            value_len,
                                                    component::Registrar_memory_direct *rmd,
                                                    void *                              desc,
                                                    unsigned                            flags);
public:
  iob_ptr make_iob_ptr(buffer_t::completion_t);
  iob_ptr make_iob_ptr_recv();
  iob_ptr make_iob_ptr_send();
  iob_ptr make_iob_ptr_write();
  iob_ptr make_iob_ptr_read();

private:
  static void send_complete(void *, buffer_t *iob);
  static void recv_complete(void *, buffer_t *iob);
  static void write_complete(void *, buffer_t *iob);
  static void read_complete(void *, buffer_t *iob);

  std::tuple<uint64_t, std::vector<locate_element>> locate(pool_t pool, std::size_t offset, std::size_t size);

  component::IMCAS::async_handle_t get_direct_offset_async(pool_t                              pool,
                                                           std::size_t                         offset,
                                                           void *                              buffer,
                                                           std::size_t &                       length,
                                                           component::Registrar_memory_direct *rmd,
                                                           void *                              desc);

  component::IMCAS::async_handle_t put_direct_offset_async(pool_t                              pool,
                                                           std::size_t                         offset,
                                                           const void *                        buffer,
                                                           std::size_t &                       length,
                                                           component::Registrar_memory_direct *rmd,
                                                           void *                              desc);

private:
#ifdef THREAD_SAFE_CLIENT
  std::mutex _api_lock;
#endif

  bool     _exit;
  bool     _force_direct = false;
  uint64_t _request_id;

public: /* for async "move_along" processing */
  uint64_t request_id() { return ++_request_id; }

private:
  size_t _max_message_size;
  size_t _max_inject_size;

  struct options_s {
    bool short_circuit_backend;
    unsigned tls   : 1;
    unsigned hmac : 1;

    options_s()
      : short_circuit_backend(env_scbe && env_scbe[0] == '1'), tls(0), hmac(0)
    {}
  };

  options_s _options;

  gnutls_certificate_credentials_t _xcred;
  gnutls_priority_t                _priority;
  gnutls_session_t                 _session;
  common::Byte_buffer              _tls_buffer;

};

}  // namespace client
}  // namespace mcas

#pragma GCC diagnostic pop
#endif<|MERGE_RESOLUTION|>--- conflicted
+++ resolved
@@ -206,14 +206,8 @@
                             gsl::span<const component::IKVStore::memory_handle_t> handles,
                             unsigned int                         flags);
 
-<<<<<<< HEAD
-  status_t async_get_direct(const component::IMCAS::pool_t       pool,
+  status_t async_get_direct(TM_FORMAL const component::IMCAS::pool_t       pool,
                string_view_key    key,
-=======
-  status_t async_get_direct(TM_FORMAL const component::IMCAS::pool_t       pool,
-                            const void *                         key,
-                            size_t                               key_len,
->>>>>>> a4fe899d
                             void *                               value,
                             size_t &                             value_len,
                             component::IMCAS::async_handle_t &   out_handle,
@@ -483,17 +477,9 @@
                                             const size_t   value_len,
                                             const unsigned flags);
 
-<<<<<<< HEAD
-  component::IMCAS::async_handle_t put_locate_async(pool_t                              pool,
+  component::IMCAS::async_handle_t put_locate_async(TM_FORMAL pool_t                              pool,
                                             string_view_key key,
                                                     gsl::span<const common::const_byte_span> values,
-=======
-  component::IMCAS::async_handle_t put_locate_async(TM_FORMAL pool_t                    pool,
-                                                    const void *                        key,
-                                                    size_t                              key_len,
-                                                    const void *                        value,
-                                                    size_t                              value_len,
->>>>>>> a4fe899d
                                                     component::Registrar_memory_direct *rmd,
                                                     gsl::span<const component::IKVStore::memory_handle_t> mem_handles_,
                                                     unsigned                            flags);
@@ -502,14 +488,8 @@
                                             string_view_key key,
                                                          const unsigned flags);
 
-<<<<<<< HEAD
-  component::IMCAS::async_handle_t get_locate_async(pool_t                              pool,
+  component::IMCAS::async_handle_t get_locate_async(TM_FORMAL pool_t                              pool,
                                             string_view_key key,
-=======
-  component::IMCAS::async_handle_t get_locate_async(TM_FORMAL pool_t                     pool,
-                                                    const void *                        key,
-                                                    size_t                              key_len,
->>>>>>> a4fe899d
                                                     void *                              value,
                                                     size_t &                            value_len,
                                                     component::Registrar_memory_direct *rmd,
