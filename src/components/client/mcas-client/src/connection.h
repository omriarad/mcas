--- conflicted
+++ resolved
@@ -184,12 +184,7 @@
                const unsigned int flags);
 
   status_t put_direct(pool_t                               pool,
-<<<<<<< HEAD
                string_view_key    key,
-=======
-                      const void *                         key,
-                      size_t                               key_len,
->>>>>>> 94176407
                       gsl::span<const common::const_byte_span> values,
                       component::Registrar_memory_direct * rmd,
                       gsl::span<const component::IMCAS::memory_handle_t> handles,
@@ -203,12 +198,7 @@
                      unsigned int                      flags);
 
   status_t async_put_direct(const component::IMCAS::pool_t       pool,
-<<<<<<< HEAD
                string_view_key    key,
-=======
-                            const void *                         key,
-                            size_t                               key_len,
->>>>>>> 94176407
                             gsl::span<const common::const_byte_span> values,
                             component::IMCAS::async_handle_t &   out_handle,
                             component::Registrar_memory_direct * rmd,
@@ -446,10 +436,7 @@
 
 
 private:
-<<<<<<< HEAD
-=======
   /* unused */
->>>>>>> 94176407
   template <typename MT>
   void post_send(buffer_t *iob, const MT *msg, const char *desc)
   {
@@ -482,14 +469,8 @@
                                             const size_t   value_len,
                                             const unsigned flags);
 
-<<<<<<< HEAD
   component::IMCAS::async_handle_t put_locate_async(TM_FORMAL pool_t                              pool,
                                             string_view_key key,
-=======
-  component::IMCAS::async_handle_t put_locate_async(TM_FORMAL pool_t                    pool,
-                                                    const void *                        key,
-                                                    size_t                              key_len,
->>>>>>> 94176407
                                                     gsl::span<const common::const_byte_span> values,
                                                     component::Registrar_memory_direct *rmd,
                                                     gsl::span<const component::IKVStore::memory_handle_t> mem_handles_,
