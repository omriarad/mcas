--- conflicted
+++ resolved
@@ -76,10 +76,7 @@
   return factory;
 }
 
-<<<<<<< HEAD
-=======
 /* make_fabric: source/IP/provider form */
->>>>>>> a4fe899d
 auto MCAS_client::make_fabric_sip(component::IFabric_factory &        factory_,
                               const common::string_view src_addr_,
                               const common::string_view domain_name_,
@@ -131,10 +128,7 @@
   return factory_.make_fabric(fabric_spec.str());
 }
 
-<<<<<<< HEAD
-=======
 /* make_fabric: address/prover/device form */
->>>>>>> a4fe899d
 auto MCAS_client::make_fabric_apd(component::IFabric_factory &factory_,
                               const common::string_view  // ip_addr
                               ,
@@ -274,12 +268,8 @@
                                        async_handle_t &          out_handle,
                                        IKVStore::memory_handle_t handle)
 {
-<<<<<<< HEAD
-  return _connection->async_get_direct(pool, key, value, value_len, out_handle, registrar(), handle, 0);
-=======
   TM_ROOT();
-  return _connection->async_get_direct(TM_REF pool, key.data(), key.size(), value, value_len, out_handle, registrar(), handle);
->>>>>>> a4fe899d
+  return _connection->async_get_direct(TM_REF pool, key, value, value_len, out_handle, registrar(), handle, 0);
 }
 
 status_t MCAS_client::check_async_completion(async_handle_t &handle)
