--- conflicted
+++ resolved
@@ -616,48 +616,11 @@
 
   try {
     /* handle operation */
-<<<<<<< HEAD
     switch (msg->op())
       {
       case mcas::protocol::OP_CREATE: {
         static unsigned count = 0;
         count++;
-=======
-    switch (msg->op()) {
-    case mcas::protocol::OP_CREATE: {
-      static unsigned count = 0;
-      count++;
-
-      CPLOG(1,"POOL CREATE: op=%u name=%s size=%lu obj-count=%lu (%u)",
-            msg->op(), msg->pool_name(), msg->pool_size(), msg->expected_object_count(),count);
-
-      const std::string pool_name = msg->pool_name();
-
-      IKVStore::pool_t pool;
-      if (pool_mgr.check_for_open_pool(pool_name, pool)) {
-        if (msg->flags() & IMCAS::ADO_FLAG_CREATE_ONLY) {
-          if (debug_level())
-            PWRN("request to create pool denied, create only specified on existing pool");
-          response->pool_id = IKVStore::POOL_ERROR;
-          response->set_status(E_FAIL);
-        }
-        else {
-          pool_mgr.add_reference(pool);
-        }
-      }
-      else {
-        pool =
-          _i_kvstore->create_pool(msg->pool_name(), msg->pool_size(), msg->flags(), msg->expected_object_count());
-
-        if (pool == IKVStore::POOL_ERROR) {
-          response->pool_id = 0;
-          response->set_status(IKVStore::POOL_ERROR);
-          PWRN("unable to create pool (%s)", pool_name.c_str());
-        }
-        else {
-          /* register pool handle */
-          pool_mgr.register_pool(pool_name, pool, msg->expected_object_count(), msg->pool_size(), msg->flags());
->>>>>>> 3b3cf42c
 
         CPLOG(1,"POOL CREATE: op=%u name=%s size=%lu obj-count=%lu (%u) base_addr=0x%lx",
               msg->op(), msg->pool_name(), msg->pool_size(), msg->expected_object_count(),
@@ -669,8 +632,7 @@
         if (pool_mgr.check_for_open_pool(pool_name, pool)) {
           if (msg->flags() & IMCAS::ADO_FLAG_CREATE_ONLY) {
             if (debug_level())
-              PWRN("request to create pool denied, create only specified on "
-                   "existing pool");
+              PWRN("request to create pool denied, create only specified on existing pool");
             response->pool_id = IKVStore::POOL_ERROR;
             response->set_status(E_FAIL);
           }
