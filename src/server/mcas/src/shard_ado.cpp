/*
  Copyright [2017-2020] [IBM Corporation]
  Licensed under the Apache License, Version 2.0 (the "License");
  you may not use this file except in compliance with the License.
  You may obtain a copy of the License at
  http://www.apache.org/licenses/LICENSE-2.0
  Unless required by applicable law or agreed to in writing, software
  distributed under the License is distributed on an "AS IS" BASIS,
  WITHOUT WARRANTIES OR CONDITIONS OF ANY KIND, either express or implied.
  See the License for the specific language governing permissions and
  limitations under the License.
*/

#include "shard.h"

//#define PROFILE_POST_ADO
#pragma GCC diagnostic push
#pragma GCC diagnostic ignored "-Wshadow"
#pragma GCC diagnostic ignored "-Wold-style-cast"

/*< #included in shard.cpp */
#include <api/ado_itf.h>
#include <common/errors.h>
#include <common/exceptions.h>
#include <common/cycles.h>
#include <nupm/mcas_mod.h>
#include <nupm/region_descriptor.h>
#include <rapidjson/ostreamwrapper.h>
#include <rapidjson/writer.h>
#include <libpmem.h>

#include <cstdint> /* PRIu64 */
#include <sstream>
#include <fstream>

#include "config_file.h"
#include "mcas_config.h"
#include "resource_unavailable.h"

#ifdef HAS_PROFILER
#include <gperftools/profiler.h>
#endif

//#define SHORT_CIRCUIT_ADO_HANDLING

namespace mcas
{
bool check_xpmem_kernel_module()
{
  int fd = open("/dev/xpmem", O_RDWR, 0666);
  close(fd);
  return (fd != -1);
}

status_t Shard::conditional_bootstrap_ado_process(component::IKVStore*        kvs,
                                                  Connection_handler*         handler,
                                                  component::IKVStore::pool_t pool_id,
                                                  component::IADO_proxy*&     ado,
                                                  pool_desc_t&                desc)
{
  assert(pool_id);
  assert(kvs);
  assert(handler);

  /* ADO processes are instantiated on a per-pool basis.  First
     check if an ADO process already exists.
  */
  bool bootstrap = true;

  auto proxy = _ado_pool_map.get_proxy(pool_id);

  if (proxy == nullptr) {
    if (!_ado_map.has_ado_for_pool(desc.name)) {
      /* need to launch new ADO process */
      std::vector<std::string> args;

      /* add --plugins options */
      {
        args.push_back("--plugins");

        std::string plugin_str;
        for (auto& plugin : _ado_plugins) {
          args.push_back(plugin);
          plugin_str += plugin + ",";
        }
        plugin_str = plugin_str.substr(0, plugin_str.size() - 1);
        PMAJOR("Shard: ADO plugins: (%s)", plugin_str.c_str());

        for (auto& ado_param : _ado_params) {
          args.push_back("--param");
          args.push_back("'{" + ado_param.first + ":" + ado_param.second + "}'");
        }
      }

      /* add --base option for base address */
      if(desc.base_addr != nullptr) {
        args.push_back("--base");
        std::stringstream ss;
        ss << std::hex << desc.base_addr;
        args.push_back(ss.str());
      }

      /* add parameter passing ipaddr */
      std::string net_addr = _net_addr;
      args.push_back("--param");
      args.push_back("'{net:" + net_addr + "," + std::to_string(_port) + "}'");

      PMAJOR("Shard: Launching with ADO path: (%s)", _ado_path.c_str());

      ado = _i_ado_mgr->create(handler->auth_id(), debug_level(), kvs, pool_id,
                               desc.name,                // pool name
                               desc.size,                // pool_size,
                               desc.flags,
                               desc.expected_obj_count,
                               _ado_path,
                               args,
                               0);

      CPLOG(2, "ADO process launched OK.");

      _ado_map.add_ado_for_pool(desc.name, ado);
    }
    else {
      ado       = _ado_map.get_ado_for_pool(desc.name);
      bootstrap = false;
    }
  }
  else {
    ado = proxy;
    ado->add_ref();
    bootstrap = false;
  }

  assert(ado);

  /* save handle to ADO instance (ref counted) */
  _ado_pool_map.add(pool_id, ado, handler);

  /* conditionally bootstrap ADO */
  if (bootstrap) {
    auto rc = ado->bootstrap_ado(desc.opened_existing);
    if (rc != S_OK) {
      return rc;
    }

    if (_backend == "mapstore" && !check_xpmem_kernel_module()) {
      PERR("mapstore with ADO requires XPMEM kernel module");
      throw Logic_exception("no XPMEM kernel module");
    }
    else if (!nupm::check_mcas_kernel_module()) {
      PWRN("%s with ADO may need MCAS kernel module", _backend.c_str());
#if 0
      throw Logic_exception("no MCAS kernel module");
#endif
    }

    /* exchange memory mapping information */
    {
      nupm::region_descriptor regions;
      auto rc = _i_kvstore->get_pool_regions(pool_id, regions);

      if (rc != S_OK) {
        PWRN("cannot get pool regions; unable to map to ADO");
        return rc;
      }

      std::size_t offset = 0;
      for (auto& r : regions.address_map()) {
<<<<<<< HEAD
        // //#if 0 // why was this disabled?
        // /* requested regions must be rounded up to page boundary for XPMEM */
        // r.iov_len = round_up_page(r.iov_len);
        // //#endif
        PLOG("size(r)=%lu round_up_page(size(r))=%lu",::size(r),round_up_page(::size(r)));
=======

>>>>>>> a748d29e
        assert(::size(r) == round_up_page(::size(r)));

        // Don't think we need this - DW
        // touch_pages(::base(r), ::size(r)); /* pre-fault pages */

        if (_backend == "mapstore") {
          /* uses XPMEM kernel module */
          xpmem_segid_t seg_id = ::xpmem_make(::base(r), ::size(r), XPMEM_PERMIT_MODE, reinterpret_cast<void*>(0666));
          if (seg_id == -1)
            throw Logic_exception("xpmem_make failed unexpectedly");

          if (ado->send_memory_map(std::uint64_t(seg_id), ::size(r), ::base(r)) != S_OK)
            throw Logic_exception("initial send_memory_map failed");
        }
        else {
          if ( regions.data_file().size() != 0 ) {
            if (ado->send_memory_map_named(0, regions.data_file(), offset, r) != S_OK)
              throw Logic_exception("initial send_memory_map_named failed");
          }
          else
            {
              /* uses MCAS kernel module */
              /* generate a token for the mapping - TODO: remove exposed memory */
              uint64_t token = reinterpret_cast<uint64_t>(::base(r));

              nupm::revoke_memory(token); /* move any prior registration; TODO clean up when ADO goes */

              if (nupm::expose_memory(token, ::base(r), ::size(r)) != S_OK)
                throw Logic_exception("nupm::expose_memory failed unexpectedly");

              if (ado->send_memory_map(token, ::size(r), ::base(r)) != S_OK)
                throw Logic_exception("initial send_memory_map failed");
            }
        }

        CPLOG(2, "Shard_ado: exposed region: %p %lu", ::base(r), ::size(r));

        offset += ::size(r);
      }
    }

#if defined HAS_PROFILER && defined(PROFILE_POST_ADO)
    PLOG("Starting profiler");
    ProfilerStart("post_ado_launch.prof");
#endif
  } /* end of bootstrap */

  return S_OK;
}

void Shard::process_put_ado_request(Connection_handler* handler, const protocol::Message_put_ado_request* msg)
{
  handler->msg_recv_log(msg, __func__);
  using namespace component;

  IADO_proxy*     ado = nullptr;
  status_t        rc;
  IKVStore::key_t key_handle = 0;
  auto            locktype   = IKVStore::STORE_LOCK_WRITE;
  void*           value      = nullptr;
  size_t          value_len  = 0;
  const char*     key_ptr    = nullptr;
  bool            new_root   = false;

  const auto error_func = [&](const char* message) {
    auto response_iob = handler->allocate_send();
    auto response     = new (response_iob->base())
    protocol::Message_ado_response(response_iob->length(), E_FAIL, handler->auth_id(), msg->request_id());

    response->append_response(const_cast<char*>(message), strlen(message), 0 /* layer id */);

    response->set_status(E_INVAL);
    response_iob->set_length(response->message_size());
    handler->post_send_buffer(response_iob, response, __func__);
  };

#ifdef SHORT_CIRCUIT_ADO_HANDLING
  error_func("ADO!SC");
  return;
#endif

  if (!_i_ado_mgr) {
    error_func("ADO!NOT_ENABLED(put)");
    return;
  }

  /* ADO should already be running */
  ado = _ado_pool_map.get_proxy(msg->pool_id());
  if (!ado) throw General_exception("ADO is not running");

  if (msg->value_len() == 0) {
    error_func("ADO!ZERO_VALUE_LEN");
    return;
  }

  /* option ADO_FLAG_NO_OVERWRITE means that we don't copy
     value in if the key-value already exists */
  bool value_already_exists = false;
  if ((msg->flags & IMCAS::ADO_FLAG_NO_OVERWRITE) || (msg->flags & IMCAS::ADO_FLAG_DETACHED)) {
    std::vector<uint64_t> answer;
    std::string           key(msg->key());

    /* check if key exists */
    if (_i_kvstore->get_attribute(msg->pool_id(), IKVStore::Attribute::VALUE_LEN, answer, &key) !=
        IKVStore::E_KEY_NOT_FOUND) {
      /* already exists */
      value_already_exists = true;
    }
  }

  /* if ADO_FLAG_DETACHED and we need to create root value */
  if ((msg->flags & IMCAS::ADO_FLAG_DETACHED) && (msg->root_val_len > 0)) {
    value_len = msg->root_val_len;

    status_t s = _i_kvstore->lock(msg->pool_id(), msg->key(), locktype, value, value_len, key_handle, &key_ptr);
    if (s < S_OK) {
      error_func("ADO!ALREADY_LOCKED");
      return;
    }
    if (key_handle == IKVStore::KEY_NONE) throw Logic_exception("lock gave KEY_NONE");

    new_root = (s == S_OK_CREATED);
  }

  void*  detached_val_ptr = nullptr;
  size_t detached_val_len = 0;

  /* NOTE: this logic needs reviewing to ensure appropriate
     semantics for different flag combinations */

  if (msg->flags & IMCAS::ADO_FLAG_DETACHED) {
    auto size_to_allocate = round_up(msg->value_len(), 8);

    /* detached value request, means the value is put but is not assigned to key root ptr  */
    rc = _i_kvstore->allocate_pool_memory(msg->pool_id(), size_to_allocate, 8, /* alignment */
                                          detached_val_ptr);
    if (rc != S_OK) {
      PWRN("allocate_pool_memory for detached value failed (len=%lu, rc=%d)", size_to_allocate, rc);
      error_func("ADO!OUT_OF_MEMORY");
      return;
    }
    detached_val_len = size_to_allocate;
    memcpy(detached_val_ptr, msg->value(), msg->value_len());

    CPLOG(2, "Shard_ado: allocated detached memory (%p,%lu)", detached_val_ptr, detached_val_len);
  }
  else if (value_already_exists && (msg->flags & IMCAS::ADO_FLAG_NO_OVERWRITE)) {
    /* do nothing, drop through */
  }
  else {
    /* write value passed with invocation message */
    rc = _i_kvstore->put(msg->pool_id(), msg->key(), msg->value(), msg->value_len());
    if (rc != S_OK) throw Logic_exception("put_ado_invoke: put failed");
  }

  /*------------------------------------------------------------------
    Lock kv pair if needed, then create a work request and send to
    the ADO process via UIPC
  */
  if (!value) { /* now take the lock if not already locked */
    if (_i_kvstore->lock(msg->pool_id(), msg->key(), locktype, value, value_len, key_handle, &key_ptr) != S_OK) {
      error_func("ADO!ALREADY_LOCKED(key)");
      return;
    }
    if (key_handle == IKVStore::KEY_NONE) throw Logic_exception("lock gave KEY_NONE");
  }

  CPLOG(2, "Shard_ado: locked KV pair (value=%p, value_len=%lu)", value, value_len);

  /* register outstanding work */
  work_request_t* wr = _wr_allocator.allocate();
  *wr     = {handler, msg->pool_id(), key_handle, key_ptr, msg->get_key_len(), locktype, msg->request_id(), msg->flags};

  auto wr_key = reinterpret_cast<work_request_key_t>(wr); /* pointer to uint64_t */
  _outstanding_work.insert(wr_key);

  wmb();

  /* now send the work request */
  if (ado->send_work_request(wr_key, key_ptr, msg->get_key_len(), value, value_len, detached_val_ptr, detached_val_len,
                             msg->request(), msg->request_len(), new_root) != S_OK)
    throw General_exception("send_work_request failed");

  CPLOG(2, "Shard_ado: sent work request (len=%lu, key=%lx)", msg->request_len(), wr_key);
}

void Shard::process_ado_request(Connection_handler* handler,
                                const protocol::Message_ado_request* msg)
{
  using namespace component;

  try {
    // PLOG("%s: enter", __func__);
    //    PNOTICE("invoke ADO recv (rid=%lu)", msg->request_id());

    handler->msg_recv_log(msg, __func__);

    IADO_proxy* ado;

    const auto error_func = [&](status_t status, const char* message) {
      auto response_iob = handler->allocate_send();
      auto response     = new (response_iob->base())
      protocol::Message_ado_response(response_iob->length(), status, handler->auth_id(), msg->request_id());
      response->append_response(const_cast<char*>(message), strlen(message), 0);
      response_iob->set_length(response->message_size());
      CPLOG(1, "%s server error message %s", __func__, message);
      handler->post_send_buffer(response_iob, response, __func__);
    };

    CPLOG(2, "Shard_ado: process_ado_request");

#ifdef SHORT_CIRCUIT_ADO_HANDLING
    error_func(E_INVAL, "ADO!SC");
    PLOG("%s server error short circuit", __func__);
    return;
#endif

    /* check ADO is configured */
    if (!ado_enabled()) {
      std::ostringstream o;
      o << "ADO!NOT_ENABLED mgr '" << (_i_ado_mgr ? "present" : "missing") << "' load count " << _ado_plugins.size();
      error_func(E_INVAL, o.str().c_str());
      CPLOG(1, "%s server error ADO!NOT_ENABLED", __func__);
      return;
    }

    if (msg->flags & IMCAS::ADO_FLAG_DETACHED) { /* not valid for plain invoke_ado */
      error_func(E_INVAL, "ADO!INVALID_ARGS");
      CPLOG(1, "%s server error ADO!INVALID_ARGS circuit", __func__);
      return;
    }

    void*  value     = nullptr;
    size_t value_len = msg->ondemand_val_len;

    /* handle ADO_FLAG_CREATE_ONLY - no invocation to ADO is made */
    if (msg->flags & IMCAS::ADO_FLAG_CREATE_ONLY) {
      std::vector<uint64_t> answer;
      std::string           key(msg->key(), msg->get_key_len());

      /* if pair exists, return with error */
      if (_i_kvstore->get_attribute(msg->pool_id(), IKVStore::Attribute::VALUE_LEN, answer, &key) !=
          IKVStore::E_KEY_NOT_FOUND) {
        error_func(E_ALREADY_EXISTS, "ADO!ALREADY_EXISTS");

        if (debug_level() > 1)
          PWRN("process_ado_request: ADO_FLAG_CREATE_ONLY, key already exists");

        return;
      }

      IKVStore::key_t key_handle;
      auto locktype = (msg->flags & IMCAS::ADO_FLAG_READ_ONLY)
        ? IKVStore::STORE_LOCK_READ : IKVStore::STORE_LOCK_WRITE;

      status_t s = _i_kvstore->lock(msg->pool_id(),
                                    msg->key(),
                                    locktype,
                                    value,
                                    value_len,
                                    key_handle);
      if (s < S_OK) {
        std::stringstream ss;
        ss << "ADO!ALREADY_LOCKED(" << msg->key() << ")";
        error_func(E_LOCKED, ss.str().c_str());
        if (debug_level() > 1) PWRN("process_ado_request: key already locked (ADO_FLAG_CREATE_ONLY)");
        CPLOG(1, "%s server error lock", __func__);
        return;
      }

      /* optionally zero memory */
      if (msg->flags & IMCAS::ADO_FLAG_ZERO_NEW_VALUE) {
        pmem_memset(value, 0, value_len, 0);
      }

      /* unlock key-value pair because we are not invoking ADO */
      if (_i_kvstore->unlock(msg->pool_id(), key_handle) != S_OK)
        throw Logic_exception("unable to unlock after lock");

      /* copy value address into response */
      auto response_iob = handler->allocate_send();
      auto response     = new (response_iob->base())
        protocol::Message_ado_response(response_iob->length(), S_OK, handler->auth_id(), msg->request_id());

      response->append_response(&value, sizeof(value), 0 /* layer id */);
      response->set_status(S_OK);
      response_iob->set_length(response->message_size());
      CPLOG(2, "%s server response count %zu", __func__, response->get_response_count());
      handler->post_send_buffer(response_iob, response, __func__);

      return;  // end of ADO_FLAG_CREATE_ONLY condition
    }

    /*  ADO should already be running */
    ado = _ado_pool_map.get_proxy(msg->pool_id());
    assert(ado);

    /* get key-value pair */
    IKVStore::key_t key_handle = IKVStore::KEY_NONE;
    const char*     key_ptr    = nullptr;
    auto            locktype   = IKVStore::STORE_LOCK_NONE;
    status_t        s          = S_OK;

    /* if this is associated with a key-value pair, we have to lock */
    if (msg->key_len > 0) {
      locktype = (msg->flags & IMCAS::ADO_FLAG_READ_ONLY)
        ? IKVStore::STORE_LOCK_READ : IKVStore::STORE_LOCK_WRITE;

      s = _i_kvstore->lock(msg->pool_id(),
                           msg->key(),
                           locktype,
                           value,
                           value_len,
                           key_handle,
                           &key_ptr);

      if (s < S_OK) {
        std::stringstream ss;
        ss << "ADO!ALREADY_LOCKED(" << msg->key() << ")";
        error_func(E_LOCKED, ss.str().c_str());
        if (debug_level() > 1) PWRN("process_ado_request: key already locked");
        return;
      }

      if (key_handle == IKVStore::KEY_NONE)
        throw Logic_exception("lock gave KEY_NONE");

      if ((s == S_OK_CREATED) &&
          (msg->flags & IMCAS::ADO_FLAG_ZERO_NEW_VALUE)) {
        CPLOG(2, "Shard_ado: new value memory is being zeroed.");
        pmem_memset(value, 0, value_len, 0);
      }

      CPLOG(2, "Shard_ado: locked KV pair (value=%p, value_len=%lu)", value, value_len);
    }

    /* register outstanding work */
    auto wr = _wr_allocator.allocate();
    *wr     = {handler, msg->pool_id(), key_handle, key_ptr, msg->get_key_len(), locktype, msg->request_id(), msg->flags};

    auto wr_key = reinterpret_cast<work_request_key_t>(wr); /* pointer to uint64_t */
    _outstanding_work.insert(wr_key);                       /* save request by index on key-handle */

    /* now send the work request */
    if (ado->send_work_request(wr_key, key_ptr, msg->get_key_len(), value, value_len,
                               nullptr, /* no payload */
                               0, msg->request(), msg->request_len(), (s == S_OK_CREATED)) != S_OK)
      throw General_exception("send_work_request failed");

    CPLOG(2, "Shard_ado: sent work request (len=%lu, key=%lx, key_ptr=%p)",
          msg->request_len(), wr_key, static_cast<const void*>(key_ptr));

    /* for "asynchronous" calls we don't send a message
       for "synchronous call" we don't send a response to the client
       until the work completion has been picked up.  Of course this
       gives synchronous semantics on the client side.  We may need to
       extend this to asynchronous semantics for longer ADO
       operations */
  }
  catch (const Exception& e) {
    PLOG("%s: Exception %s enter", __func__, e.cause());
  }
  catch (const std::exception& e) {
    PLOG("%s: exception %s", __func__, e.what());
  }
}

void Shard::signal_ado_async_nolock(const char * tag,
                                    Connection_handler* handler,
                                    const uint64_t client_request_id,
                                    const component::IKVStore::pool_t pool,
                                    const std::string& key)
{
  using namespace component;
  assert(tag);
  assert(handler);
  assert(ado_enabled());

  CPLOG(3, "%s: %s %lu %lu", __func__, key.c_str(), client_request_id, pool);

  const char* key_ptr = nullptr;
  void * value = nullptr;
  size_t value_len = 0;
  auto key_len = key.length();
  component::IKVStore::key_t key_handle = IKVStore::KEY_NONE;

  auto ado = _ado_pool_map.get_proxy(pool);
  if (ado == nullptr)
    throw General_exception("unexpectedly failed to get ADO proxy in async_signal_ado");

  if(_i_kvstore->lock(pool,
                      key,
                      IKVStore::lock_type_t::STORE_LOCK_READ,
                      value,
                      value_len,
                      key_handle,
                      &key_ptr) != S_OK) {
    /* key may not exist, i.e. bad call to erase */
    return;
  }

  if(_i_kvstore->unlock(pool, key_handle) != S_OK)
    throw Logic_exception("immediate unlock in %s failed", __func__);

  /* create ADO signal work request */
  work_request_t* wr = _wr_allocator.allocate();

  *wr = {handler,
         pool,
         IKVStore::KEY_NONE /* prevent attempts to unlock implicitly */,
         key_ptr,
         key_len,
         IKVStore::lock_type_t::STORE_LOCK_NONE,
         client_request_id,
         IMCAS::ADO_FLAG_ASYNC /* flag to indicate no reply */};

  auto wr_key = reinterpret_cast<work_request_key_t>(wr); /* pointer to uint64_t */
  _outstanding_work.insert(wr_key); /* save request by index on key-handle */

  std::string msg = "ADO::Signal::";
  msg += tag;

  /* now send the work request */
  if (ado->send_work_request(wr_key,
                             key_ptr, key_len, /* key info */
                             value, value_len, /* value info */
                             nullptr, 0, /* no detached payload */
                             msg.data(),
                             msg.length(),
                             false /* new root */) != S_OK)
    throw General_exception("send_work_request failed");

  CPLOG(2, "Shard_ado: sent signal to ADO (value=%p value_len=%lu, key=%s %lu)",
        value, value_len, key_ptr, key_len);

  /* when the work completes, the locks will be released.  The ADO
     response is converted to an IO response */

}


void Shard::signal_ado(const char * tag,
                       Connection_handler* handler,
                       const uint64_t client_request_id,
                       const component::IKVStore::pool_t pool,
                       const std::string& key,
                       const component::IKVStore::lock_type_t lock_type,
                       const bool is_get_response)
{
  using namespace component;

  assert(ado_enabled());

  const char* key_ptr = nullptr;
  void * value = nullptr;
  size_t value_len = 0;
  auto key_len = key.length();
  component::IKVStore::key_t key_handle = IKVStore::KEY_NONE;

  auto ado = _ado_pool_map.get_proxy(pool);
  if (ado == nullptr)
    throw General_exception("unexpectedly failed to get ADO proxy in async_signal_ado");

  if(_i_kvstore->lock(pool,
                      key,
                      lock_type,
                      value,
                      value_len,
                      key_handle,
                      &key_ptr) != S_OK) {
    PWRN("Shard_ado: signal_ado failed to take lock");
    return;
  }

  /* create ADO signal work request */
  work_request_t* wr = _wr_allocator.allocate();

  auto flags = IMCAS::ADO_FLAG_INTERNAL_IO_RESPONSE;
  if (is_get_response)
    flags = IMCAS::ADO_FLAG_INTERNAL_IO_RESPONSE_VALUE;

  *wr = {handler, pool, key_handle, key_ptr,
         key_len, lock_type, client_request_id,
         flags};

  auto wr_key = reinterpret_cast<work_request_key_t>(wr); /* pointer to uint64_t */
  _outstanding_work.insert(wr_key); /* save request by index on key-handle */

  std::string msg = "ADO::Signal::";
  msg += tag;

  /* now send the work request */
  if (ado->send_work_request(wr_key,
                             key_ptr, key_len, /* key info */
                             value, value_len, /* value info */
                             nullptr, 0, /* no detached payload */
                             msg.data(),
                             msg.length(),
                             false /* new root */) != S_OK)
    throw General_exception("send_work_request failed");

  CPLOG(2, "Shard_ado: sent signal to ADO (value=%p value_len=%lu, key=%s %lu)",
        value, value_len, key_ptr, key_len);

  /* when the work completes, the locks will be released.  The ADO
     response is converted to an IO response */
}


void Shard::close_all_ado()
{
  PLOG("Shard: signalling ADOs to shutdown");
  for (auto iter = _ado_map.begin(); iter != _ado_map.end(); iter++) {
    component::IADO_proxy* ado = iter->second;
    ado->shutdown();
    delete ado;
  }
}

/**
 * Handle messages coming back from the ADO process.
 *
 */
void Shard::process_messages_from_ado()
{
  using namespace component;

  /* iterate ADO process proxies */
  auto iter = _ado_pool_map.begin();
  while (iter != _ado_pool_map.end()) {
    IADO_proxy*         ado     = std::get<0>(iter->second);
    Connection_handler* handler = std::get<1>(iter->second);
    iter++; /* OK to do this now */

    assert(ado);

    work_request_key_t                    request_key     = 0;
    status_t                              response_status = E_FAIL;
    IADO_plugin::response_buffer_vector_t response_buffers;

    /*---------------------*/
    /* ADO work completion */
    /*---------------------*/
    while (ado->check_work_completions(request_key, response_status, response_buffers)) {

      if (response_status > S_USER0 || response_status < E_ERROR_BASE)
        response_status = E_FAIL;

      CPLOG(2, "Shard_ado: check_work_completions(response_status=%d, response_count=%lu",
            response_status, response_buffers.size());

      auto work_item = _outstanding_work.find(request_key);
      if (work_item == _outstanding_work.end())
        throw General_exception("Shard_ado: bad work request key from ADO (0x%" PRIx64 ")", request_key);

      auto request_record = request_key_to_record(request_key);
      handler             = request_record->handler;
      assert(handler);

      if (debug_level() > 2) {
        for (const auto &r : response_buffers) {
          PLOG("Shard_ado: returning response (%p,%lu,%s)", r.ptr, r.len, r.is_pool() ? "pool" : "non-pool");
        }
      }

      _outstanding_work.erase(work_item);

      /* unlock the KV pair */
      if (request_record->key_handle != IKVStore::KEY_NONE) {

        if (_i_kvstore->unlock(request_record->pool, request_record->key_handle) != S_OK)
          throw Logic_exception("Shard_ado: unlock for KV after ADO work completion failed");

        CPLOG(2, "Shard_ado: work completion -> unlocked KV pair (pool=%lx, key=%.*s key_handle=%p)",
              request_record->pool,
              int(request_record->key_len), request_record->key_ptr,
              static_cast<const void*>(request_record->key_handle));
      }

      /* unlock deferred locks, e.g., resulting from table operation create */
      {
        std::vector<IKVStore::key_t> keys_to_unlock;
        ado->get_deferred_unlocks(request_key, keys_to_unlock);
        for (auto k : keys_to_unlock) {
          CPLOG(2, "Shard_ado: unlocking deferred lock (key-handle=%p)", static_cast<void*>(k));
          if (_i_kvstore->unlock(request_record->pool, k) != S_OK) throw Logic_exception("deferred unlock failed");

          CPLOG(2, "Shard_ado: deferred unlock (key-handle=%p)", static_cast<void*>(k));
        }
      }

      /* handle erasing target */
      if (response_status == IADO_plugin::S_ERASE_TARGET) {
        status_t s = _i_kvstore->erase(request_record->pool,
                                       std::string(request_record->key_ptr, request_record->key_len));
        if (s != S_OK)
          PWRN("Shard_ado: request to erase target failed unexpectedly (key=%s,rc=%d)", request_record->key_ptr, s);

        response_status = s;
      }

      /* for async, save failed requests */
      if (request_record->is_async()) {
        /* if the ADO operation response is bad, save it for
           later, otherwise don't do anything */
        if (response_status < S_OK) {
          PWRN("Shard_ado: saving ADO completion failure");
          _failed_async_requests.push_back(request_record);
        }
        else {
          CPLOG(2, "Shard_ado: async ADO completion OK!");
        }
      }
      /* for sync, give response, unless the client is disconnected */
      else if (handler->client_connected()) {

        auto iob = handler->allocate_send();
        assert(iob);
        assert(iob->base());

        /* handle ADO response that came from ADO signal request (get) */
        if(request_record->flags & IMCAS::ADO_FLAG_INTERNAL_IO_RESPONSE_VALUE) {

          /* when this is a 'get' signal then we have to re-get the value
             so we can send it back with the response.
          */
          component::IKVStore::key_t key_handle;
          ::iovec value_out{nullptr, 0};

          std::string skey(request_record->key_ptr,request_record->key_len);
          status_t rc = _i_kvstore->lock(request_record->pool,
                                         skey,
                                         IKVStore::STORE_LOCK_READ,
                                         value_out.iov_base,
                                         value_out.iov_len,
                                         key_handle);
          if(rc != S_OK)
            throw Logic_exception("unable to re-lock for 'get' signal response");

          memory_registered<Connection_base> mr(debug_level(), handler, value_out.iov_base, value_out.iov_len, 0, 0);
          auto desc = mr.desc();
          auto response = prepare_response(handler, iob, request_record->request_id, S_OK);

          /* deal with the two-stage optimization */
          if (value_out.iov_len < TWO_STAGE_THRESHOLD) {
            response->copy_in_data(value_out.iov_base, value_out.iov_len);
            iob->set_length(response->msg_len());

            _i_kvstore->unlock(request_record->pool, key_handle);

            handler->post_response(iob, response, __func__);
          }
          else {
            handler->post_response_with_value(iob, value_out, desc, response, __func__);
          }
        }
        /* handle ADO response that came from ADO signal request */
        else if(request_record->flags & IMCAS::ADO_FLAG_INTERNAL_IO_RESPONSE) {

          /* translate back to IO response */
          auto response_msg  = new (iob->base()) protocol::Message_IO_response(iob->length(),
                                                                               handler->auth_id(),
                                                                               request_record->request_id);
          response_msg->set_status(response_status);
          iob->set_length(response_msg->base_message_size());

          CPLOG(2,"Shard_ado: posting translated IO response");

          handler->post_send_buffer(iob, response_msg, __func__);
        }
        /* plain ADO response */
        else {

          auto response_msg = new (iob->base()) protocol::Message_ado_response(iob->length(),
                                                                               response_status,
                                                                               handler->auth_id(),
                                                                               request_record->request_id);

          /* TODO: for the moment copy pool buffers in, we should
             be able to do zero copy though.
          */
          size_t appended_buffer_size = 0;

          for (auto& rb : response_buffers) {
            assert(rb.ptr);
            try
              {
                response_msg->append_response(rb.ptr, boost::numeric_cast<uint32_t>(rb.len), rb.layer_id);
              } catch ( const std::exception &e ) { PLOG("%s: exception building response: %s", __func__, e.what()); throw; }
            appended_buffer_size += rb.len;
          }

          iob->set_length(response_msg->message_size());

          CPLOG(2,"Shard_ado: posting ADO response");

          handler->post_send_buffer(iob, response_msg, __func__);
        }
      }

      /* clean up response buffers that were temporarily allocated from the pool
       */
      for (auto& rb : response_buffers) {
        if (rb.is_pool_to_free()) {
          _i_kvstore->free_pool_memory(request_record->pool, rb.ptr, rb.len);
        }
      }

      /* release request record */
      _wr_allocator.free_wr(request_record);

    } /* end of while ado->check_work_completions */

    uint64_t             work_id = 0; /* maps to record of pool, key handle, lock type, request id etc. */
    ADO_op               op      = ADO_op::UNDEFINED;
    std::string          key, key_expression;
    size_t               value_len      = 0;
    size_t               align_or_flags = 0;
    void*                addr           = nullptr;
    offset_t             begin_pos      = 0;
    int                  find_type      = 0;
    uint32_t             max_comp       = 0;
    uint64_t             options        = 0;
    common::epoch_time_t t_begin = 0, t_end = 0;
    component::IKVStore::pool_iterator_t iterator   = nullptr;
    component::IKVStore::key_t           key_handle = nullptr;
    Buffer_header*                       buffer;

    /* process callbacks from ADO */
    while (ado->recv_callback_buffer(buffer) == S_OK) {
      /*-------------------------*/
      /* handle TABLE OPERATIONS */
      /*-------------------------*/
      if (ado->check_table_ops(buffer, work_id, op, key, value_len, align_or_flags, addr)) {
        switch (op) {
        case ADO_op::CREATE: {
          std::vector<uint64_t> val;

          status_t s = _i_kvstore->get_attribute(ado->pool_id(), IKVStore::VALUE_LEN, val, &key);

          if (s != IKVStore::E_KEY_NOT_FOUND) {
            if (debug_level() > 3)
              PWRN("Shard_ado: table op CREATE, key-value pair already "
                   "exists");

            if (align_or_flags & IKVStore::FLAGS_CREATE_ONLY) {
              if (ado->send_table_op_response(E_ALREADY_EXISTS, nullptr, 0, nullptr) != S_OK)
                throw General_exception("send_table_op_response failed");
              break;
            }
          }

          goto open; /* stop compiler complaining about flow through*/
        }
        case ADO_op::OPEN:
          open : {
            CPLOG(2, "Shard_ado: received table op key create/open (%s, value_len=%lu)",
                  key.c_str(), value_len);

            IKVStore::key_t key_handle;
            void*           value = nullptr;
            const char*     key_ptr;

            bool invoke_completion_unlock = !(align_or_flags & IADO_plugin::FLAGS_ADO_LIFETIME_UNLOCK);

            status_t rc = _i_kvstore->lock(ado->pool_id(), key, IKVStore::STORE_LOCK_WRITE, value, value_len,
                                           key_handle, &key_ptr);

            if (rc < S_OK || key_handle == nullptr) { /* to fix, store should return error code */
              CPLOG(2, "Shard_ado: lock on key (%s, value_len=%lu) failed rc=%d",
                    key.c_str(), value_len, rc);

              if (ado->send_table_op_response(rc) != S_OK)
                throw General_exception("send_table_op_response failed");
            }
            else {
              CPLOG(2, "Shard_ado: locked KV pair (keyhandle=%p, value=%p, len=%lu) invoke_completion_unlock=%d",
                    static_cast<void*>(key_handle), value, value_len, invoke_completion_unlock);

              add_index_key(ado->pool_id(), key);

              /* auto-unlock means we add a deferred unlock that happens after
                 the ado invocation (identified by work_id) has completed. */
              if (align_or_flags & IADO_plugin::FLAGS_NO_IMPLICIT_UNLOCK) {
                CPLOG(2, "Shard_ado: locked (%s) without implicit unlock", key.c_str());
              }
              else if (invoke_completion_unlock) { /* unlock on ADO invoke completion */
                if (work_id == 0) {
                  if (ado->send_table_op_response(E_INVAL) != S_OK)
                    throw General_exception("send_table_op_response failed");
                }
                else {
                  try {
                    ado->add_deferred_unlock(work_id, key_handle);
                  }
                  catch (const std::range_error&) {
                    PWRN("Shard_ado: too many locks");
                    if (ado->send_table_op_response(E_MAX_REACHED) != S_OK)
                      throw General_exception("send_table_op_response failed");
                  }
                }
              }
              else { /* unlock at ADO process shutdown */
                ado->add_life_unlock(key_handle);
              }

              assert(reinterpret_cast<uint64_t>(addr) <= 1);

              if (ado->send_table_op_response(S_OK, static_cast<void*>(value), value_len, key_ptr, key_handle) != S_OK)
                throw General_exception("send_table_op_response failed");
            }
          } break;
        case ADO_op::ERASE: {
          CPLOG(2, "Shard_ado: received table op erase");

          if (ado->send_table_op_response(_i_kvstore->erase(ado->pool_id(), key)) != S_OK)
            throw General_exception("send_table_op_response failed");
          break;
        }
        case ADO_op::VALUE_RESIZE:
          {
            /* resize_value can only be performed on keys not already */
            CPLOG(2, "Shard_ado: received table op resize value (work_id=%p)",
                  reinterpret_cast<const void*>(work_id));

            auto work_item = _outstanding_work.find(work_id);

            if (work_item == _outstanding_work.end()) {
              if (ado->send_table_op_response(E_INVAL) != S_OK)
                throw General_exception("send_table_op_response failed");
              break;
            }

            /* use the work id to get the key handle */
            work_request_t* wr = request_key_to_record(work_id);
            status_t        rc;

            if (!wr) {
              PWRN("unable to get request from work_id");
              if (ado->send_table_op_response(E_INVAL) != S_OK)
                throw General_exception("send_table_op_response failed");
              break;
            }

            /* see if this resize is targetting current ADO invoke key */
            std::string target_key(wr->key_ptr, wr->key_len);
            bool self_target = (target_key == key);
            if (self_target) {
              /* if it is, it will be write locked */
              if(_i_kvstore->unlock(ado->pool_id(), wr->key_handle) != S_OK)
                throw Logic_exception("unlocking target key-value for resize_value failed");
            }


            /* perform resize, which will need to take the lock */
            void*  new_value      = nullptr;
            size_t new_value_len  = 0;

            rc = _i_kvstore->resize_value(ado->pool_id(),
                                          key,
                                          value_len,
                                          align_or_flags);

            /* if self target, then reapply the lock */
            if (self_target) {
              IKVStore::key_t new_key_handle;
              if(_i_kvstore->lock(ado->pool_id(),
                                  target_key,
                                  wr->lock_type,
                                  new_value,
                                  new_value_len,
                                  new_key_handle) != S_OK)
                throw General_exception("relock of target key after value resize failed");
              /* update key handle */
              wr->key_handle = new_key_handle;
            }
            assert(new_value_len > 0);

            if (ado->send_table_op_response(rc, new_value, new_value_len, nullptr) != S_OK)
              throw General_exception("send_table_op_response failed");

            CPLOG(1, "Shard_ado: resize_value response (%d) new_value_len=%lu", rc, new_value_len);

            break;
          }
        case ADO_op::ALLOCATE_POOL_MEMORY: {

          status_t rc;
          assert(work_id == 0); /* work request is not needed */

          CPLOG(2, "Shard_ado: calling allocate_pool_memory align_or_flags=%lu size=%lu",
                align_or_flags, value_len);

          /* provide memory PM and DRAM summary */
          if (debug_level() > 0)
            {
              uint64_t     expected_obj_count = 0;
              size_t       pool_size          = 0;
              unsigned int pool_flags         = 0;

              assert(handler);
              handler->pool_manager().get_pool_info(ado->pool_id(), expected_obj_count, pool_size, pool_flags);

              std::vector<uint64_t> pu_attr;
              if(_i_kvstore->get_attribute(ado->pool_id(),
                                           IKVStore::Attribute::PERCENT_USED, pu_attr) == S_OK) {
                PLOG("Shard_ado: port(%u) '#memory' pool (%s) memory %lu%% used (%luMiB/%luMiB)",
                     _port,
                     ado->pool_name().c_str(),
                     pu_attr[0],
                     REDUCE_MB(pu_attr[0] == 0 ? 0 : pu_attr[0] * pool_size / 100),
                     REDUCE_MB(pool_size));
              }

              PLOG("Shard_ado: port(%u) '#memory' %s", _port, common::get_DRAM_usage().c_str());
            }

          void* out_addr = nullptr;
          rc             = _i_kvstore->allocate_pool_memory(ado->pool_id(), value_len, align_or_flags, out_addr);

          CPLOG(2, "Shard ado: allocated memory at %p from pool_id (%lx)", out_addr, ado->pool_id());
          CPLOG(2, "Shard_ado: allocate_pool_memory align_or_flags=%lu rc=%d addr=%p",
                align_or_flags, rc, out_addr);

          if (ado->send_table_op_response(rc, out_addr) != S_OK)
            throw General_exception("send_table_op_response failed");

          break;
        }
        case ADO_op::FREE_POOL_MEMORY: {
          assert(work_id == 0); /* work request is not needed */

          if (value_len == 0) {
            if (ado->send_table_op_response(E_INVAL) != S_OK)
              throw General_exception("send_table_op_response failed");

            break;
          }

          status_t rc = _i_kvstore->free_pool_memory(ado->pool_id(), addr, value_len);
          CPLOG(2, "Shard_ado : allocate_pool_memory free rc=%d", rc);

          if (rc != S_OK) PWRN("Shard_ado: Table operation OP_FREE failed");

          if (ado->send_table_op_response(rc) != S_OK)
            throw General_exception("send_table_op_response failed");

          break;
        }
        default:
          throw Logic_exception("unknown table op code");
        }
        // end of if(check_table_ops..
      }
      /*--------------------------*/
      /* handle POOL INFO request */
      /*--------------------------*/
      else if (ado->check_pool_info_op(buffer)) {
        using namespace rapidjson;

        uint64_t     expected_obj_count = 0;
        size_t       pool_size          = 0;
        unsigned int pool_flags         = 0;

        assert(handler);
        handler->pool_manager().get_pool_info(ado->pool_id(), expected_obj_count, pool_size, pool_flags);

        std::vector<uint64_t> mt_attr;
        if (_i_kvstore->get_attribute(ado->pool_id(), IKVStore::Attribute::MEMORY_TYPE, mt_attr) != S_OK)
          throw Logic_exception("get_attributes failed on storage engine (Attribute::MEMORY_TYPE)");

        std::vector<uint64_t> pu_attr;
        bool pu_valid = (_i_kvstore->get_attribute(ado->pool_id(), IKVStore::Attribute::PERCENT_USED, pu_attr) == S_OK);

        try {
          Document doc;
          doc.SetObject();

          Value pool_size_v(pool_size);
          doc.AddMember("pool_size", pool_size_v, doc.GetAllocator());
          Value memory_type(mt_attr[0]);
          doc.AddMember("memory_type", memory_type, doc.GetAllocator());

          if(pu_valid) {
            Value percent_used(pu_attr[0]);
            doc.AddMember("percent_used", percent_used, doc.GetAllocator());
          }

          Value expected_obj_count_v(expected_obj_count);
          doc.AddMember("expected_obj_count", expected_obj_count_v, doc.GetAllocator());
          Value pool_flags_v(pool_flags);
          doc.AddMember("pool_flags", pool_flags_v, doc.GetAllocator());
          std::vector<uint64_t> v64;
          if (_i_kvstore->get_attribute(ado->pool_id(), IKVStore::Attribute::COUNT, v64) == S_OK) {
            Value obj_count_v(v64[0]);
            doc.AddMember("current_object_count", obj_count_v, doc.GetAllocator());
          }
          std::stringstream      ss;
          OStreamWrapper         osw(ss);
          Writer<OStreamWrapper> writer(osw);
          doc.Accept(writer);

          if (ado->send_pool_info_response(S_OK, ss.str()) != S_OK)
            throw General_exception("send_table_op_response failed");
        }
        catch (...) {
          throw Logic_exception("pool info JSON creation failed");
        }
      }
      else if (ado->check_op_event_response(buffer, op)) {
        switch (op) {
        case ADO_op::POOL_DELETE: {
          /* close pool, then delete */
          if ((_i_kvstore->close_pool(ado->pool_id()) != S_OK) || (_i_kvstore->delete_pool(ado->pool_name()) != S_OK))
            throw Logic_exception("unable to delete pool after POOL DELETE op event");

          CPLOG(2, "POOL DELETE op event completion");
          break;
        }
        case ADO_op::CLOSE: {
          PWRN("ignoring CLOSE from ADO");
          break;
        }
        default:
          throw Logic_exception("unknown op event (%d)", op);
        }
      }
      else if (ado->check_iterate(buffer, t_begin, t_end, iterator)) {
        component::IKVStore::pool_reference_t ref;
        if (!iterator) {
          iterator = _i_kvstore->open_pool_iterator(ado->pool_id());
        }

        if (!iterator) { /* still no iterator, component doesn't support */
          if (ado->send_iterate_response(E_NOT_IMPL, iterator, ref) != S_OK)
            throw General_exception("send_iterate_response failed");
        }
        else {
          status_t rc;
          bool     time_match = false;
          do {
            rc = _i_kvstore->deref_pool_iterator(ado->pool_id(), iterator, t_begin, /* time constraints */
                                                 t_end, ref, time_match, true);

            if (rc == E_OUT_OF_BOUNDS) {
              _i_kvstore->close_pool_iterator(ado->pool_id(), iterator);
              break;
            }
          } while (!time_match && rc != E_INVAL); /* TODO: limit number of iterations */
          if (rc == E_INVAL) PWRN("Shard_ado: deref_pool_iterator returned E_INVAL");

          CPLOG(2, "Shard_ado: iterator timestamp (%lu seconds)", ref.timestamp.seconds());

          if (ado->send_iterate_response(rc, iterator, ref) != S_OK)
            throw General_exception("send_iterate_response failed");
        }
      }
      else if (ado->check_vector_ops(buffer, t_begin, t_end)) {
        /* WARNING: this could block the shard thread. we may
           neeed to make it a "task" - but we can't do this
           without a map iterator that can be restarted.
        */
        /* vector operation, collect all key-value pointers */
        status_t                      rc;
        size_t                        count  = 0;
        void*                         buffer = nullptr;
        IADO_plugin::Reference_vector v;

        /* allocate memory from pool for the vector */
        if (t_begin.is_defined() || t_end.is_defined()) {
          /* we have to map first to get count */
          rc = _i_kvstore->map(
                               ado->pool_id(),
                               [&count](const void*, const size_t, const void*, const size_t, const common::tsc_time_t) -> int {
                                 count++;
                                 return 0;
                               },
                               t_begin, t_end);
          CPLOG(2, "map time constraints: count=%lu", count);
        }
        else {
          count = _i_kvstore->count(ado->pool_id());
        }

        auto buffer_size = IADO_plugin::Reference_vector::size_required(count);
        rc               = _i_kvstore->allocate_pool_memory(ado->pool_id(), buffer_size, 0, buffer);

        if (rc != S_OK) {
          if (ado->send_vector_response(rc, IADO_plugin::Reference_vector()) != S_OK)
            throw General_exception("send_vector_response failed");
        }
        else {
          /* populate vector */
          IADO_plugin::kv_reference_t* ptr   = static_cast<IADO_plugin::kv_reference_t*>(buffer);
          size_t                       check = 0;

          if (t_begin.is_defined() && t_end.is_defined()) {
            rc = _i_kvstore->map(ado->pool_id(),
                                 [count, &check, &ptr](const void* key,
                                                       const size_t key_len,
                                                       const void* value,
                                                       const size_t value_len) -> int {
                                   assert(key);
                                   assert(key_len);
                                   assert(value);
                                   assert(value_len);
                                   if (check > count) return -1;
                                   ptr->key       = const_cast<void*>(key);
                                   ptr->key_len   = key_len;
                                   ptr->value     = const_cast<void*>(value);
                                   ptr->value_len = value_len;
                                   ptr++;
                                   check++;
                                   return 0;
                                 });
          }
          else {
            rc = _i_kvstore->map(ado->pool_id(),
                                 [count, &check, &ptr](const void* key,
                                                       const size_t key_len,
                                                       const void* value,
                                                       const size_t value_len,
                                                       const common::tsc_time_t  // timestamp
                                                       ) -> int {
                                   assert(key);
                                   assert(key_len);
                                   assert(value);
                                   assert(value_len);
                                   if (check > count) return -1;
                                   ptr->key       = const_cast<void*>(key);
                                   ptr->key_len   = key_len;
                                   ptr->value     = const_cast<void*>(value);
                                   ptr->value_len = value_len;
                                   ptr++;
                                   check++;
                                   return 0;
                                 },
                                 t_begin, t_end);
          }

          if (ado->send_vector_response(rc, IADO_plugin::Reference_vector(count, buffer, buffer_size)) != S_OK)
            throw General_exception("send_vector_response failed");
        }
      }
      else if (ado->check_index_ops(buffer, key_expression, begin_pos, find_type, max_comp)) {
        status_t rc;
        auto     i_kvindex = lookup_index(ado->pool_id());

        if (!i_kvindex) {
          PWRN("ADO index operation: no index enabled");
          if (ado->send_find_index_response(E_NO_INDEX, 0, "noindex") != S_OK)
            throw General_exception("send_find_index_response failed");
        }
        else {
          std::string matched_key;
          offset_t    matched_pos = offset_t(-1);

          rc = i_kvindex->find(key_expression, begin_pos, IKVIndex::convert_find_type(find_type), matched_pos,
                               matched_key, MAX_INDEX_COMPARISONS);

          if (ado->send_find_index_response(rc, matched_pos, matched_key) != S_OK)
            throw General_exception("send_find_index_response failed");
        }
      }
      /* UNLOCK request */
      else if (ado->check_unlock_request(buffer, work_id, key_handle)) {

        CPLOG(2, "ADO callback: unlock request (work_id=%lx, handle=%p)", work_id, static_cast<const void*>(key_handle));

        if (key_handle == nullptr) {
          CPWRN(1, "ADO callback: bad key (nullptr)");
          if (ado->send_unlock_response(E_INVAL) != S_OK)
            throw General_exception("send_unlock_response failed");
        }
        else {
          auto rc = _i_kvstore->unlock(ado->pool_id(), key_handle);

          if(ado->check_for_implicit_unlock(work_id, key_handle)) {
            CPLOG(2, "ADO callback: unlock request target lock is implicit");
            if(rc == S_OK)
              ado->remove_deferred_unlock(work_id, key_handle);
          }

          if (ado->send_unlock_response(rc) != S_OK)
            throw General_exception("send_unlock_response failed");
        }
      }
      else if (ado->check_configure_request(buffer, options)) {
        /* ADO can change reference count on ADO process from shard */
        if (options & IADO_plugin::CONFIG_SHARD_INC_REF) ado->add_ref();
        if (options & IADO_plugin::CONFIG_SHARD_DEC_REF) ado->release_ref();

        if (ado->send_configure_response(S_OK) != S_OK)
          throw General_exception("send_configure_response failed");
      }
      else {
        throw Logic_exception("Shard_ado: bad op request from ADO plugin");
      }

      /* release buffer */
      ado->free_callback_buffer(buffer);
    }
  }
}

}  // namespace mcas

#pragma GCC diagnostic pop<|MERGE_RESOLUTION|>--- conflicted
+++ resolved
@@ -166,15 +166,7 @@
 
       std::size_t offset = 0;
       for (auto& r : regions.address_map()) {
-<<<<<<< HEAD
-        // //#if 0 // why was this disabled?
-        // /* requested regions must be rounded up to page boundary for XPMEM */
-        // r.iov_len = round_up_page(r.iov_len);
-        // //#endif
-        PLOG("size(r)=%lu round_up_page(size(r))=%lu",::size(r),round_up_page(::size(r)));
-=======
-
->>>>>>> a748d29e
+
         assert(::size(r) == round_up_page(::size(r)));
 
         // Don't think we need this - DW
