--- conflicted
+++ resolved
@@ -308,21 +308,12 @@
 {
 public:
     
-<<<<<<< HEAD
   MM_plugin_wrapper(const common::string_view plugin_path,
                     const common::string_view config = common::string_view(),
-                    void * root_ptr = nullptr) {
-    assert(plugin_path.empty() == false);
+                    void * root_ptr = nullptr)
+  {
     _module = dlopen(plugin_path.data(), RTLD_NOW | RTLD_NODELETE); // RTLD_DEEPBIND | 
 
-=======
-  MM_plugin_wrapper(const std::string& plugin_path,
-                    const std::string& config = "",
-                    void * root_ptr = nullptr)
-  {
-    assert(plugin_path.empty() == false);
-    _module = dlopen(plugin_path.c_str(), RTLD_NOW | RTLD_NODELETE); // RTLD_DEEPBIND | 
->>>>>>> 94176407
     if(_module == nullptr) {
       char err[1024];
       sprintf(err, "%s\n", dlerror());
