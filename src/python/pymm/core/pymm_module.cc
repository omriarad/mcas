--- conflicted
+++ resolved
@@ -10,11 +10,7 @@
    See the License for the specific language governing permissions and
    limitations under the License.
 */
-<<<<<<< HEAD
-#define PYMMCORE_API_VERSION "v0.1.7"
-=======
-#define PYMMCORE_API_VERSION "v0.1.7b"
->>>>>>> a2d72ac4
+#define PYMMCORE_API_VERSION "v0.1.8"
 #define STATUS_TEXT "(CC=off)"
 #define PAGE_SIZE 4096
 
