--- conflicted
+++ resolved
@@ -47,11 +47,8 @@
              "free_direct_memory(s) -> Free memory previously allocated with allocate_direct_memory (experimental)");
 PyDoc_STRVAR(pymmcore_memoryview_addr_doc,
              "memoryview_addr(m) -> Return address of memory (for debugging)");
-<<<<<<< HEAD
-=======
 PyDoc_STRVAR(pymmcore_valgrind_trigger_doc,
              "valgrind_trigger(i) -> Used to trigger/mark event in Valgrind");
->>>>>>> 5f2d347b
 
 PyDoc_STRVAR(pymcas_ndarray_header_size_doc,
              "ndarray_header_size(array) -> Return size of memory needed for header");
@@ -99,13 +96,9 @@
    {"ndarray_header_size",
     (PyCFunction) pymcas_ndarray_header_size, METH_VARARGS | METH_KEYWORDS, pymcas_ndarray_header_size_doc },
    {"memoryview_addr",
-<<<<<<< HEAD
-    (PyCFunction) pymmcore_memoryview_addr, METH_VARARGS | METH_KEYWORDS, pymmcore_memoryview_addr_doc },   
-=======
     (PyCFunction) pymmcore_memoryview_addr, METH_VARARGS | METH_KEYWORDS, pymmcore_memoryview_addr_doc },
    {"valgrind_trigger",
     (PyCFunction) pymmcore_valgrind_trigger, METH_VARARGS | METH_KEYWORDS, pymmcore_valgrind_trigger_doc },
->>>>>>> 5f2d347b
    {"ndarray_header",
     (PyCFunction) pymcas_ndarray_header, METH_VARARGS | METH_KEYWORDS, pymcas_ndarray_header_doc },
    {"ndarray_read_header",
