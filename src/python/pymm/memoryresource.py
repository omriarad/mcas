# 
#    Copyright [2021] [IBM Corporation]
#    Licensed under the Apache License, Version 2.0 (the "License");
#    you may not use this file except in compliance with the License.
#    You may obtain a copy of the License at
#        http://www.apache.org/licenses/LICENSE-2.0
#    Unless required by applicable law or agreed to in writing, software
#    distributed under the License is distributed on an "AS IS" BASIS,
#    WITHOUT WARRANTIES OR CONDITIONS OF ANY KIND, either express or implied.
#    See the License for the specific language governing permissions and
#    limitations under the License.
#

import pymmcore
import os

from .check import methodcheck

class MemoryReference():
    def __init__(self, internal_handle, memory_resource, memview, name):
        self.handle = internal_handle
        self.mr = memory_resource
        self.buffer = memview
        self.varname = name
        if os.getenv('PYMM_DEBUG') != None:
            self._debug_level = int(os.getenv('PYMM_DEBUG'))
        else:
            self._debug_level = 0

    def __del__(self):
        if self._debug_level > 0:
            print("releasing named memory {} @ {}".format(self.varname, hex(pymmcore.memoryview_addr(self.buffer))))
        self.mr.release_named_memory_by_handle(self.handle)

    def addr(self):
        '''
        For debugging. Get address of memory view
        '''
        return (hex(pymmcore.memoryview_addr(self.buffer)), len(self.buffer))

    def tx_begin(self):
        print('tx_begin')
<<<<<<< HEAD
        #pymmcore.valgrind_trigger(1)
=======
#        pymmcore.valgrind_trigger(1)
>>>>>>> 32927f70
        # disable SW copy
        self.__tx_begin_swcopy()
        pass

    def tx_commit(self):
        print('tx_commit')
<<<<<<< HEAD
        #pymmcore.valgrind_trigger(2)
=======
#        pymmcore.valgrind_trigger(2)
>>>>>>> 32927f70
        # disable SW copy 
        self.__tx_commit_swcopy()
        pass
    

    def __tx_begin_swcopy(self):
        '''
        Start consistent transaction (very basic copy-off undo-log)
        '''
        (self.tx_handle, mem) = self.mr._MemoryResource_create_named_memory(self.varname + '-tx', len(self.buffer))
        if self.tx_handle is None:
            raise RuntimeError('tx_begin failed')
        # copy data, then persist
        mem[:]= self.buffer;
        self.mr._MemoryResource_persist_memory_view(mem)
        if self._debug_level > 0:
            print('tx_begin: copy @ {}'.format(hex(pymmcore.memoryview_addr(mem)), len(mem)))

    def __tx_commit_swcopy(self):
        '''
        Commit consistent transaction
        '''
        self.mr.release_named_memory_by_handle(self.tx_handle)
        self.mr.erase_named_memory(self.varname + '-tx')
        if self._debug_level > 0:
            print('tx_commit OK!')
        
    def persist(self):
        '''
        Flush any cached memory (normally for persistence)
        '''
        self.mr._MemoryResource_persist_memory_view(self.buffer)


        
class MemoryResource(pymmcore.MemoryResource):
    '''
    MemoryResource represents a heap allocator and physical memory
    resources.  It is backed by an MCAS store component and corresponds
    to a pool.
    '''
    def __init__(self, name, size_mb, pmem_path, force_new=False):
        self._named_memory = {}
        super().__init__(pool_name=name, size_mb=size_mb, pmem_path=pmem_path, force_new=force_new)
        # todo check for outstanding transactions
        all_items = super()._MemoryResource_get_named_memory_list()
        recoveries = [val for val in all_items if val.endswith('-tx')]
        
        if len(recoveries) > 0:
            raise RuntimeError('detected outstanding undo log condition: recovery not implemented')

    @methodcheck(types=[])        
    def list_items(self):
        all_items = super()._MemoryResource_get_named_memory_list()
        return [val for val in all_items if not val.endswith('-value')]
    
    @methodcheck(types=[str,int,int,bool])
    def create_named_memory(self, name, size, alignment=8, zero=False):
        '''
        Create a contiguous piece of memory and name it
        '''
        (handle, mem) = super()._MemoryResource_create_named_memory(name, size, alignment, zero)
        if handle == None:
            return None

        return MemoryReference(handle,self,mem,name)

    @methodcheck(types=[str])
    def open_named_memory(self, name):
        '''
        Open existing name memory
        '''
        (handle, mem) = super()._MemoryResource_open_named_memory(name)
        if handle == None:
            return None
        return MemoryReference(handle,self,mem,name)

    @methodcheck(types=[MemoryReference])
    def release_named_memory(self, ref : MemoryReference):
        '''
        Release a contiguous piece of memory (i.e. unlock)
        '''
        super()._MemoryResource_release_named_memory(ref.handle)

    @methodcheck(types=[int])
    def release_named_memory_by_handle(self, handle):
        '''
        Release a contiguous piece of memory (i.e. unlock)
        '''
        super()._MemoryResource_release_named_memory(handle)

    @methodcheck(types=[str])
    def erase_named_memory(self, name):
        '''
        Erase a named-memory object from the memory resource
        '''
        super()._MemoryResource_erase_named_memory(name)

    def put_named_memory(self, name, value):
        '''
        Copy-based crash-consistent put of named memory value
        '''
        if not isinstance(value, bytearray):
            raise RuntimeError('put_named_memory requires bytearray data')
            
        super()._MemoryResource_put_named_memory(name, value)

    @methodcheck(types=[str])
    def get_named_memory(self, name):
        '''
        Copy-based get of named memory value
        '''
        return super()._MemoryResource_get_named_memory(name)

    
    def get_percent_used(self):
        '''
        Get percentage of memory used in memory resource
        '''
        return super()._MemoryResource_get_percent_used()

<|MERGE_RESOLUTION|>--- conflicted
+++ resolved
@@ -40,22 +40,15 @@
 
     def tx_begin(self):
         print('tx_begin')
-<<<<<<< HEAD
+
         #pymmcore.valgrind_trigger(1)
-=======
-#        pymmcore.valgrind_trigger(1)
->>>>>>> 32927f70
         # disable SW copy
         self.__tx_begin_swcopy()
         pass
 
     def tx_commit(self):
         print('tx_commit')
-<<<<<<< HEAD
         #pymmcore.valgrind_trigger(2)
-=======
-#        pymmcore.valgrind_trigger(2)
->>>>>>> 32927f70
         # disable SW copy 
         self.__tx_commit_swcopy()
         pass
