--- conflicted
+++ resolved
@@ -60,15 +60,9 @@
             return (False, None)
         
         if pymmcore.ndarray_read_header(memoryview(metadata)) == None:
-<<<<<<< HEAD
-            return None
-        else:
-            return shelved_ndarray(memory_resource, name, shape = None)
-=======
             return (False, None)
         else:
             return (True, shelved_ndarray(memory_resource, name, shape = None))
->>>>>>> 5f2d347b
 
     def __str__(self):
         print('shadow ndarray')
