#!/usr/bin/python3 -m unittest
#
# testing transient memory (needs modified Numpy)
#
import unittest
import pymm
import numpy as np

def colored(r, g, b, text):
    return "\033[38;2;{};{};{}m{} \033[38;2;255;255;255m".format(r, g, b, text)

def log(*args):
    print(colored(0,255,255,*args))

force_new=True
class TestLinkedList(unittest.TestCase):
    def setUp(self):
        global force_new
        self.s = pymm.shelf('myShelf',size_mb=2048,pmem_path='/mnt/pmem0',backend="hstore-cc",force_new=force_new)
        force_new=False

    def tearDown(self):
        del self.s
    

    def test_A_list_construction(self):

        log("Testing: pymm.linked_list construction")
        self.s.x = pymm.linked_list()
        print(self.s.x)

        log("Testing: pymm.linked_list append method")
        self.s.x.append(123)
        self.s.x.append(1.321)
        self.s.x.append(np.ndarray((3,3,),dtype=np.uint8))
    
        print(self.s.x[0])
        print(self.s.x[1])
        print(self.s.x[2])
        self.s.x.append("Hello list!")

        print(self.s.x)
        self.assertTrue(self.s.x[0] == 123)
        print(self.s.x[1])
<<<<<<< HEAD
=======
        print(type(self.s.x[1]))
>>>>>>> 78a9467c
        self.assertTrue(self.s.x[1] == 1.321)
            
        print(self.s.x[3])
        self.assertTrue(self.s.x[3] == "Hello list!")

        print("Length of list:{}".format(len(self.s.x)))
        self.assertTrue(len(self.s.x) == 4)
        print(self.s.x)


    def XXX_test_B_add_shelf_ndarray(self):
        log("creating an ndarray on shelf, then adding to list")
        self.s.n = pymm.ndarray((3,8,))
        self.s.x.append(self.s.n)
        print(self.s.x)
        
#        print(self.s.items)
#        self.s.x[3] = "Goodbye";
#        self.assertTrue(self.s.x[3] == "Goodbye")
#


if __name__ == '__main__':
    unittest.main()<|MERGE_RESOLUTION|>--- conflicted
+++ resolved
@@ -42,10 +42,7 @@
         print(self.s.x)
         self.assertTrue(self.s.x[0] == 123)
         print(self.s.x[1])
-<<<<<<< HEAD
-=======
         print(type(self.s.x[1]))
->>>>>>> 78a9467c
         self.assertTrue(self.s.x[1] == 1.321)
             
         print(self.s.x[3])
