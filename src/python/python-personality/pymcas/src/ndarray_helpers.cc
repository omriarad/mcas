/*
   Copyright [2021] [IBM Corporation]
   Licensed under the Apache License, Version 2.0 (the "License");
   you may not use this file except in compliance with the License.
   You may obtain a copy of the License at
       http://www.apache.org/licenses/LICENSE-2.0
   Unless required by applicable law or agreed to in writing, software
   distributed under the License is distributed on an "AS IS" BASIS,
   WITHOUT WARRANTIES OR CONDITIONS OF ANY KIND, either express or implied.
   See the License for the specific language governing permissions and
   limitations under the License.
*/

#define NPY_NO_DEPRECATED_API NPY_1_7_API_VERSION

#include <vector>
#include <string>
#include <sstream>

#include <common/utils.h>
#include <common/dump_utils.h>
#include <common/rand.h> /* user-level PRNG */
#include <Python.h>
#pragma GCC diagnostic push
#pragma GCC diagnostic ignored "-Wcast-qual"
#include <numpy/arrayobject.h>
#pragma GCC diagnostic pop

/* for PyMM we do things slightly different to the Python Personality.
   we'd like to unify PP and PyMM eventually */
#ifdef PYMM
<<<<<<< HEAD
#include "../generated/meta_generated.h"
=======
#include "meta_generated.h"
>>>>>>> 5f2d347b
#endif

namespace global
{
unsigned debug_level = 0;
}

/* forward decls */
PyObject * unmarshall_nparray(byte * ptr);
void create_ndarray_header(PyArrayObject * src_ndarray, std::string& out_hdr, const char * dtype_str = nullptr, int type = 0);  

PyObject * pymcas_ndarray_header_size(PyObject * self,
                                      PyObject * args,
                                      PyObject * kwargs)
{
  import_array();
  static const char *kwlist[] = {"array",
                                 NULL};

  PyObject * src_array = nullptr;

  if (! PyArg_ParseTupleAndKeywords(args,
                                    kwargs,
                                    "O",
                                    const_cast<char**>(kwlist),
                                    &src_array)) {
    PyErr_SetString(PyExc_RuntimeError,"bad arguments");
    return NULL;
  }
  
  if (! src_array) {
    PyErr_SetString(PyExc_RuntimeError,"array parameter missing");
    return NULL;
  }

  if (! PyArray_Check(src_array)) {
    PyErr_SetString(PyExc_RuntimeError,"not ndarray type");
    return NULL;
  }

  PyArrayObject * src_ndarray = reinterpret_cast<PyArrayObject*>(src_array);

  /* sanity checks */
  if (! PyArray_ISBEHAVED(src_ndarray)) {
    PyErr_SetString(PyExc_RuntimeError,"mis-behaving ndarray type not supported");
    return NULL;
  }

  if (! PyArray_ISONESEGMENT(src_ndarray)) {
    PyErr_SetString(PyExc_RuntimeError,"only single-segment ndarray supported");
    return NULL;
  }

  size_t size = 0;

  /* number of dimensions */
  int ndims = PyArray_NDIM(src_ndarray);
  size += sizeof(int);

  /* item size */
  size += sizeof(npy_intp);

  /* dimensions and strides */
  size += (sizeof(npy_intp) * ndims) * 2;

  /* selected flags and type */
  size += sizeof(int) * 2;
  return PyLong_FromUnsignedLong(size);
}


PyObject * pymcas_ndarray_header(PyObject * self,
                                 PyObject * args,
                                 PyObject * kwargs)
{
  import_array();
  static const char *kwlist[] = {"source",
                                 "dtype_str",
                                 "type",
                                 NULL};

  PyObject * src_obj = nullptr;
  const char * dtype_str = nullptr;
  int type = 0;

  if (! PyArg_ParseTupleAndKeywords(args,
                                    kwargs,
                                    "O|si",
                                    const_cast<char**>(kwlist),
                                    &src_obj,
                                    &dtype_str,
                                    &type)) {
    PyErr_SetString(PyExc_RuntimeError,"bad arguments");
    return NULL;
  }

  if (! PyArray_Check(src_obj)) {
    PyErr_SetString(PyExc_RuntimeError,"not ndarray type");
    return NULL;
  }

  PyArrayObject * src_ndarray = reinterpret_cast<PyArrayObject*>(src_obj);

  /* sanity checks */
  if (! PyArray_ISBEHAVED(src_ndarray)) {
    PyErr_SetString(PyExc_RuntimeError,"un-behaving ndarray type not supported");
    return NULL;
  }

  if (! PyArray_ISONESEGMENT(src_ndarray)) {
    PyErr_SetString(PyExc_RuntimeError,"only single-segment ndarray supported");
    return NULL;
  }

  std::string hdr;
  create_ndarray_header(src_ndarray, hdr, dtype_str, type);
  
  return PyByteArray_FromStringAndSize(hdr.c_str(), hdr.size());
}


PyObject * pymcas_ndarray_from_bytes(PyObject * self,
                                     PyObject * args,
                                     PyObject * kwargs)
{
  static const char *kwlist[] = {"data",
                                 "header_length",
                                 NULL};

  PyObject * bytes_memory_view  = nullptr;
  Py_ssize_t header_length = 0;

  if (! PyArg_ParseTupleAndKeywords(args,
                                    kwargs,
                                    "On",
                                    const_cast<char**>(kwlist),
                                    &bytes_memory_view,
                                    &header_length)) {
    PyErr_SetString(PyExc_RuntimeError,"bad arguments!");
    return NULL;
  }

  if (! PyMemoryView_Check(bytes_memory_view)) {
    PyErr_SetString(PyExc_RuntimeError,"data should be type <memoryview>");
    return NULL;
  }

  Py_INCREF(bytes_memory_view); /* increment reference count to hold data */

  Py_buffer * buffer = PyMemoryView_GET_BUFFER(bytes_memory_view);
  byte * ptr = (byte *) buffer->buf;

  if(global::debug_level > 2) {
    PLOG("header_length = %lu", header_length);
    hexdump(ptr, header_length);
  }

  /* unmarsh the ndarray from metadata - zero copy */
  auto nparray = unmarshall_nparray(ptr);
  
  return nparray;
}


/** 
 * Create header for array, return as string
 * 
 */
void create_ndarray_header(PyArrayObject * src_ndarray, std::string& out_hdr, const char * dtype_str, int type)
{
  std::stringstream hdr;

#ifdef PYMM
<<<<<<< HEAD
  Meta::Header meta_hdr(Meta::Constants_Magic, Meta::DataType_NumPyArray, Meta::Constants_Version, 0);
  hdr.write(reinterpret_cast<const char*>(&meta_hdr), sizeof(meta_hdr));

  printf("added Meta::Header..\n");
  hexdump(&meta_hdr, sizeof(meta_hdr));
=======
  flatbuffers::FlatBufferBuilder builder;
  
  flatbuffers::Offset<PyMM::Meta::Header> mloc;
  switch(type) {
  case 0:
    mloc = PyMM::Meta::CreateHeader(builder, PyMM::Meta::Constants_Magic, PyMM::Meta::DataType_NumPyArray, PyMM::Meta::Constants_Version);
    break;
  case 1:
    mloc = PyMM::Meta::CreateHeader(builder, PyMM::Meta::Constants_Magic, PyMM::Meta::DataType_TorchTensor, PyMM::Meta::Constants_Version);
    break;
  default:
    throw General_exception("bad type");
  }
  
  FinishSizePrefixedHeaderBuffer(builder, mloc); /* include size prefix */
  auto meta_hdr = builder.GetBufferPointer();
  auto meta_hdr_len = builder.GetSize();
  hdr.write(reinterpret_cast<const char*>(meta_hdr), meta_hdr_len);
>>>>>>> 5f2d347b
#endif

  /* number of dimensions */
  int ndims = PyArray_NDIM(src_ndarray);
  hdr.write(reinterpret_cast<const char*>(&ndims), sizeof(ndims));

  /* item size */
  npy_intp item_size = PyArray_ITEMSIZE(src_ndarray);
  hdr.write(reinterpret_cast<const char*>(&item_size), sizeof(item_size));

  /* dimensions */
  npy_intp * dims = PyArray_DIMS(src_ndarray);
  hdr.write(reinterpret_cast<const char*>(dims), sizeof(npy_intp) * ndims);

  /* strides */
  npy_intp * strides = PyArray_STRIDES(src_ndarray);
  hdr.write(reinterpret_cast<const char*>(strides), sizeof(npy_intp) * ndims);

  if(global::debug_level > 1) {
    PLOG("saving ndims=%d", ndims);
    for(int d=0; d < ndims; d++) {
      PLOG("dim=%ld", dims[d]);
      PLOG("stride=%ld", strides[d]);
    }
  }

  /* selected flags */
  int select_flags =
    PyArray_IS_C_CONTIGUOUS(src_ndarray) |
    PyArray_IS_F_CONTIGUOUS(src_ndarray) |
    PyArray_ISALIGNED(src_ndarray);

  hdr.write(reinterpret_cast<const char*>(&select_flags), sizeof(select_flags));

  /* dtype */
  if(dtype_str) {
    std::string dtype(dtype_str);
    unsigned short dtype_marker = 0xFFFF;
    size_t dtype_len = dtype.size();
    hdr.write(reinterpret_cast<const char*>(&dtype_marker), sizeof(dtype_marker));
    hdr.write(reinterpret_cast<const char*>(&dtype_len), sizeof(dtype_len));
    hdr.write(dtype.c_str(), dtype_len);
  }
  else { /* for backwards compatibility with pymcas */
    int type = PyArray_TYPE(src_ndarray);
    hdr.write(reinterpret_cast<const char*>(&type), sizeof(type));
  }

  out_hdr = hdr.str();

  if(global::debug_level > 2) {
    PLOG("ndarray with metadata header: len=%lu", out_hdr.length());
    hexdump(out_hdr.c_str(), out_hdr.length());
  }
}


PyObject * unmarshall_nparray(byte * ptr)
{
  import_array();
  
  int ndims = *(reinterpret_cast<int*>(ptr));
  ptr += sizeof(ndims);

  npy_intp item_size = *(reinterpret_cast<npy_intp*>(ptr));
  ptr += sizeof(item_size);

  std::vector<npy_intp> dims;
  for(int i=0; i < ndims; i++) {
    npy_intp dim = *(reinterpret_cast<npy_intp*>(ptr));
    ptr += sizeof(dim);
    dims.push_back(dim);
  }

  std::vector<npy_intp> strides;
  for(int i=0; i < ndims; i++) {
    npy_intp stride = *(reinterpret_cast<npy_intp*>(ptr));
    ptr += sizeof(stride);
    strides.push_back(stride);
  }

  int flags = *(reinterpret_cast<int*>(ptr));
  ptr += sizeof(flags);

  assert(flags == 1);
  
  int type =  *(reinterpret_cast<int*>(ptr));
  ptr += sizeof(type);

  if(global::debug_level > 2) {
    PLOG("ndims=%d, flags=%d, type=%d", ndims, flags, type);
    for(auto d: dims) PLOG("dim=%ld", d);
    for(auto s: strides) PLOG("stride=%ld", s);
  }

  PyObject* nparray = PyArray_New(&PyArray_Type,
                                  ndims,
                                  dims.data(),
                                  type,
                                  strides.data(),
                                  ptr, // TO DO check with header length?
                                  boost::numeric_cast<int>(item_size),
                                  flags,
                                  NULL);
  return nparray;
}


PyObject * pymcas_ndarray_read_header(PyObject * self,
                                      PyObject * args,
                                      PyObject * kwargs)
{
  import_array();
  
  static const char *kwlist[] = {"data",
                                 "type",
                                 NULL};

  PyObject * bytes_memory_view  = nullptr;
  int type = 0;
  
  if (! PyArg_ParseTupleAndKeywords(args,
                                    kwargs,
                                    "O|i",
                                    const_cast<char**>(kwlist),
                                    &bytes_memory_view,
                                    &type)) {
    PyErr_SetString(PyExc_RuntimeError,"bad arguments!");
    return NULL;
  }

  if (! PyMemoryView_Check(bytes_memory_view)) {
    PyErr_SetString(PyExc_RuntimeError,"data should be type <memoryview>");
    return NULL;
  }

  Py_buffer * buffer = PyMemoryView_GET_BUFFER(bytes_memory_view);
  byte * ptr = (byte *) buffer->buf;
  
#ifdef PYMM
<<<<<<< HEAD
  // length check
  if(buffer->len < 73) Py_RETURN_NONE;

  auto meta_header = reinterpret_cast<Meta::Header*>(ptr);
  if(meta_header->magic() != Meta::Constants_Magic ||
     meta_header->type() != Meta::DataType_NumPyArray) {
    Py_RETURN_NONE;
  }

  ptr += sizeof(Meta::Header);
=======
  auto total_len = *reinterpret_cast<uint32_t*>(ptr) + sizeof(uint32_t);
  assert(buffer->len > total_len);

  int expected_type;
  switch(type) {
  case 0:
    expected_type = PyMM::Meta::DataType_NumPyArray;
    break;
  case 1:
    expected_type = PyMM::Meta::DataType_TorchTensor;
    break;
  default:
    throw General_exception("bad type");
  }

  try {
    auto meta_header = PyMM::Meta::GetSizePrefixedHeader(ptr);

    
    if(!meta_header ||
       meta_header->magic() != PyMM::Meta::Constants_Magic ||
       meta_header->type() != expected_type) {
      Py_RETURN_NONE;
    }
  }
  catch(...) {
    PERR("PyMM::Meta::GetHeader failed");
  }

  ptr += total_len;
>>>>>>> 5f2d347b
#endif

  int ndims = *(reinterpret_cast<int*>(ptr));
  ptr += sizeof(ndims);

  npy_intp item_size = *(reinterpret_cast<npy_intp*>(ptr));
  ptr += sizeof(item_size);

  std::vector<npy_intp> dims;
  for(int i=0; i < ndims; i++) {
    npy_intp dim = *(reinterpret_cast<npy_intp*>(ptr));
    ptr += sizeof(dim);
    dims.push_back(dim);
  }

  std::vector<npy_intp> strides;
  for(int i=0; i < ndims; i++) {
    npy_intp stride = *(reinterpret_cast<npy_intp*>(ptr));
    ptr += sizeof(stride);
    strides.push_back(stride);
  }

  int flags = *(reinterpret_cast<int*>(ptr));
  ptr += sizeof(flags);

  assert(flags == 1);

  unsigned short dtype_marker = *(reinterpret_cast<unsigned short*>(ptr));
  ptr += sizeof(dtype_marker);

  /* pymcas does not use this yet */
  if(dtype_marker != 0xFFFF) throw General_exception("bad dtype marker");
  size_t dtype_str_len = *(reinterpret_cast<int*>(ptr));
  ptr += sizeof(dtype_str_len);
  std::string dtype(reinterpret_cast<const char*>(ptr), dtype_str_len);
  ptr += dtype_str_len;

  int checktype =  *(reinterpret_cast<int*>(ptr));
  ptr += sizeof(checktype);

  if(global::debug_level > 2) {
    PLOG("ndims=%d, flags=%d, type=%d", ndims, flags, checktype);
    for(auto d: dims) PLOG("dim=%ld", d);
    for(auto s: strides) PLOG("stride=%ld", s);
  }

  /* put attributes into a dictionary */
  auto dict = PyDict_New();
  PyDict_SetItemString(dict, "ndims", PyLong_FromLong(ndims));
  PyDict_SetItemString(dict, "item_size", PyLong_FromLong(item_size));

  auto dims_tuple = PyTuple_New(dims.size());
  Py_ssize_t i=0;
  for( auto d : dims ) {
    PyTuple_SetItem(dims_tuple, i, PyLong_FromLong(d));
    i++;
  }
  PyDict_SetItemString(dict, "shape", dims_tuple);

  auto strides_tuple = PyTuple_New(strides.size());
  i=0;
  for( auto d : strides ) {
    PyTuple_SetItem(strides_tuple, i, PyLong_FromLong(d));
    i++;
  }
  PyDict_SetItemString(dict, "strides", strides_tuple);


  PyDict_SetItemString(dict, "flags", PyLong_FromLong(flags));
  PyDict_SetItemString(dict, "dtype", PyUnicode_FromString(dtype.c_str()));

  return dict;
}


PyObject * pymcas_ndarray_rng_init(PyObject * self,
                                   PyObject * args,
                                   PyObject * kwargs)
{
  static const char *kwlist[] = {"seed",
                                 NULL};

  unsigned long long seed = 0xc0ffee;

  if (! PyArg_ParseTupleAndKeywords(args,
                                    kwargs,
                                    "|K",
                                    const_cast<char**>(kwlist),
                                    &seed)) {
    PyErr_SetString(PyExc_RuntimeError,"bad arguments!");
    return NULL;
  }
  
  init_genrand64(seed);
                 
  return PyLong_FromUnsignedLong(0);
}

PyObject * pymcas_ndarray_rng_set(PyObject * self,
                                  PyObject * args,
                                  PyObject * kwargs)
{
  import_array();
    
  static const char *kwlist[] = {"array",
                                 NULL};

  PyObject * tgt_array = nullptr;

  if (! PyArg_ParseTupleAndKeywords(args,
                                    kwargs,
                                    "O",
                                    const_cast<char**>(kwlist),
                                    &tgt_array)) {
    PyErr_SetString(PyExc_RuntimeError,"bad arguments");
    return NULL;
  }
  
  if (! PyArray_Check(tgt_array)) {
    PyErr_SetString(PyExc_RuntimeError,"target array not ndarray type");
    return NULL;
  }

  PyArrayObject * array = reinterpret_cast<PyArrayObject *>(tgt_array);

  NpyIter* iter;
  NpyIter_IterNextFunc *iternext;
  char** dataptr;
  npy_intp* strideptr,* innersizeptr;

  /* handle zero-sized arrays specially */
  if (PyArray_SIZE(array) == 0)
    return NULL;

  iter = NpyIter_New(array, 
                     NPY_ITER_READWRITE | NPY_ITER_EXTERNAL_LOOP | NPY_ITER_REFS_OK,
                     NPY_ANYORDER,
                     NPY_NO_CASTING,
                     NULL);
  if (iter == NULL) {
    PyErr_SetString(PyExc_RuntimeError,"internal error setting up new array iterator");
    return NULL;
  }

  iternext = NpyIter_GetIterNext(iter, NULL);
  if (iternext == NULL) {
    PyErr_SetString(PyExc_RuntimeError,"internal error setting up array iterator");
    NpyIter_Deallocate(iter);
    return NULL;
  }
  /* location of the data pointer which the iterator may update */
  dataptr = NpyIter_GetDataPtrArray(iter);
  /* location of the stride which the iterator may update */
  strideptr = NpyIter_GetInnerStrideArray(iter);
  /* location of the inner loop size which the iterator may update */
  innersizeptr = NpyIter_GetInnerLoopSizePtr(iter);

  unsigned long rval = 0;
  do {
    /* get the inner loop data/stride/count values */
    char* data = *dataptr;
    npy_intp stride = *strideptr;
    npy_intp count = *innersizeptr;

    assert(stride <= 8);
    
    /* this is a typical inner loop for NPY_ITER_EXTERNAL_LOOP */
    while (count--) {
      unsigned long long r = genrand64_int64();
      __builtin_memcpy(data, static_cast<const void*>(&r), stride);
      data += stride;      
      rval++;
    }
    
    /* increment the iterator to the next inner loop */
  } while(iternext(iter));

  Py_RETURN_NONE;
}<|MERGE_RESOLUTION|>--- conflicted
+++ resolved
@@ -29,11 +29,7 @@
 /* for PyMM we do things slightly different to the Python Personality.
    we'd like to unify PP and PyMM eventually */
 #ifdef PYMM
-<<<<<<< HEAD
-#include "../generated/meta_generated.h"
-=======
 #include "meta_generated.h"
->>>>>>> 5f2d347b
 #endif
 
 namespace global
@@ -207,13 +203,6 @@
   std::stringstream hdr;
 
 #ifdef PYMM
-<<<<<<< HEAD
-  Meta::Header meta_hdr(Meta::Constants_Magic, Meta::DataType_NumPyArray, Meta::Constants_Version, 0);
-  hdr.write(reinterpret_cast<const char*>(&meta_hdr), sizeof(meta_hdr));
-
-  printf("added Meta::Header..\n");
-  hexdump(&meta_hdr, sizeof(meta_hdr));
-=======
   flatbuffers::FlatBufferBuilder builder;
   
   flatbuffers::Offset<PyMM::Meta::Header> mloc;
@@ -232,7 +221,6 @@
   auto meta_hdr = builder.GetBufferPointer();
   auto meta_hdr_len = builder.GetSize();
   hdr.write(reinterpret_cast<const char*>(meta_hdr), meta_hdr_len);
->>>>>>> 5f2d347b
 #endif
 
   /* number of dimensions */
@@ -373,18 +361,6 @@
   byte * ptr = (byte *) buffer->buf;
   
 #ifdef PYMM
-<<<<<<< HEAD
-  // length check
-  if(buffer->len < 73) Py_RETURN_NONE;
-
-  auto meta_header = reinterpret_cast<Meta::Header*>(ptr);
-  if(meta_header->magic() != Meta::Constants_Magic ||
-     meta_header->type() != Meta::DataType_NumPyArray) {
-    Py_RETURN_NONE;
-  }
-
-  ptr += sizeof(Meta::Header);
-=======
   auto total_len = *reinterpret_cast<uint32_t*>(ptr) + sizeof(uint32_t);
   assert(buffer->len > total_len);
 
@@ -415,7 +391,6 @@
   }
 
   ptr += total_len;
->>>>>>> 5f2d347b
 #endif
 
   int ndims = *(reinterpret_cast<int*>(ptr));
