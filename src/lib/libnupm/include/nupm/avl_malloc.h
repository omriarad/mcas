--- conflicted
+++ resolved
@@ -37,7 +37,7 @@
 #include <vector>
 #include <cstdlib> // exit
 
-#define DEBUG_AVL_ALLOCATOR
+//#define DEBUG_AVL_ALLOCATOR
 
 namespace core
 {
@@ -393,12 +393,8 @@
     _tree->apply_topdown([=](void* p, size_t) {
                            Memory_region* mr = static_cast<Memory_region*>(p);
                            if ( option_DEBUG )  {
-<<<<<<< HEAD
-                             PLOG("%s: region %p, 0x%zx, %s", __func__, mr->paddr(), mr->size(), mr->is_free() ? "free" : "used");
-=======
                              PLOG("%s: region %p, 0x%zx, %s", __func__, mr->paddr(),
                                   mr->size(), mr->is_free() ? "free" : "used");
->>>>>>> a748d29e
                            }
                            _slab.free(mr);
                          });
@@ -430,36 +426,6 @@
         
         assert(aligned_region->_size >= size);
         assert(check_aligned(aligned_region->_addr, alignment));
-<<<<<<< HEAD
-
-        /* we found an exact fit, easy */
-        if (aligned_region->_size == size) {
-          aligned_region->_free = false;
-        }
-        else {
-          /* alignment is OK but its not an exact fit, so we'll create a left over region  */          
-          void* p = _slab.alloc();
-          if (!p)
-            throw General_exception("AVL_range_allocator: failed to allocate %ld units", size);
-
-          size_t left_remaining_size = aligned_region->_size - size;
-          Memory_region* left_remaining = new (p) Memory_region(aligned_region->_addr, left_remaining_size);
-
-          auto prev_tmp = aligned_region->_prev;
-
-          aligned_region->_addr = aligned_region->_addr + left_remaining_size;
-          aligned_region->_size = size;
-          aligned_region->_free = false;
-          // aligned_region->_next remains same
-          aligned_region->_prev = left_remaining;
-          
-          left_remaining->_prev = prev_tmp;
-          left_remaining->_next = aligned_region;
-          left_remaining->_size = left_remaining_size;
-          left_remaining->_free = true;
-          _tree->insert_node(left_remaining);
-        }
-=======
 
         /* we found an exact fit, easy */
         if (aligned_region->_size == size) {
@@ -488,7 +454,6 @@
         }
 
         return aligned_region;
->>>>>>> a748d29e
       }
       else {
         
@@ -496,17 +461,10 @@
            to three-way split a large enough block */
         assert(alignment > 0);
 
-<<<<<<< HEAD
-        Memory_region* region = root->find_free_region(root, size, 8);
-        if (region == nullptr)
-          throw General_exception("AVL_range_allocator: failed to allocate (size=%ld alignment=%lu free=%lu)",
-                                  size, alignment, get_free());
-=======
         Memory_region* region = root->find_free_region(root, size);
         if (region == nullptr)
           throw General_exception("AVL_range_allocator: failed to find free unaligned region (size=%ld free=%lu)",
                                   size, get_free());
->>>>>>> a748d29e
 
         assert(region->_free == true);
         if (option_DEBUG) {
