/*
   Copyright [2017-2020] [IBM Corporation]
   Licensed under the Apache License, Version 2.0 (the "License");
   you may not use this file except in compliance with the License.
   You may obtain a copy of the License at
       http://www.apache.org/licenses/LICENSE-2.0
   Unless required by applicable law or agreed to in writing, software
   distributed under the License is distributed on an "AS IS" BASIS,
   WITHOUT WARRANTIES OR CONDITIONS OF ANY KIND, either express or implied.
   See the License for the specific language governing permissions and
   limitations under the License.
*/

#include "dax_manager.h"

#include "arena.h"
#include "arena_dev.h"
#include "arena_fs.h"
#include "arena_none.h"
#include "dax_data.h" /* DM_region_header */
#include "nd_utils.h"

#include <common/exceptions.h>
#include <common/fd_locked.h>
#include <common/memory_mapped.h>
#include <common/utils.h>

#include <fcntl.h>
#include <sys/mman.h> /* MAP_LOCKED */
#include <boost/icl/split_interval_map.hpp>
#include <experimental/filesystem>
#include <cinttypes>
#include <fstream>
#include <mutex>
#include <set>
#include <sstream>
#include <stdexcept>

#define DEBUG_PREFIX "dax_manager: "

namespace fs = std::experimental::filesystem;

namespace
{
	std::set<std::string> nupm_dax_manager_mapped;
	std::mutex nupm_dax_manager_mapped_lock;

	int init_map_lock_mask()
	{
		/* env variable USE_ODP to indicate On Demand Paging may be used and therefore mapped memory need not be pinned */
		char* p = ::getenv("USE_ODP");
		bool odp = false;
		if ( p != nullptr )
		{
			errno = 0;
			odp = bool(std::strtoul(p,nullptr,10));

			auto e = errno;
			if ( e == 0 )
			{
				PLOG("USE_ODP=%d (%s on-demand paging)", int(odp), odp ? "using" : "not using");
			}
			else
			{
				PLOG("USE_ODP specification %s failed to parse: %s", p, ::strerror(e));
			}
		}
		return odp ? 0 : MAP_LOCKED;
	}
}

const int nupm::dax_manager::effective_map_locked = init_map_lock_mask();
constexpr const char *nupm::dax_manager::_cname;

nupm::path_use::path_use(path_use &&other_) noexcept
  : common::log_source(other_)
  , _name()
{
  using std::swap;
  swap(_name, other_._name);
}

nupm::path_use::path_use(const common::log_source &ls_, const string_view &name_)
  : common::log_source(ls_)
  , _name(name_)
{
  std::lock_guard<std::mutex> g(nupm_dax_manager_mapped_lock);
  bool inserted = nupm_dax_manager_mapped.insert(std::string(name_)).second;
  if ( ! inserted )
  {
    std::ostringstream o;
    o << __func__ << ": instance already managing path (" << name_ << ")";
    throw std::range_error(o.str());
  }
<<<<<<< HEAD
  CPLOG(3, "%si%p): name: %s", __func__, static_cast<const void *>(this), _name.c_str());
=======
  PLOG("%s (%p): path: %s", __func__, static_cast<const void *>(this), _path.c_str());
>>>>>>> 9f736cb4
}

nupm::path_use::~path_use()
{
  if ( _name.size() )
  {
    std::lock_guard<std::mutex> g(nupm_dax_manager_mapped_lock);
    nupm_dax_manager_mapped.erase(_name);
    CPLOG(3, "%s: dax mgr instance: %s", __func__, _name.c_str());
  }
}

std::pair<std::vector<::iovec>, std::size_t> get_mapping(const fs::path &path_map)
{
	/* A region must always be mapped to the same address, as MCAS
	 * MCAS software uses absolute addresses. Current design is to
	 * save this in a file extended attribute, ahtough it could be
	 * saved in a specially-named file.
	 */
	std::vector<::iovec> m;
	std::ifstream f(path_map.c_str());
	std::size_t covered = 0;
	std::uint64_t addr;
	std::size_t size;
	f >> addr >> size;
	while ( f.good() )
	{
		m.push_back(::iovec{reinterpret_cast<void *>(addr), size});
		covered += size;
#if 0
		PLOG("%s %s: %p, 0x%zx", __func__, path_map.c_str(), m.back().iov_base, m.back().iov_len);
#endif
		f >> addr >> size;
	}
	return { m, covered };
}

std::vector<::iovec> get_mapping(const fs::path &path_map, const std::size_t expected_size)
{
	auto r = get_mapping(path_map);
    if ( r.second != expected_size )
	{
		std::ostringstream o;
		o << __func__ << ": map file " << path_map << std::hex << std::showbase << " expected to cover " << expected_size << " bytes, but covers " << r.second << " bytes";
		throw std::runtime_error(o.str());
	}
	return r.first;
}

void nupm::dax_manager::data_map_remove(const fs::directory_entry &e, const std::string &)
{
	if (
#if __cplusplus < 201703
		fs::is_regular_file(e.status())
#else
		e.is_regular_file()
#endif
	)
	{
		auto p = e.path();
		static std::set<std::string> used_extensions { ".map", ".data" };
		if ( used_extensions.count(p.extension().string()) != 0 )
		{
			CPLOG(1, "%s remove %s", __func__, p.c_str());
			std::error_code ec;
			fs::remove(p, ec);
			if ( ec.value() == 0 )
			{
				PLOG("%s: removing %s: %s", __func__, p.c_str(), ec.message().c_str());
			}
		}
	}
	else if (
#if __cplusplus < 201703
		fs::is_directory(e.status())
#else
		e.is_directory()
#endif
	)
	{
		auto p = e.path();
		std::error_code ec;
		fs::remove(p, ec);
		if ( ec.value() == 0 )
		{
			CPLOG(2, "%s: removed %s: %s", __func__, p.c_str(), ec.message().c_str());
		}
	}
}

void nupm::dax_manager::map_register(const fs::directory_entry &e, const std::string &origin)
{
	if (
#if __cplusplus < 201703
		fs::is_regular_file(e.status())
#else
		e.is_regular_file()
#endif
	)
	{
		auto p = e.path();
		if ( p.extension().string() == ".data" )
		{
			CPLOG(1, "%s %s", __func__, p.c_str());

			auto pd = p;
			auto pm = p;
			pm.replace_extension(".map");
			p.replace_extension();
			auto id = p.string();
			id.erase(0, origin.size()+1); /* Assumes 1-character directory separator */
			/* first: mapping. second: mapping size */
			auto r = arena_fs::get_mapping(pm);

			/* NOT CHECKED: if mapping size not equal data file size, there is an inconsistency */

			/* insert and map the file */
			auto itb =
				_mapped_spaces.insert(
					mapped_spaces::value_type(
						id
						, space_registered(*this, this, common::fd_locked(::open(pd.c_str(), O_RDWR, 0666)), id, r.first)
					)
				);
			if ( ! itb.second )
			{
				throw std::domain_error("multiple instances of path " + pd.string() + " in configuration");
			}
		}
	}
}

void nupm::dax_manager::files_scan(const path &p, const std::string &origin, void (dax_manager::*action)(const directory_entry &, const std::string &))
{
	std::error_code ec;
	auto ir = fs::directory_iterator(p, fs::directory_options::skip_permission_denied, ec);
	if ( ec.value() == 0 )
	{
		for ( auto e : ir )
		{
			if (
#if __cplusplus < 201703
				fs::is_directory(e.status())
#else
				e.is_directory()
#endif
			)
			{
				files_scan(e.path(), origin, action);
			}
			(this->*action)(e, origin);
		}
	}
}

std::unique_ptr<arena> nupm::dax_manager::make_arena_fs(
	const path &p
	, addr_t // base
	, bool force_reset
)
{
	/* No checking. Although specifying a path twice would be odd, it causes no harm.
	 * But perhaps we will scan all address maps to develop a free address interval set.
	 */
	/* For all map files in the path, add covered addresses to _address_coverage and remove from
	 * _address_fs_available
	 */
	files_scan(p, p.string(), force_reset ? &dax_manager::data_map_remove : &dax_manager::map_register);
	return
		std::make_unique<arena_fs>(
			static_cast<log_source &>(*this)
			, p
		);
}

std::unique_ptr<arena> nupm::dax_manager::make_arena_none(
	const path &p
	, addr_t // base
	, bool // force_reset
)
{
	PLOG("%s: %s is unsuitable as an arena: neither a character file nor a directory", __func__, p.c_str());
	return
		std::make_unique<arena_none>(
			static_cast<log_source &>(*this)
			, p
		);
}

std::unique_ptr<arena> nupm::dax_manager::make_arena_dev(const path &p, addr_t base, bool force_reset)
{
	/* Create and insert a space_registered.
	 *   path_use : tracks usage of the path name to ensure no duplicate uses
	 *   space_opened : tracks opened file descriptors, and the iov each represents
	 *     Note: areana_fs may eventually have multiple iov's opened space.
	 *   range_use : tracks vitutal address ranges to ensure no duplicate addresses
	 *     Note: areana_fs may eventually have multiple iov's opened space.
	 */
	auto id = p.string();
	auto itb =
		_mapped_spaces.insert(
			mapped_spaces::value_type(
				id
				, space_registered(*this, this, common::fd_locked(::open(p.c_str(), O_RDWR, 0666)), id, base)
			)
		);
	if ( ! itb.second )
	{
		throw std::domain_error("multiple instances of path " + p.string() + " in configuration");
	}
	return
		std::make_unique<arena_dev>(
			static_cast<log_source &>(*this)
			, recover_metadata(
				itb.first->second._or.range().iov(0),
				force_reset
			)
		);
}

bool nupm::dax_manager::enter(
	common::fd_locked && fd_
	, const string_view & id_
	, const std::vector<::iovec> &m_
)
{
	auto itb =
		_mapped_spaces.insert(
			mapped_spaces::value_type(
				std::string(id_)
				, space_registered(*this, this, std::move(fd_), id_, m_)
			)
		);
	if ( ! itb.second )
	{
		PLOG("%s: failed to insert %.*s (duplicate instance?)", __func__, int(id_.size()), id_.begin());
	}
	return itb.second;
}

void nupm::dax_manager::remove(const string_view & id_)
{
	auto it = _mapped_spaces.find(std::string(id_));
	if ( it != _mapped_spaces.end() )
	{
		CPLOG(2, "%s: _mapped_spaces found %.*s at %p", __func__, int(id_.size()), id_.begin(), static_cast<const void *>(&it->second));
	}
	else
	{
		CPLOG(2, "%s: _mapped_spaces does not contain %.*s", __func__, int(id_.size()), id_.begin());
	}
	auto ct = _mapped_spaces.erase(std::string(id_));
	CPLOG(2, "%s: _mapped_spaces erase count %zu", __func__, ct);
}

namespace nupm
{

dax_manager::dax_manager(
  const common::log_source &ls_,
  const std::vector<config_t>& dax_configs,
  bool force_reset
)
  : common::log_source(ls_)
  , _nd()
  , _address_coverage()
  , _address_fs_available()
  /* space mapped by devdax */
  , _mapped_spaces()
  , _arenas()
  , _reentrant_lock()
{
  /* Maximum expected need is about 6 TiB (12 515GiB DIMMs */
  char *free_address_begin = reinterpret_cast<char *>(uintptr_t(1) << 40);
  auto free_address_end    = free_address_begin + (std::size_t(1) << 40);
  auto i = boost::icl::interval<char *>::right_open(free_address_begin, free_address_end);
  _address_fs_available.insert(i);

  /* set up each configuration */
  for(const auto& config: dax_configs) {

    CPLOG(0, DEBUG_PREFIX "region (%s,%lx)", config.path.c_str(), config.addr);

    /* a dax_config entry may be either devdax or fsdax.
     * If the path names a directory it is fsdax, else is it devdax.
     *
     * The startup behavior of devdax paths controlled by _mapped_spaces is:
     *   space_opened opens the path and maps the resulting fd
     * The shutdown behavior of devdax controlled by _mapped_spaces is:
     *   path_use calls nupm_dax_manager_mapped.erase(_path), a registry if files opened by this process
     *
     * The startup behavior of fsdax paths controlled by _mapped_spaces is:
     *   space_opened (None. Mapping are not attempted until open_region or create_region)
     * The shutdown behavior of devdax controlled by _mapped_spaces is:
     *   (None. Files are not opened until open_region or create_region)
     */

    path p(config.path);

    auto arena_make =
      fs::is_character_file(p) ? &dax_manager::make_arena_dev
      : fs::is_directory(p) ? &dax_manager::make_arena_fs
      : &dax_manager::make_arena_none;

    _arenas.emplace_back((this->*arena_make)(p, config.addr, force_reset));
  }
}

dax_manager::~dax_manager()
{
  CPLOG(0, "%s::%s", _cname, __func__);
}

void * dax_manager::locate_free_address_range(std::size_t size_)
{
	for ( auto i : _address_fs_available )
	{
		if ( ptrdiff_t(size_) <= i.upper() - i.lower() )
		{
			return i.lower();
		}
	}
	throw std::runtime_error(__func__ + std::string(" out of address ranges"));
}

auto dax_manager::lookup_arena(arena_id_t arena_id) -> arena *
{
  if ( _arenas.size() <= arena_id )
  {
    throw Logic_exception("%s::%s: could not find header for region (%d)", _cname, __func__,
                        arena_id);
  }
  return _arenas[arena_id].get();
}

void dax_manager::debug_dump(arena_id_t arena_id)
{
  guard_t g(_reentrant_lock);
  auto it = lookup_arena(arena_id);
  it->debug_dump();
}

auto dax_manager::open_region(
  const string_view & name
  , unsigned arena_id
) -> region_descriptor
{
  guard_t           g(_reentrant_lock);
  return lookup_arena(arena_id)->region_get(name);
}

auto dax_manager::create_region(
  const string_view &name
  , arena_id_t arena_id
  , const size_t size
) -> region_descriptor
{
  guard_t           g(_reentrant_lock);
  auto arena = lookup_arena(arena_id);
  CPLOG(1, "%s: %s size %zu arena_id %u", __func__, name.begin(), size, arena_id);
  auto r = arena->region_create(name, this, size);
  if ( r.address_map.empty() )
  {
    CPLOG(2, "%s: %.*s size req 0x%zx create failed", __func__, int(name.size()), name.begin(), size);
  }
  else
  {
    CPLOG(2, "%s: %.*s size req 0x%zx created at %p:%zx", __func__, int(name.size()), name.begin(), size, r.address_map[0].iov_base, r.address_map[0].iov_len);
  }
  return r;
}

auto dax_manager::resize_region(
  const string_view & id_
  , const arena_id_t arena_id_
  , const size_t size_
) -> region_descriptor
{
  guard_t           g(_reentrant_lock);
  auto arena = lookup_arena(arena_id_);
  CPLOG(1, "%s: %.*s size %zu", __func__, int(id_.size()), id_.begin(), size_);
  auto it = _mapped_spaces.find(std::string(id_));
  if ( it == _mapped_spaces.end() )
  {
    PLOG("%s: failed to find %.*s", __func__, int(id_.size()), id_.begin());
    throw std::domain_error(std::string(__func__) + ": failed to find " + std::string(id_));
  }
  else
  {
    arena->region_resize(&it->second, size_);
  }
  return arena->region_get(id_);
}


void dax_manager::erase_region(const string_view & name, arena_id_t arena_id)
{
  guard_t           g(_reentrant_lock);
  lookup_arena(arena_id)->region_erase(name, this);
}

size_t dax_manager::get_max_available(arena_id_t arena_id)
{
  guard_t           g(_reentrant_lock);
  return lookup_arena(arena_id)->get_max_available();
}

auto dax_manager::recover_metadata(const ::iovec iov_,
                                      bool        force_rebuild) -> DM_region_header *
{
  assert(iov_.iov_base);
  DM_region_header *rh = static_cast<DM_region_header *>(iov_.iov_base);

  if ( force_rebuild || ! rh->check_magic() ) {
    PLOG("%s::%s: rebuilding.", _cname, __func__);
    rh = new (iov_.iov_base) DM_region_header(iov_.iov_len);
    PLOG("%s::%s: rebuilt.", _cname, __func__);
  }
  else {
    PLOG("%s::%s: no rebuild.", _cname, __func__);
    rh->check_undo_logs();
  }

  return rh;
}

}  // namespace nupm<|MERGE_RESOLUTION|>--- conflicted
+++ resolved
@@ -92,11 +92,7 @@
     o << __func__ << ": instance already managing path (" << name_ << ")";
     throw std::range_error(o.str());
   }
-<<<<<<< HEAD
-  CPLOG(3, "%si%p): name: %s", __func__, static_cast<const void *>(this), _name.c_str());
-=======
-  PLOG("%s (%p): path: %s", __func__, static_cast<const void *>(this), _path.c_str());
->>>>>>> 9f736cb4
+  CPLOG(3, "%s (%p): name: %s", __func__, static_cast<const void *>(this), _name.c_str());
 }
 
 nupm::path_use::~path_use()
