/*
   Copyright [2017-2021] [IBM Corporation]
   Licensed under the Apache License, Version 2.0 (the "License");
   you may not use this file except in compliance with the License.
   You may obtain a copy of the License at
       http://www.apache.org/licenses/LICENSE-2.0
   Unless required by applicable law or agreed to in writing, software
   distributed under the License is distributed on an "AS IS" BASIS,
   WITHOUT WARRANTIES OR CONDITIONS OF ANY KIND, either express or implied.
   See the License for the specific language governing permissions and
   limitations under the License.
*/

#include "dax_manager.h"

#include "arena.h"
#include "arena_dev.h"
#include "arena_fs.h"
#include "arena_none.h"
#include "dax_data.h" /* DM_region_header */
#include "filesystem.h"
#include "nd_utils.h"

#include <common/exceptions.h>
#include <common/fd_locked.h>
#include <common/memory_mapped.h>
#include <common/utils.h>

#include <fcntl.h> /* O_RDWR */
#include <sys/mman.h> /* MAP_LOCKED */
#if 0
#include <boost/icl/split_interval_map.hpp>
#endif
#include <cinttypes>
#include <fstream>
#include <mutex>
#include <set>
#include <sstream>
#include <stdexcept>

#define DEBUG_PREFIX "dax_manager: "

#if _NUPM_FILESYSTEM_STD_
namespace fs = std::filesystem;
#else
namespace fs = std::experimental::filesystem;
#endif

using nupm::dax_manager;

namespace
{
	bool init_have_odp()
	{
		/* env variable USE_ODP to indicate On Demand Paging */
		char* p = ::getenv("USE_ODP");
		bool odp = true;
		if ( p != nullptr )
		{
			errno = 0;
			odp = bool(std::strtoul(p,nullptr,0));

			auto e = errno;
			if ( e == 0 )
			{
				PLOG("USE_ODP=%d (%s on-demand paging)", int(odp), odp ? "using" : "not using");
			}
			else
			{
				PLOG("USE_ODP specification %s failed to parse: %s", p, ::strerror(e));
			}
		}
		return odp;
	}

	int init_map_lock_mask(const bool have_odp_)
	{
		/* On Demand Paging implies that mapped memory need not be pinned */
		return have_odp_ ? 0 : MAP_LOCKED;
	}
}

const bool dax_manager::have_odp = init_have_odp();
const int dax_manager::effective_map_locked = init_map_lock_mask(dax_manager::have_odp);

std::pair<std::vector<common::byte_span>, std::size_t> get_mapping(const fs::path &path_map)
{
	/* A region must always be mapped to the same address, as MCAS
	 * MCAS software uses absolute addresses. Current design is to
	 * save this in a file extended attribute, ahtough it could be
	 * saved in a specially-named file.
	 */
	std::vector<common::byte_span> m;
	std::ifstream f(path_map.c_str());
	std::size_t covered = 0;
	std::uint64_t addr;
	std::size_t size;
	f >> addr >> size;
	while ( f.good() )
	{
		m.push_back(common::make_byte_span(reinterpret_cast<common::byte *>(addr), size));
		covered += size;
#if 0
		PLOG("%s %s: %p, 0x%zx", __func__, path_map.c_str(), common::p_fmt(m.back().data()), m.back().size());
#endif
		f >> addr >> size;
	}
	return { m, covered };
}
std::vector<common::byte_span> get_mapping(const fs::path &path_map, const std::size_t expected_size)
{
	auto r = get_mapping(path_map);
	if ( r.second != expected_size )
	{
		std::ostringstream o;
		o << __func__ << ": map file " << path_map << std::hex << std::showbase << " expected to cover " << expected_size << " bytes, but covers " << r.second << " bytes";
		throw std::runtime_error(o.str());
	}
	return r.first;
}

void dax_manager::data_map_remove(const fs::directory_entry &e, const std::string &)
{
	if (
#if _NUPM_FILESYSTEM_STD_
		e.is_regular_file()
#else
		fs::is_regular_file(e.status())
#endif
	)
	{
		auto p = e.path();
		static std::set<std::string> used_extensions { ".map", ".data" };
		if ( used_extensions.count(p.extension().string()) != 0 )
		{
			CPLOG(1, "%s remove %s", __func__, p.c_str());
			std::error_code ec;
			fs::remove(p, ec);
			if ( ec.value() == 0 )
			{
				PLOG("%s: removing %s: %s", __func__, p.c_str(), ec.message().c_str());
			}
		}
	}
	else if (
#if _NUPM_FILESYSTEM_STD_
		e.is_directory()
#else
		fs::is_directory(e.status())
#endif
	)
	{
		auto p = e.path();
		std::error_code ec;
		fs::remove(p, ec);
		if ( ec.value() == 0 )
		{
			CPLOG(2, "%s: removed %s: %s", __func__, p.c_str(), ec.message().c_str());
		}
	}
}

template <typename ...Args>
	int open_successful(const char *fn, int oflag, Args... args)
	{
		auto fd = ::open(fn, oflag, args...);
		if ( fd < 0 )
		{
			auto e = errno;
			throw std::system_error(std::error_code{e, std::system_category()}, std::string("opening ") + fn);
		}
		return fd;
	}

void dax_manager::map_register(const fs::directory_entry &de, const std::string &origin)
{
	if (
#if _NUPM_FILESYSTEM_STD_
		de.is_regular_file()
#else
		fs::is_regular_file(de.status())
#endif
	)
	{
		auto p = de.path();
		if ( p.extension().string() == ".data" )
		{
			CPLOG(1, "%s %s", __func__, p.c_str());

			auto pd = p;
			auto pm = p;
			pm.replace_extension(".map");
			p.replace_extension();
			auto id = p.string();
			id.erase(0, origin.size()+1); /* Assumes 1-character directory separator */
			/* first: mapping. second: mapping size */
			auto r = arena_fs::get_mapping(pm);

			/* NOT CHECKED: if mapping size not equal data file size, there is an inconsistency */

			/* insert and map the file */
			try
			{
				auto itb =
					_mapped_spaces.insert(
						mapped_spaces::value_type(
							id
							, space_registered(*this, this, common::fd_locked(open_successful(pd.c_str(), O_RDWR, 0666)), id, r.first)
						)
					);
				if ( ! itb.second )
				{
					throw std::runtime_error("multiple instances of path in configuration");
				}
				CPLOG(1, "%s: region %s at %p", __func__, itb.first->first.c_str(), ::base(itb.first->second._or.range()[0]));
			}
			catch ( const std::exception &e )
			{
				throw std::runtime_error("failed to register " + pd.string() + " :" + e.what());
			}
		}
	}
}

void dax_manager::files_scan(const path &p, const std::string &origin, void (dax_manager::*action)(const directory_entry &, const std::string &))
{
	std::error_code ec;
	auto ir = fs::directory_iterator(p, fs::directory_options::skip_permission_denied, ec);
	if ( ec.value() == 0 )
	{
		for ( auto e : ir )
		{
			if (
#if _NUPM_FILESYSTEM_STD_
				e.is_directory()
#else
				fs::is_directory(e.status())
#endif
			)
			{
				files_scan(e.path(), origin, action);
			}
			(this->*action)(e, origin);
		}
	}
}

std::unique_ptr<arena> dax_manager::make_arena_fs(
	const path &p
	, addr_t // base
	, bool force_reset
)
{
	if ( ! have_odp )
	{
		PWRN("%s arena %s is a directory but On Demand Paging is disabled. Run with USE_ODP=1 to enable ODP", __func__, p.c_str());
	}
	/* No checking. Although specifying a path twice would be odd, it causes no harm.
	 * But perhaps we will scan all address maps to develop a free address interval set.
	 */
	/* For all map files in the path, add covered addresses to _address_coverage and remove from
	 * _address_fs_available
	 */
	files_scan(p, p.string(), force_reset ? &dax_manager::data_map_remove : &dax_manager::map_register);
	return
		std::make_unique<arena_fs>(
			static_cast<common::log_source &>(*this)
			, p
		);
}

std::unique_ptr<arena> dax_manager::make_arena_none(
	const path &p
	, addr_t // base
	, bool // force_reset
)
{
	PLOG("%s: %s is unsuitable as an arena: neither a character file nor a directory", __func__, p.c_str());
	throw std::runtime_error(std::string(p.c_str()) + " is unsuitable as an arena: neither a character file nor a directory");
}

std::unique_ptr<arena> dax_manager::make_arena_dev(const path &p, addr_t base_, bool force_reset)
{
	/* Create and insert a space_registered.
	 *   path_use : tracks usage of the path name to ensure no duplicate uses
	 *   space_opened : tracks opened file descriptors, and the iov each represents
	 *   range_use : tracks vitutal address ranges to ensure no duplicate addresses
	 */
	auto id = p.string();
	try
	{
		auto itb =
			_mapped_spaces.insert(
				mapped_spaces::value_type(
					id
					, space_registered(*this, this, common::fd_locked(open_successful(p.c_str(), O_RDWR, 0666)), id, base_, effective_map_locked)
				)
			);
		if ( ! itb.second )
		{
			throw std::runtime_error("multiple instances of path " + p.string() + " in configuration");
		}
		CPLOG(0, "%s: region %s at %p", __func__, itb.first->first.c_str(), ::base(itb.first->second._or.range()[0]));
		return
			std::make_unique<arena_dev>(
				static_cast<log_source &>(*this)
				, id
				, recover_metadata(
					itb.first->second._or.range()[0],
					force_reset
				)
			);
	}
	catch ( const std::exception &e )
	{
		throw std::runtime_error("failed to make an arena for " + p.string() + ": " + e.what());
	}
}

bool dax_manager::enter(
	common::fd_locked && fd_
	, const string_view & id_
	, const std::vector<byte_span> &m_
)
{
	auto itb =
		_mapped_spaces.insert(
			mapped_spaces::value_type(
				std::string(id_)
				, space_registered(*this, this, std::move(fd_), id_, m_)
			)
		);
	if ( ! itb.second )
	{
		PLOG("%s: failed to insert %.*s (duplicate instance?)", __func__, int(id_.size()), id_.begin());
	}
	CPLOG(1, "%s: region %s at %p", __func__, itb.first->first.c_str(), ::base(itb.first->second._or.range()[0]));
	return itb.second;
}

void dax_manager::remove(const string_view & id_)
{
	auto itb = _mapped_spaces.find(std::string(id_));
	if ( itb != _mapped_spaces.end() )
	{
		CPLOG(2, "%s: _mapped_spaces found %.*s at %p", __func__, int(id_.size()), id_.begin(), common::p_fmt(&itb->second));
		CPLOG(1, "%s: region %s at %p", __func__, itb->first.c_str(), ::base(itb->second._or.range()[0]));
		_mapped_spaces.erase(itb);
	}
	else
	{
		CPLOG(2, "%s: _mapped_spaces does not contain %.*s", __func__, int(id_.size()), id_.begin());
	}
}

dax_manager::dax_manager(
  const common::log_source &ls_,
  const gsl::span<const config_t> dax_configs,
  bool force_reset
	, common::byte_span address_span_
)
	:
	  range_manager_impl(ls_, address_span_)
	, _nd()
  /* space mapped by devdax */
  , _mapped_spaces()
  , _arenas()
  , _reentrant_lock()
{
  /* set up each configuration */
  for ( const auto& config: dax_configs ) {

    CPLOG(0, DEBUG_PREFIX "region (%s,%lx)", config.path.c_str(), config.addr);

    /* a dax_config entry may be either devdax or fsdax.
     * If the path names a directory it is fsdax, else is it devdax.
     *
     * The startup behavior of devdax paths controlled by _mapped_spaces is:
     *   space_opened opens the path and maps the resulting fd
     * The shutdown behavior of devdax controlled by _mapped_spaces is:
     *   path_use calls nupm_dax_manager_mapped.erase(_path), a registry if files opened by this process
     *
     * The startup behavior of fsdax paths controlled by _mapped_spaces is:
     *   space_opened (None. Mapping are not attempted until open_region or create_region)
     * The shutdown behavior of devdax controlled by _mapped_spaces is:
     *   (None. Files are not opened until open_region or create_region)
     */

    path p(config.path);

    auto arena_make =
      fs::is_character_file(p) ? &dax_manager::make_arena_dev
      : fs::is_directory(p) ? &dax_manager::make_arena_fs
      : &dax_manager::make_arena_none;

    _arenas.emplace_back((this->*arena_make)(p, config.addr, force_reset));
  }
}

dax_manager::~dax_manager()
{
<<<<<<< HEAD
  CPLOG(0, "%s::%s", typeid(*this).name(), __func__);
=======
  CPLOG(0, "%s::%s", _cname, __func__);
}

void * dax_manager::locate_free_address_range(std::size_t size_)
{
	for ( auto i : _address_fs_available )
	{
		if ( ptrdiff_t(size_) <= i.upper() - i.lower() )
		{
			return i.lower();
		}
	}

	for ( auto i : _address_fs_available )
	{
		PLOG("%s: free %p..%p", __func__, common::p_fmt(i.lower()), common::p_fmt(i.upper()));
	}

	throw std::runtime_error(__func__ + std::string(" out of address ranges"));
>>>>>>> 7a0f515b
}

auto dax_manager::lookup_arena(arena_id_t arena_id) -> arena *
{
  if ( _arenas.size() <= arena_id )
  {
    throw Logic_exception("%s::%s: could not find header for region (%d)", typeid(*this).name(), __func__,
                        arena_id);
  }
  return _arenas[arena_id].get();
}

void dax_manager::debug_dump(arena_id_t arena_id)
{
  guard_t g(_reentrant_lock);
  auto it = lookup_arena(arena_id);
  it->debug_dump();
}

auto dax_manager::open_region(
  const string_view name
  , unsigned arena_id
) -> region_descriptor
{
  guard_t           g(_reentrant_lock);
  return lookup_arena(arena_id)->region_get(name);
}

auto dax_manager::create_region(
  const string_view name_
  , arena_id_t arena_id_
  , const size_t size_
) -> region_descriptor
{
  guard_t           g(_reentrant_lock);
  auto arena = lookup_arena(arena_id_);
  CPLOG(1, "%s: %s size %zu arena_id %u", __func__, name_.begin(), size_, arena_id_);
  try
  {
    auto r = arena->region_create(name_, this, this, size_);
    CPLOG(0, "%s: path %s id  %.*s size req 0x%zx created at %p:%zx", __func__, arena->describe().data(), int(name_.size()), name_.begin(),  size_, ::base(r.address_map()[0]), ::size(r.address_map()[0]));
    return r;
  }
  catch ( const General_exception &e )
  {
    CPLOG(2,"%s: path %s id %.*s size req 0x%zx create failed (available 0x%zx) %s", __func__, arena->describe().data(), int(name_.size()), name_.begin(), size_, arena->get_max_available(), e.cause());
    return region_descriptor();
  }
  catch ( const std::exception &e )
  {
    CPLOG(2,"%s: path %s id %.*s size req 0x%zx create failed (available 0x%zx) %s", __func__, arena->describe().data(), int(name_.size()), name_.begin(), size_, arena->get_max_available(), e.what());
    return region_descriptor();
  }
}

auto dax_manager::resize_region(
  const string_view id_
  , const arena_id_t arena_id_
  , const size_t size_
) -> region_descriptor
{
  guard_t           g(_reentrant_lock);
  auto arena = lookup_arena(arena_id_);
  CPLOG(1, "%s: %.*s size %zu", __func__, int(id_.size()), id_.begin(), size_);
  auto it = _mapped_spaces.find(std::string(id_));
  if ( it == _mapped_spaces.end() )
  {
    PLOG("%s: failed to find %.*s", __func__, int(id_.size()), id_.begin());
    throw std::runtime_error(std::string(__func__) + ": failed to find " + std::string(id_));
  }
  else
  {
    arena->region_resize(&it->second, size_);
  }
  return arena->region_get(id_);
}

void dax_manager::erase_region(const string_view name, arena_id_t arena_id)
{
  guard_t           g(_reentrant_lock);
  lookup_arena(arena_id)->region_erase(name, this);
}

std::list<std::string> dax_manager::names_list(arena_id_t arena_id)
{
	guard_t g(_reentrant_lock);
	return lookup_arena(arena_id)->names_list();
}

size_t dax_manager::get_max_available(arena_id_t arena_id)
{
  guard_t           g(_reentrant_lock);
  return lookup_arena(arena_id)->get_max_available();
}

auto dax_manager::recover_metadata(const byte_span iov_,
                                      bool        force_rebuild) -> DM_region_header *
{
  assert(::base(iov_));
  DM_region_header *rh = static_cast<DM_region_header *>(::base(iov_));

  if ( force_rebuild || ! rh->check_magic() ) {
    PLOG("%s::%s: creating.", typeid(*this).name(), __func__);
    rh = new (::base(iov_)) DM_region_header(::size(iov_));
    PLOG("%s::%s: created.", typeid(*this).name(), __func__);
  }
  else {
    PLOG("%s::%s: recovering.", typeid(*this).name(), __func__);
    rh->check_undo_logs();
    PLOG("%s::%s: recovered.", typeid(*this).name(), __func__);
  }

  return rh;
}<|MERGE_RESOLUTION|>--- conflicted
+++ resolved
@@ -399,29 +399,7 @@
 
 dax_manager::~dax_manager()
 {
-<<<<<<< HEAD
-  CPLOG(0, "%s::%s", typeid(*this).name(), __func__);
-=======
-  CPLOG(0, "%s::%s", _cname, __func__);
-}
-
-void * dax_manager::locate_free_address_range(std::size_t size_)
-{
-	for ( auto i : _address_fs_available )
-	{
-		if ( ptrdiff_t(size_) <= i.upper() - i.lower() )
-		{
-			return i.lower();
-		}
-	}
-
-	for ( auto i : _address_fs_available )
-	{
-		PLOG("%s: free %p..%p", __func__, common::p_fmt(i.lower()), common::p_fmt(i.upper()));
-	}
-
-	throw std::runtime_error(__func__ + std::string(" out of address ranges"));
->>>>>>> 7a0f515b
+  CFLOGM(0, "{}", this);
 }
 
 auto dax_manager::lookup_arena(arena_id_t arena_id) -> arena *
