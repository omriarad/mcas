--- conflicted
+++ resolved
@@ -32,7 +32,6 @@
   prefix
   # includes async_put, async_erase, async_put_direct
   $DIR/mcas-hstore-cc-kvtest-0.sh $1
-<<<<<<< HEAD
   prefix
   $DIR/mcas-hstore-cc-put-0.sh $1
   prefix
@@ -45,14 +44,6 @@
   GOAL=1250 FORCE_DIRECT=1 ELEMENT_COUNT=2000 VALUE_LENGTH=2000000 $DIR/mcas-hstore-cc-put_direct-0.sh $1
   prefix
   GOAL=1250 FORCE_DIRECT=1 ELEMENT_COUNT=2000 VALUE_LENGTH=2000000 $DIR/mcas-hstore-cc-get_direct-0.sh $1
-=======
-  sleep $DELAY
-  $DIR/mcas-hstore-cc-basic-0.sh $1
-  sleep $DELAY
-  $DIR/mcas-hstore-cc-get_direct-0.sh $1
-  sleep $DELAY
-  $DIR/mcas-hstore-cc-put_direct-0.sh $1
->>>>>>> 78009464
 
   if $ado_prereq
   then :
@@ -99,7 +90,6 @@
 fi
 
 if has_fsdax
-<<<<<<< HEAD
 then :
   if test -d "$FSDAX_DIR"
   then :
@@ -109,9 +99,4 @@
   else :
     echo "$FSDAX_DIR not present. Skipping fsdax"
   fi
-=======
-then
-    rm -Rf /mnt/pmem1/*
-    DAXTYPE=fsdax USE_ODP=1 run_hstore true $1
->>>>>>> 78009464
 fi
