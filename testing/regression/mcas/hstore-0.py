--- conflicted
+++ resolved
@@ -6,13 +6,8 @@
 import dax
 
 class hstore_0(config_0):
-<<<<<<< HEAD
 	def __init__(self, hstoretype, daxtype, ipaddr, port=None, count=1):
-		store_ctor = getattr(stores, hstoretype.replace('-', '_')) # hstore or hstore-cc
-=======
-	def __init__(self, hstoretype, daxtype, addr, port=None):
 		store_ctor = getattr(stores, hstoretype.replace('-', '_')) # hstore, hstore-cc, hstore-mc, hstore-mr
->>>>>>> ea2f2997
 		h = store_ctor()
 		#if port is not None:
 		#    h.merge({"port": port})
