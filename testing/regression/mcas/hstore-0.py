--- conflicted
+++ resolved
@@ -7,37 +7,18 @@
 import dax
 
 class hstore_0(config_0):
-<<<<<<< HEAD
-	def __init__(self, hstoretype, daxtype, ipaddr, port=None, count=1):
-		store_ctor = getattr(stores, hstoretype.replace('-', '_')) # hstore, hstore-cc, hstore-mc, hstore-mr
-		h = store_ctor()
-		#if port is not None:
-		#    h.merge({"port": port})
-=======
-	def __init__(self, hstoretype, daxtype, addr, port=None, mm_plugin_path=None):
+	def __init__(self, hstoretype, daxtype, ipaddr, port=None, mm_plugin_path=None, count=1):
 		store_ctor = getattr(stores, hstoretype.replace('-', '_')) # hstore, hstore-cc, hstore-mc, hstore-mr
 		h = store_ctor()
 		if port is not None:
 			h.merge({"port": port})
 		if mm_plugin_path is not None:
 			h.merge({"mm_plugin_path": mm_plugin_path})
->>>>>>> 94176407
 		dax_ctor = getattr(dax, daxtype) # devdax or fsdax
 		config_0.__init__(self, shard_proto_dax(ipaddr, h, dax_ctor()), count)
 
 from sys import argv
 
-<<<<<<< HEAD
-# If, as for testing dax region conflicts, the port number is specified
-if len(argv) == 6:
-	print(hstore_0(argv[1], argv[2], argv[3], int(argv[4]), int(argv[5])).json())
-elif len(argv) == 5:
-	print(hstore_0(argv[1], argv[2], argv[3], int(argv[4])).json())
-elif len(argv) == 4:
-	print(hstore_0(argv[1], argv[2], argv[3]).json())
-else:
-	print("Usage: %s: {hstore|hstore-cc} {devdax|fadax} ipaddress [port] [count]" % argv[0])
-=======
 parser = argparse.ArgumentParser(description='Generate a JSON document for hstore testing.')
 parser.add_argument("store", help="store type e.g. hstore")
 parser.add_argument("daxtype", choices=("devdax", "fsdax"), help="DAX type (devdas or fsdax)")
@@ -47,5 +28,4 @@
 
 args = parser.parse_args()
 
-print(hstore_0(args.store, args.daxtype, args.ipaddr, args.port, args.mm_plugin_path).json())
->>>>>>> 94176407
+print(hstore_0(args.store, args.daxtype, args.ipaddr, args.port, args.mm_plugin_path).json())