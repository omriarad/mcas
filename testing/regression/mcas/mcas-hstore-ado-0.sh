--- conflicted
+++ resolved
@@ -12,21 +12,12 @@
 NODE_IP="$(node_ip)"
 DEBUG=${DEBUG:-0}
 
-<<<<<<< HEAD
-CONFIG_STR="$("./dist/testing/hstore-ado0.py" "$STORETYPE" "$DAX_PREFIX" "$NODE_IP" 11911)"
-NUMA_CMD=$(numa_cmd $DAX_PREFIX)
-
-# launch MCAS server
-[ 0 -lt $DEBUG ] && echo DAX_RESET=1 ${NUMA_CMD} ./dist/bin/mcas --config \'"$CONFIG_STR"\' --forced-exit --debug $DEBUG
-DAX_RESET=1 ${NUMA_CMD} ./dist/bin/mcas --config "$CONFIG_STR" --forced-exit --debug $DEBUG &> test$TESTID-server.log &
-=======
 
 # launch MCAS server
 NUMA_NODE=$(numa_node $DAX_PREFIX)
 CONFIG_STR="$("./dist/testing/cfg_hstore_ado.py" "$NODE_IP" "$STORETYPE" "$DAX_PREFIX" --port 11911 --numa-node "$NUMA_NODE")"
 [ 0 -lt $DEBUG ] && echo DAX_RESET=1 ./dist/bin/mcas --config \'"$CONFIG_STR"\' --forced-exit --debug $DEBUG
 DAX_RESET=1 ./dist/bin/mcas --config "$CONFIG_STR" --forced-exit --debug $DEBUG &> test$TESTID-server.log &
->>>>>>> 4fa147d0
 SERVER_PID=$!
 
 # give time to start server
