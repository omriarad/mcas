#!/usr/bin/python3

from dm import dm

class hstore(dm):
    """ hstore backend (within a shard) """
    def __init__(self):
        dm.__init__(self, {"default_backend": "hstore"})

class hstore_cc(dm):
    """ hstore-cc backend (within a shard) """
    def __init__(self):
        dm.__init__(self, {"default_backend": "hstore-cc"})

class hstore_mm(dm):
    """ hstore-mm backend (within a shard) """
    def __init__(self):
        dm.__init__(self, {"default_backend": "hstore-mm"})

class hstore_mt(dm):
    """ hstore-mt backend (within a shard) """
    def __init__(self):
        dm.__init__(self, {"default_backend": "hstore-mt"})

class mapstore(dm):
    """ mapstore backend (within a shard) """
    def __init__(self):
        dm.__init__(self, {"default_backend": "mapstore"})

if __name__ == '__main__':
    print("hstore", hstore().json())
    print("hstore_cc", hstore_cc().json())
<<<<<<< HEAD
    print("hstore_mm", hstore_mc().json())
    print("hstore_mt", hstore_mr().json())
=======
    print("hstore_mm", hstore_mm().json())
    print("hstore_mt", hstore_mt().json())
>>>>>>> 4fa147d0
    print("mapstore", mapstore().json())<|MERGE_RESOLUTION|>--- conflicted
+++ resolved
@@ -30,11 +30,6 @@
 if __name__ == '__main__':
     print("hstore", hstore().json())
     print("hstore_cc", hstore_cc().json())
-<<<<<<< HEAD
-    print("hstore_mm", hstore_mc().json())
-    print("hstore_mt", hstore_mr().json())
-=======
     print("hstore_mm", hstore_mm().json())
     print("hstore_mt", hstore_mt().json())
->>>>>>> 4fa147d0
     print("mapstore", mapstore().json())