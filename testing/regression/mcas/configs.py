#!/usr/bin/python3

from dm import dm
from install_prefix import install_prefix

class config(dm) :
    """ basic configuration """
<<<<<<< HEAD
    def __init__(self, shard_proto_, count_):
=======
    def __init__(self, shard_proto_, count_=1):
>>>>>>> 4fa147d0
        dm.__init__(self, {
                "shards" : [
            #        shard_proto_.value()
                ],
            })
        for i in range(0, count_):
            self._value["shards"].append(shard_proto_.step(i).value())

from securities import pem_cert

from functools import reduce

def core_count():
    """ count number of cores in the local machine """
    with open("/proc/cpuinfo","r") as procinfo:
        return reduce(lambda a, b: a + b.startswith("processor"), procinfo, 0)

class config_secure(config) :
    """ configuration with a certificate """
    def __init__(self, shard_proto_):
        config.__init__(self, shard_proto_)
        self.merge({"security": pem_cert().value()})

def core_clamp(a):
    """ single core a, clamped """
    c = core_count()-1
    return min(a, c)

def core_range(a, b):
    """ clamped range of cores from a to b inclusive """
    c = core_count()-1
    return "%d-%d" %(min(a, c), min(b, c))

class ado_mixin(dm):
    def __init__(self, core=1):
        dm.__init__(self, {
            "ado_path" : "%s/bin/ado" % (install_prefix,),
            # Special case for CPUs with less than 8 cores
            # CPU range was 6-8, but will lock-up on 4-core system when clamped to 3-3 and client also clamped to 3
            "resources": { "ado_cores": (core_count() < 8 and core_range(1, 2) or core_range(core+5,core+5+2)), "ado_manager_core": core_clamp(core) }
        })

class config_ado(config):
    """ configuration with ado specification """
    def __init__(self, shard_proto_, ado, count_=1):
        config.__init__(self, shard_proto_, count_)
        self.merge(ado)

if __name__ == '__main__':
    print("core_count: ", core_count())
    core=0
    from shard_protos import shard_proto, shard_proto_ado
    from stores import mapstore
    print("config_secure: ", config_secure(shard_proto("127.0.0.1", mapstore(), core=core)).json())
    print("ado_resources: ", ado_mixin(1).json())
    print("config_ado: ", config_ado(shard_proto_ado("127.0.0.1", mapstore(), core=core),ado_mixin(core=core+1)).json())<|MERGE_RESOLUTION|>--- conflicted
+++ resolved
@@ -5,11 +5,7 @@
 
 class config(dm) :
     """ basic configuration """
-<<<<<<< HEAD
-    def __init__(self, shard_proto_, count_):
-=======
     def __init__(self, shard_proto_, count_=1):
->>>>>>> 4fa147d0
         dm.__init__(self, {
                 "shards" : [
             #        shard_proto_.value()
