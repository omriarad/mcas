

# Find a private IP address to use for fabric verbs or sockets
node_10net_ip () {
    #    /sbin/ip addr | /bin/grep -Po 'inet \K(10\.[0-9]+|192\.168)\.[0-9]+\.[0-9]+' | /usr/bin/head -1`
    /sbin/ip addr | /bin/grep -Po 'inet \K10\.[0-9]+\.[0-9]+\.[0-9]+' | /usr/bin/head -1
}

node_192net_ip () {
    /sbin/ip addr | /bin/grep -Po 'inet \K(192\.168)\.[0-9]+\.[0-9]+' | /usr/bin/head -1
}

node_ip() {
    if ! node_10net_ip ;
    then
	node_192net_ip
    fi
}
<<<<<<< HEAD
    
=======

>>>>>>> 4fa147d0
has_mlx5 () {
 test -f /sys/class/infiniband/mlx5_0/ports/1/state
}

color_any () {
	typeset -ir color=$1
	shift
    echo -e "\e[${color}m$@\e[0m"
}

color_fail () {
    echo $(color_any 31 $@)
}

color_pass () {
    echo $(color_any 32 $@)
}

pass_fail_by_code () {
    while (( $# ))
    do  if [ $2 -ne 0 ]
        then echo "Test $(color_fail fail) $1 rc $2"
            exit 1
        fi
        shift; shift
    done
}

pass_fail () {
    typeset -r log=$1
    typeset -r testid=$2
    if cat $log | grep -q 'FAILED TEST' ; then
        echo "Test $testid: $(color_fail fail)"
    elif cat $log | grep -q 'PASSED' ; then
        echo "Test $testid: $(color_pass passed)"
    else
        echo "Test $testid: $(color_fail fail) (no results)"
    fi
}

pass_by_iops () {
    typeset -r log=$1
    shift
    typeset -r testid=$1
    shift
    typeset -ir goal=$(scale_by_transport "$@")

    iops=$(cat $log | grep -Po 'IOPS: \K[0-9]*')

    exception=$(cat $log | grep 'exception' | head -1)

    if [ -n "$exception" ]; then
        echo "Test $testid: $(color_fail fail) ($exception)"
    elif [ -z "$iops" ]; then
        echo "Test $testid: $(color_fail fail) (no data)"
    elif [ "$iops" -lt $goal ]; then
        echo "Test $testid: $(color_fail fail) ($iops of $goal IOPS)"
    else
        echo "Test $testid: $(color_pass passed) ($iops of $goal IOPS)"
    fi
}

# two possibilities: have mlx5 and use RDMA, or don't have it and use sockets.
# sockets are 1000x slower
# This scales down only, not up
# scaling up would be easier and lead to smaller input numbers, but the
# historical input numbers are for mlx5, and therefore large numbers.
scale_by_transport () {
 typeset -ir base=$1
 # in presence of a second parameter, scale down by that parameter
 factor=${2:-1}
 # in absence of an mlx5 adaptor, scale down by 1000
 if ! has_mlx5
 then factor=1000
 fi
 echo $(( (base + factor - 1) / factor ))
}

find_devdax () {
 for i in 0 1
<<<<<<< HEAD
 do	 
=======
 do
>>>>>>> 4fa147d0
  d=/dev/dax$i
  if test -c "$d.0"
  then echo $d
    return
  fi
 done
}

find_fsdax () {
 for i in 0 1
 do
  d=/mnt/pmem$i
  if findmnt $d 2>/dev/null -a test -w $d
  then echo $d
   return
  fi
 done
<<<<<<< HEAD
=======
}

has_module() {
 /usr/sbin/lsmod | grep "^$1 " &> /dev/null
>>>>>>> 4fa147d0
}

has_module_mcasmod () {
 has_module mcasmod
}

has_module_xpmem () {
 has_module xpmem
}

# Decide whether to use device DAX or FS DAX, depending on whether this system has devdax configured
choose_dax() {
 t="${DAX_PREFIX:-}"
 if test -z "$t"
 then t="$(find_devdax)"
<<<<<<< HEAD
 fi
 if test -z "$t"
 then t="$(find_fsdax)"
 fi
 echo $t
}

dax_type() {
 case "$1" in
  /mnt*) echo "fsdax"
  ;;
  /dev/dax*) echo "devdax"
  ;;
  *) echo "?"
  esac
}

# determinve numa node from DAX_PREFIX (arg 1)i: The last character of the DAX prefix.
numa_node() {
 echo ${1:${#1}-1:1}
}

# echo numa command to run on proper CPUs for DAX_PREFIX (arg 1)
numa_cmd() {
 if test -x /usr/bin/numactl
 then echo "/usr/bin/numactl -N $(numa_node $1)"
=======
>>>>>>> 4fa147d0
 fi
 if test -z "$t"
 then t="$(find_fsdax)"
 fi
 echo $t
}

dax_type() {
 case "$1" in
  /mnt*) echo "fsdax"
  ;;
  /dev/dax*) echo "devdax"
  ;;
  *) echo "?"
  esac
}

# determine numa node from DAX_PREFIX (arg 1): the numeric suffix of the DAX prefix.
numa_node() {
 echo "$1" | egrep -o '[0-9]+$'
}

# Pick a CPU number to use, but not larger than the max CPU number on this system
clamp_cpu () {
 typeset -ir cpu_desired=$1
 typeset -ir cpu_max=$(($(/bin/grep ^processor /proc/cpuinfo | wc -l) - 1))
 echo $((cpu_desired < cpu_max ? cpu_desired : cpu_max))
}

# scale the first input by percentages represented by subsequent inputs
scale() {
  typeset -ir sf=900 # (2*3*5)^2, an attempt to lessen rounding effects
  typeset -i base=$(($1*sf))
  shift
  for i in $@
  do base=$((base*i/100))
  done
  echo $((base/sf))
}<|MERGE_RESOLUTION|>--- conflicted
+++ resolved
@@ -16,11 +16,7 @@
 	node_192net_ip
     fi
 }
-<<<<<<< HEAD
-    
-=======
 
->>>>>>> 4fa147d0
 has_mlx5 () {
  test -f /sys/class/infiniband/mlx5_0/ports/1/state
 }
@@ -101,11 +97,7 @@
 
 find_devdax () {
  for i in 0 1
-<<<<<<< HEAD
- do	 
-=======
  do
->>>>>>> 4fa147d0
   d=/dev/dax$i
   if test -c "$d.0"
   then echo $d
@@ -123,13 +115,10 @@
    return
   fi
  done
-<<<<<<< HEAD
-=======
 }
 
 has_module() {
  /usr/sbin/lsmod | grep "^$1 " &> /dev/null
->>>>>>> 4fa147d0
 }
 
 has_module_mcasmod () {
@@ -145,35 +134,6 @@
  t="${DAX_PREFIX:-}"
  if test -z "$t"
  then t="$(find_devdax)"
-<<<<<<< HEAD
- fi
- if test -z "$t"
- then t="$(find_fsdax)"
- fi
- echo $t
-}
-
-dax_type() {
- case "$1" in
-  /mnt*) echo "fsdax"
-  ;;
-  /dev/dax*) echo "devdax"
-  ;;
-  *) echo "?"
-  esac
-}
-
-# determinve numa node from DAX_PREFIX (arg 1)i: The last character of the DAX prefix.
-numa_node() {
- echo ${1:${#1}-1:1}
-}
-
-# echo numa command to run on proper CPUs for DAX_PREFIX (arg 1)
-numa_cmd() {
- if test -x /usr/bin/numactl
- then echo "/usr/bin/numactl -N $(numa_node $1)"
-=======
->>>>>>> 4fa147d0
  fi
  if test -z "$t"
  then t="$(find_fsdax)"
