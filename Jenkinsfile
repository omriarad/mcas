--- conflicted
+++ resolved
@@ -17,16 +17,10 @@
 				timeout(time: 60, unit: 'MINUTES') 
 				{
 					sh '''export LD_LIBRARY_PATH=${WORKSPACE}/build/dist/lib:${WORKSPACE}/build/dist/lib64
-<<<<<<< HEAD
-					cd ${WORKSPACE}/build ; ./dist/testing/run-tests.sh release &> results.log
-					cd ${WORKSPACE}/build ; grep fail results.log
-					cd ${WORKSPACE}/build ; if grep fail results.log ; then echo FAILED; exit -1; else echo SUCCESS; exit 0; fi'''
-=======
 					cd ${WORKSPACE}/build
-					./dist/testing/run-tests.sh release &> results.log
+					DIR=${WORKSPACE}/build/dist/testing ./dist/testing/run-tests.sh release &> results.log
 					grep fail results.log
 					if grep fail results.log ; then echo FAILED; exit -1; else echo SUCCESS; exit 0; fi'''
->>>>>>> 5cb71972
 				}
 			}
 		}
